--- conflicted
+++ resolved
@@ -71,13 +71,8 @@
         return Success.of(RegionAPI.PutResponse.newBuilder().build());
       } catch (ClassCastException ex) {
         logger.error("Received Put request with invalid key type: {}", ex);
-<<<<<<< HEAD
-        return Failure.of(ProtobufResponseUtilities.makeErrorResponse(SERVER_ERROR,
-            "Received Put request with invalid key type."));
-=======
         return Failure.of(ProtobufResponseUtilities
             .makeErrorResponse(BasicTypes.ErrorCode.SERVER_ERROR, ex.toString()));
->>>>>>> 6d417c4f
       }
     } finally {
       messageExecutionContext.getStatistics().endOperation(startTime);
