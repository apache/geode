/*
 * Licensed to the Apache Software Foundation (ASF) under one or more contributor license
 * agreements. See the NOTICE file distributed with this work for additional information regarding
 * copyright ownership. The ASF licenses this file to You under the Apache License, Version 2.0 (the
 * "License"); you may not use this file except in compliance with the License. You may obtain a
 * copy of the License at
 *
 * http://www.apache.org/licenses/LICENSE-2.0
 *
 * Unless required by applicable law or agreed to in writing, software distributed under the License
 * is distributed on an "AS IS" BASIS, WITHOUT WARRANTIES OR CONDITIONS OF ANY KIND, either express
 * or implied. See the License for the specific language governing permissions and limitations under
 * the License.
 */
package org.apache.geode.internal.protocol.protobuf.v1.operations;

import static org.apache.geode.internal.protocol.protobuf.v1.BasicTypes.ErrorCode.INVALID_REQUEST;
import static org.apache.geode.internal.protocol.protobuf.v1.BasicTypes.ErrorCode.SERVER_ERROR;

import org.apache.logging.log4j.LogManager;
import org.apache.logging.log4j.Logger;

import org.apache.geode.annotations.Experimental;
import org.apache.geode.cache.Region;
import org.apache.geode.internal.exception.InvalidExecutionContextException;
import org.apache.geode.internal.protocol.operations.ProtobufOperationHandler;
import org.apache.geode.internal.protocol.protobuf.v1.BasicTypes;
import org.apache.geode.internal.protocol.protobuf.v1.ClientProtocol;
import org.apache.geode.internal.protocol.protobuf.v1.Failure;
import org.apache.geode.internal.protocol.protobuf.v1.MessageExecutionContext;
import org.apache.geode.internal.protocol.protobuf.v1.ProtobufSerializationService;
import org.apache.geode.internal.protocol.protobuf.v1.RegionAPI;
import org.apache.geode.internal.protocol.protobuf.v1.Result;
import org.apache.geode.internal.protocol.protobuf.v1.Success;
import org.apache.geode.internal.protocol.protobuf.v1.serialization.SerializationService;
import org.apache.geode.internal.protocol.protobuf.v1.serialization.exception.DecodingException;
import org.apache.geode.internal.protocol.protobuf.v1.utilities.ProtobufResponseUtilities;

@Experimental
public class PutAllRequestOperationHandler
    implements ProtobufOperationHandler<RegionAPI.PutAllRequest, RegionAPI.PutAllResponse> {
  private static final Logger logger = LogManager.getLogger();

  @Override
  public Result<RegionAPI.PutAllResponse, ClientProtocol.ErrorResponse> process(
      ProtobufSerializationService serializationService, RegionAPI.PutAllRequest putAllRequest,
      MessageExecutionContext messageExecutionContext)
      throws InvalidExecutionContextException, DecodingException {
    String regionName = putAllRequest.getRegionName();
    Region region = messageExecutionContext.getCache().getRegion(regionName);

    if (region == null) {
      logger.error("Received PutAll request for non-existing region {}", regionName);
      return Failure.of(ProtobufResponseUtilities.makeErrorResponse(
          BasicTypes.ErrorCode.SERVER_ERROR, "Region passed does not exist: " + regionName));
    }

    long startTime = messageExecutionContext.getStatistics().startOperation();
    RegionAPI.PutAllResponse.Builder builder = RegionAPI.PutAllResponse.newBuilder();
    try {
      messageExecutionContext.getCache().setReadSerializedForCurrentThread(true);

      putAllRequest.getEntryList().stream()
          .forEach((entry) -> processSinglePut(builder, serializationService, region, entry));

    } finally {
      messageExecutionContext.getStatistics().endOperation(startTime);
      messageExecutionContext.getCache().setReadSerializedForCurrentThread(false);
    }
    return Success.of(builder.build());
  }

  private void processSinglePut(RegionAPI.PutAllResponse.Builder builder,
      SerializationService serializationService, Region region, BasicTypes.Entry entry) {
    try {
<<<<<<< HEAD
      Object decodedValue = serializationService.decode(entry.getValue());
      Object decodedKey = serializationService.decode(entry.getKey());
      if (decodedKey == null || decodedValue == null) {
        return buildKeyedError(entry, INVALID_REQUEST, "Key and value must both be non-NULL");
      }
=======
>>>>>>> 6d417c4f

      Object decodedKey = serializationService.decode(entry.getKey());
      Object decodedValue = serializationService.decode(entry.getValue());
      region.put(decodedKey, decodedValue);

    } catch (DecodingException ex) {
      logger.info("Encoding not supported: " + ex);
      builder.addFailedKeys(this.buildKeyedError(entry, INVALID_REQUEST, "Encoding not supported"));
    } catch (ClassCastException ex) {
      builder.addFailedKeys(buildKeyedError(entry, SERVER_ERROR, ex.toString()));
    } catch (Exception ex) {
      logger.warn("Error processing putAll entry", ex);
      builder.addFailedKeys(buildKeyedError(entry, SERVER_ERROR, ex.toString()));
    }
  }

<<<<<<< HEAD
  private BasicTypes.KeyedError buildAndLogKeyedError(BasicTypes.Entry entry,
      ProtobufErrorCode errorCode, String message, Exception ex) {
    logger.error(message, ex);
    return buildKeyedError(entry, errorCode, message);
  }

  private BasicTypes.KeyedError buildKeyedError(BasicTypes.Entry entry, ProtobufErrorCode errorCode,
      String message) {
=======
  private BasicTypes.KeyedError buildKeyedError(BasicTypes.Entry entry,
      BasicTypes.ErrorCode errorCode, String message) {
>>>>>>> 6d417c4f
    return BasicTypes.KeyedError.newBuilder().setKey(entry.getKey())
        .setError(BasicTypes.Error.newBuilder().setErrorCode(errorCode).setMessage(message))
        .build();
  }
}<|MERGE_RESOLUTION|>--- conflicted
+++ resolved
@@ -73,17 +73,11 @@
   private void processSinglePut(RegionAPI.PutAllResponse.Builder builder,
       SerializationService serializationService, Region region, BasicTypes.Entry entry) {
     try {
-<<<<<<< HEAD
       Object decodedValue = serializationService.decode(entry.getValue());
       Object decodedKey = serializationService.decode(entry.getKey());
       if (decodedKey == null || decodedValue == null) {
-        return buildKeyedError(entry, INVALID_REQUEST, "Key and value must both be non-NULL");
+        builder.addFailedKeys(buildKeyedError(entry, INVALID_REQUEST, "Key and value must both be non-NULL"));
       }
-=======
->>>>>>> 6d417c4f
-
-      Object decodedKey = serializationService.decode(entry.getKey());
-      Object decodedValue = serializationService.decode(entry.getValue());
       region.put(decodedKey, decodedValue);
 
     } catch (DecodingException ex) {
@@ -97,19 +91,8 @@
     }
   }
 
-<<<<<<< HEAD
-  private BasicTypes.KeyedError buildAndLogKeyedError(BasicTypes.Entry entry,
-      ProtobufErrorCode errorCode, String message, Exception ex) {
-    logger.error(message, ex);
-    return buildKeyedError(entry, errorCode, message);
-  }
-
-  private BasicTypes.KeyedError buildKeyedError(BasicTypes.Entry entry, ProtobufErrorCode errorCode,
-      String message) {
-=======
   private BasicTypes.KeyedError buildKeyedError(BasicTypes.Entry entry,
       BasicTypes.ErrorCode errorCode, String message) {
->>>>>>> 6d417c4f
     return BasicTypes.KeyedError.newBuilder().setKey(entry.getKey())
         .setError(BasicTypes.Error.newBuilder().setErrorCode(errorCode).setMessage(message))
         .build();
