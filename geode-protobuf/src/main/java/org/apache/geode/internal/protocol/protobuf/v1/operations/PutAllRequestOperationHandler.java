--- conflicted
+++ resolved
@@ -57,7 +57,6 @@
           "Region \"" + regionName + "\" not found");
     }
 
-<<<<<<< HEAD
     ThreadState threadState = null;
     SecurityService securityService = messageExecutionContext.getCache().getSecurityService();
     boolean perKeyAuthorization = false;
@@ -80,8 +79,6 @@
     final boolean authorizeKeys = perKeyAuthorization; // Required for use in lambda
 
     long startTime = messageExecutionContext.getStatistics().startOperation();
-=======
->>>>>>> 40fb4bd8
     RegionAPI.PutAllResponse.Builder builder = RegionAPI.PutAllResponse.newBuilder();
     try {
       messageExecutionContext.getCache().setReadSerializedForCurrentThread(true);
@@ -103,22 +100,16 @@
       SerializationService serializationService, Region region, BasicTypes.Entry entry,
       SecurityService securityService, boolean authorizeKeys) {
     try {
-<<<<<<< HEAD
 
       Object decodedKey = serializationService.decode(entry.getKey());
-
+      Object decodedValue = serializationService.decode(entry.getValue());
+      if (decodedKey == null || decodedValue == null) {
+        builder.addFailedKeys(
+            buildKeyedError(entry, INVALID_REQUEST, "Key and value must both be non-NULL"));
+      }
       if (authorizeKeys) {
         securityService.authorize(new ResourcePermission(ResourcePermission.Resource.DATA,
             ResourcePermission.Operation.WRITE, region.getName(), decodedKey.toString()));
-      }
-
-=======
->>>>>>> 40fb4bd8
-      Object decodedValue = serializationService.decode(entry.getValue());
-      Object decodedKey = serializationService.decode(entry.getKey());
-      if (decodedKey == null || decodedValue == null) {
-        builder.addFailedKeys(
-            buildKeyedError(entry, INVALID_REQUEST, "Key and value must both be non-NULL"));
       }
       region.put(decodedKey, decodedValue);
 
