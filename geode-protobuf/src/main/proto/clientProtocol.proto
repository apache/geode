--- conflicted
+++ resolved
@@ -21,6 +21,7 @@
 syntax = "proto3";
 package org.apache.geode.internal.protocol.protobuf;
 
+import "google/protobuf/any.proto";
 import "region_API.proto";
 import "server_API.proto";
 import "basicTypes.proto";
@@ -33,13 +34,6 @@
     }
 }
 
-<<<<<<< HEAD
-message MessageHeader {
-    int32 correlationId = 1;
-}
-
-=======
->>>>>>> 2636bd84
 message Request {
     CallbackArguments callbackArg = 1;
     oneof requestAPI {
@@ -73,14 +67,10 @@
         GetRegionNamesResponse getRegionNamesResponse = 43;
         GetRegionResponse getRegionResponse = 44;
 
-<<<<<<< HEAD
         AuthenticationResponse simpleAuthenticationResponse = 100;
-
     }
 }
 
-=======
->>>>>>> 2636bd84
 message ErrorResponse {
     Error error = 1;
 }