--- conflicted
+++ resolved
@@ -19,13 +19,9 @@
   compile(project(':geode-core'))
   //compileOnly files("${System.getProperty('java.home')}/../lib/tools.jar")
 
-<<<<<<< HEAD
   compile(project(':geode-junit')) {
-    exclude module: 'geode-core'
+    module exclude: 'geode-core'
   }
-=======
-  compile(project(':geode-junit'))
->>>>>>> 29efe6ec
   compile(project(':geode-json'))
 
   compile('com.jayway.jsonpath:json-path:' + project.'json-path.version')
