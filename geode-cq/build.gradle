/*
 * Licensed to the Apache Software Foundation (ASF) under one or more
 * contributor license agreements.  See the NOTICE file distributed with
 * this work for additional information regarding copyright ownership.
 * The ASF licenses this file to You under the Apache License, Version 2.0
 * (the "License"); you may not use this file except in compliance with
 * the License.  You may obtain a copy of the License at
 *
 *      http://www.apache.org/licenses/LICENSE-2.0
 *
 * Unless required by applicable law or agreed to in writing, software
 * distributed under the License is distributed on an "AS IS" BASIS,
 * WITHOUT WARRANTIES OR CONDITIONS OF ANY KIND, either express or implied.
 * See the License for the specific language governing permissions and
 * limitations under the License.
 */

dependencies {
  compile(project(':geode-core'))
  testCompile(project(':geode-core'))
  testCompile(project(':geode-junit')) {
    exclude module: 'geode-core'
  }
  integrationTestCompile(project(':geode-dunit')) {
    exclude module: 'geode-core'
  }
<<<<<<< HEAD
  distributedTestCompile(project(':geode-dunit')){
=======
  integrationTestCompile(project(':geode-junit')) {
    exclude module: 'geode-core'
  }
  distributedTestCompile(project(':geode-junit')) {
>>>>>>> a103871d
    exclude module: 'geode-core'
  }
  upgradeTestCompile(project(':geode-dunit')) {
    exclude module: 'geode-core'
  }
  upgradeTestCompile(project(':geode-junit')) {
    exclude module: 'geode-core'
  }

  compile('org.apache.logging.log4j:log4j-api:' + project.'log4j.version')

  integrationTestCompile('junit:junit:' + project.'junit.version')
  integrationTestCompile('org.awaitility:awaitility:' + project.'awaitility.version')

  distributedTestCompile('commons-lang:commons-lang:' + project.'commons-lang.version')
  distributedTestCompile('junit:junit:' + project.'junit.version')
  distributedTestCompile('mx4j:mx4j:' + project.'mx4j.version')
  distributedTestCompile('org.assertj:assertj-core:' + project.'assertj-core.version')
  distributedTestCompile('org.awaitility:awaitility:' + project.'awaitility.version')
  distributedTestCompile('org.hamcrest:hamcrest-all:' + project.'hamcrest-all.version')
  distributedTestCompile('org.hamcrest:hamcrest-core:' + project.'hamcrest-all.version')
  distributedTestCompile('org.hamcrest:hamcrest-library:' + project.'hamcrest-all.version')

  upgradeTestCompile('junit:junit:' + project.'junit.version')
  upgradeTestCompile('org.awaitility:awaitility:' + project.'awaitility.version')
  upgradeTestCompile('org.mockito:mockito-core:' + project.'mockito-core.version')
}<|MERGE_RESOLUTION|>--- conflicted
+++ resolved
@@ -24,14 +24,13 @@
   integrationTestCompile(project(':geode-dunit')) {
     exclude module: 'geode-core'
   }
-<<<<<<< HEAD
-  distributedTestCompile(project(':geode-dunit')){
-=======
   integrationTestCompile(project(':geode-junit')) {
     exclude module: 'geode-core'
   }
   distributedTestCompile(project(':geode-junit')) {
->>>>>>> a103871d
+    exclude module: 'geode-core'
+  }
+  distributedTestCompile(project(':geode-dunit')){
     exclude module: 'geode-core'
   }
   upgradeTestCompile(project(':geode-dunit')) {
