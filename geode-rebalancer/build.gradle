--- conflicted
+++ resolved
@@ -29,11 +29,7 @@
 
   integrationTestCompile('org.awaitility:awaitility:' + project.'awaitility.version')
   // Only needed for category Flaky by Gradle
-<<<<<<< HEAD
   integrationTestRuntime(project(':geode-junit')) {
-    exclude module: 'geode-core'
+    module exclude: 'geode-core'
   }
-=======
-  integrationTestRuntime(project(':geode-junit'))
->>>>>>> 29efe6ec
 }