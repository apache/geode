<?xml version="1.0" encoding="UTF-8"?>
<project xmlns="http://maven.apache.org/POM/4.0.0" xmlns:xsi="http://www.w3.org/2001/XMLSchema-instance" xsi:schemaLocation="http://maven.apache.org/POM/4.0.0 https://maven.apache.org/xsd/maven-4.0.0.xsd">
  <!--
  Licensed to the Apache Software Foundation (ASF) under one or more
  contributor license agreements.  See the NOTICE file distributed with
  this work for additional information regarding copyright ownership.
  The ASF licenses this file to You under the Apache License, Version 2.0
  (the "License"); you may not use this file except in compliance with
  the License.  You may obtain a copy of the License at

      http://www.apache.org/licenses/LICENSE-2.0

  Unless required by applicable law or agreed to in writing, software
  distributed under the License is distributed on an "AS IS" BASIS,
  WITHOUT WARRANTIES OR CONDITIONS OF ANY KIND, either express or implied.
  See the License for the specific language governing permissions and
  limitations under the License.
  -->
  <modelVersion>4.0.0</modelVersion>
  <groupId>org.apache.geode</groupId>
  <artifactId>geode-rebalancer</artifactId>
  <version>${version}</version>
  <name>Apache Geode</name>
  <description>Apache Geode provides a database-like consistency model, reliable transaction processing and a shared-nothing architecture to maintain very low latency performance with high concurrency processing</description>
  <url>http://geode.apache.org</url>
  <licenses>
    <license>
      <name>The Apache Software License, Version 2.0</name>
      <url>http://www.apache.org/licenses/LICENSE-2.0.txt</url>
    </license>
  </licenses>
  <scm>
    <connection>scm:git:https://github.com:apache/geode.git</connection>
    <developerConnection>scm:git:https://github.com:apache/geode.git</developerConnection>
    <url>https://github.com/apache/geode</url>
  </scm>
  <dependencyManagement>
    <dependencies>
      <dependency>
        <groupId>org.apache.geode</groupId>
        <artifactId>geode-all-bom</artifactId>
        <version>${version}</version>
        <type>pom</type>
        <scope>import</scope>
      </dependency>
    </dependencies>
  </dependencyManagement>
  <dependencies>
    <dependency>
      <groupId>org.apache.geode</groupId>
      <artifactId>geode-core</artifactId>
      <scope>compile</scope>
      <exclusions>
        <exclusion>
          <artifactId>log4j-to-slf4j</artifactId>
          <groupId>org.apache.logging.log4j</groupId>
        </exclusion>
      </exclusions>
    </dependency>
    <dependency>
      <groupId>org.apache.geode</groupId>
      <artifactId>geode-serialization</artifactId>
      <scope>runtime</scope>
      <exclusions>
        <exclusion>
          <artifactId>log4j-to-slf4j</artifactId>
          <groupId>org.apache.logging.log4j</groupId>
        </exclusion>
      </exclusions>
    </dependency>
    <dependency>
      <groupId>org.apache.geode</groupId>
      <artifactId>geode-logging</artifactId>
      <scope>runtime</scope>
      <exclusions>
        <exclusion>
          <artifactId>log4j-to-slf4j</artifactId>
          <groupId>org.apache.logging.log4j</groupId>
        </exclusion>
      </exclusions>
    </dependency>
    <dependency>
      <groupId>org.apache.logging.log4j</groupId>
      <artifactId>log4j-api</artifactId>
      <scope>runtime</scope>
      <exclusions>
        <exclusion>
          <artifactId>log4j-to-slf4j</artifactId>
          <groupId>org.apache.logging.log4j</groupId>
        </exclusion>
      </exclusions>
    </dependency>
    <dependency>
      <groupId>org.springframework</groupId>
      <artifactId>spring-context</artifactId>
      <scope>runtime</scope>
      <exclusions>
        <exclusion>
<<<<<<< HEAD
=======
          <artifactId>log4j-to-slf4j</artifactId>
          <groupId>org.apache.logging.log4j</groupId>
        </exclusion>
        <exclusion>
          <artifactId>spring-beans</artifactId>
>>>>>>> 80cf2027
          <groupId>*</groupId>
          <artifactId>spring-beans</artifactId>
        </exclusion>
        <exclusion>
          <groupId>*</groupId>
          <artifactId>spring-expression</artifactId>
        </exclusion>
        <exclusion>
          <groupId>*</groupId>
          <artifactId>spring-aop</artifactId>
        </exclusion>
      </exclusions>
    </dependency>
  </dependencies>
</project><|MERGE_RESOLUTION|>--- conflicted
+++ resolved
@@ -96,24 +96,20 @@
       <scope>runtime</scope>
       <exclusions>
         <exclusion>
-<<<<<<< HEAD
-=======
           <artifactId>log4j-to-slf4j</artifactId>
           <groupId>org.apache.logging.log4j</groupId>
         </exclusion>
         <exclusion>
           <artifactId>spring-beans</artifactId>
->>>>>>> 80cf2027
           <groupId>*</groupId>
-          <artifactId>spring-beans</artifactId>
         </exclusion>
         <exclusion>
+          <artifactId>spring-expression</artifactId>
           <groupId>*</groupId>
-          <artifactId>spring-expression</artifactId>
         </exclusion>
         <exclusion>
+          <artifactId>spring-aop</artifactId>
           <groupId>*</groupId>
-          <artifactId>spring-aop</artifactId>
         </exclusion>
       </exclusions>
     </dependency>
