--- conflicted
+++ resolved
@@ -326,8 +326,28 @@
     dataStore2.invoke(() -> initDataStore(createIndex2, regionType));
   }
 
-  @Test
-<<<<<<< HEAD
+  @Parameters("PARTITION")
+  public void verifyDifferentSerializerShouldFail(RegionTestableType regionType) {
+    SerializableRunnableIF createIndex1 = getIndexWithDefaultSerializer();
+    dataStore1.invoke(() -> initDataStore(createIndex1, regionType));
+
+    SerializableRunnableIF createIndex2 = getIndexWithDummySerializer();
+    dataStore2.invoke(() -> initDataStore(createIndex2, regionType,
+        CANNOT_CREATE_LUCENE_INDEX_DIFFERENT_SERIALIZER));
+  }
+
+  @Test
+  @Parameters("PARTITION")
+  public void verifyDifferentSerializerShouldFail2(RegionTestableType regionType) {
+    SerializableRunnableIF createIndex1 = getHeterogeneousLuceneSerializerCreationProfile();
+    dataStore1.invoke(() -> initDataStore(createIndex1, regionType));
+
+    SerializableRunnableIF createIndex2 = getIndexWithDummySerializer();
+    dataStore2.invoke(() -> initDataStore(createIndex2, regionType,
+        CANNOT_CREATE_LUCENE_INDEX_DIFFERENT_SERIALIZER));
+  }
+
+  @Test
   public void verifyAsyncEventQueueIsCleanedUpIfRegionCreationFails() {
     SerializableRunnableIF createIndex = get2FieldsIndexes();
 
@@ -352,27 +372,6 @@
 
     // Verify dataStore2 has two AsyncEventQueues
     dataStore2.invoke(() -> verifyAsyncEventQueues(2));
-=======
-  @Parameters("PARTITION")
-  public void verifyDifferentSerializerShouldFail(RegionTestableType regionType) {
-    SerializableRunnableIF createIndex1 = getIndexWithDefaultSerializer();
-    dataStore1.invoke(() -> initDataStore(createIndex1, regionType));
-
-    SerializableRunnableIF createIndex2 = getIndexWithDummySerializer();
-    dataStore2.invoke(() -> initDataStore(createIndex2, regionType,
-        CANNOT_CREATE_LUCENE_INDEX_DIFFERENT_SERIALIZER));
-  }
-
-  @Test
-  @Parameters("PARTITION")
-  public void verifyDifferentSerializerShouldFail2(RegionTestableType regionType) {
-    SerializableRunnableIF createIndex1 = getHeterogeneousLuceneSerializerCreationProfile();
-    dataStore1.invoke(() -> initDataStore(createIndex1, regionType));
-
-    SerializableRunnableIF createIndex2 = getIndexWithDummySerializer();
-    dataStore2.invoke(() -> initDataStore(createIndex2, regionType,
-        CANNOT_CREATE_LUCENE_INDEX_DIFFERENT_SERIALIZER));
->>>>>>> b7208d25
   }
 
   protected String getXmlFileForTest(String testName) {
@@ -514,36 +513,35 @@
     };
   }
 
-<<<<<<< HEAD
+  protected SerializableRunnableIF getIndexWithDummySerializer() {
+    return () -> {
+      LuceneService luceneService = LuceneServiceProvider.get(getCache());
+      luceneService.createIndexFactory().setFields(new String[] {"field1", "field2"})
+          .setLuceneSerializer(new DummyLuceneSerializer()).create(INDEX_NAME, REGION_NAME);
+    };
+  }
+
+  protected SerializableRunnableIF getIndexWithDefaultSerializer() {
+    return () -> {
+      LuceneService luceneService = LuceneServiceProvider.get(getCache());
+      luceneService.createIndexFactory().setFields(new String[] {"field1", "field2"})
+          .create(INDEX_NAME, REGION_NAME);
+    };
+  }
+
+  protected SerializableRunnableIF getHeterogeneousLuceneSerializerCreationProfile() {
+    return () -> {
+      LuceneService luceneService = LuceneServiceProvider.get(getCache());
+      luceneService.createIndexFactory().setFields(new String[] {"field1", "field2"})
+          .setLuceneSerializer(new HeterogeneousLuceneSerializer()).create(INDEX_NAME, REGION_NAME);
+    };
+  }
+
   protected void initDataStore(RegionTestableType regionTestType) throws Exception {
     regionTestType.createDataStore(getCache(), REGION_NAME);
   }
 
   protected void verifyAsyncEventQueues(final int expectedSize) {
     assertEquals(expectedSize, getCache().getAsyncEventQueues(false).size());
-=======
-  protected SerializableRunnableIF getIndexWithDummySerializer() {
-    return () -> {
-      LuceneService luceneService = LuceneServiceProvider.get(getCache());
-      luceneService.createIndexFactory().setFields(new String[] {"field1", "field2"})
-          .setLuceneSerializer(new DummyLuceneSerializer()).create(INDEX_NAME, REGION_NAME);
-    };
-  }
-
-  protected SerializableRunnableIF getIndexWithDefaultSerializer() {
-    return () -> {
-      LuceneService luceneService = LuceneServiceProvider.get(getCache());
-      luceneService.createIndexFactory().setFields(new String[] {"field1", "field2"})
-          .create(INDEX_NAME, REGION_NAME);
-    };
-  }
-
-  protected SerializableRunnableIF getHeterogeneousLuceneSerializerCreationProfile() {
-    return () -> {
-      LuceneService luceneService = LuceneServiceProvider.get(getCache());
-      luceneService.createIndexFactory().setFields(new String[] {"field1", "field2"})
-          .setLuceneSerializer(new HeterogeneousLuceneSerializer()).create(INDEX_NAME, REGION_NAME);
-    };
->>>>>>> b7208d25
   }
 }