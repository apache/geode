/*
 * Licensed to the Apache Software Foundation (ASF) under one or more
 * contributor license agreements.  See the NOTICE file distributed with
 * this work for additional information regarding copyright ownership.
 * The ASF licenses this file to You under the Apache License, Version 2.0
 * (the "License"); you may not use this file except in compliance with
 * the License.  You may obtain a copy of the License at
 *
 *      http://www.apache.org/licenses/LICENSE-2.0
 *
 * Unless required by applicable law or agreed to in writing, software
 * distributed under the License is distributed on an "AS IS" BASIS,
 * WITHOUT WARRANTIES OR CONDITIONS OF ANY KIND, either express or implied.
 * See the License for the specific language governing permissions and
 * limitations under the License.
 */

dependencies {
  compile(project(':geode-core'))
  compile(project(':geode-common'))
  compile('org.apache.lucene:lucene-analyzers-common:' + project.'lucene.version')
  compile('org.apache.lucene:lucene-queryparser:' + project.'lucene.version') {
    exclude module: 'lucene-sandbox'
  }

  runtimeOnly('org.apache.lucene:lucene-analyzers-phonetic:' + project.'lucene.version')

<<<<<<< HEAD
  testCompile(project(':geode-junit')) {
    exclude module: 'geode-core'
  }
=======
  testCompile(project(':geode-junit'))
>>>>>>> 29efe6ec
  testCompile(project(':geode-lucene:geode-lucene-test'))
  testCompile('org.apache.lucene:lucene-test-framework:' + project.'lucene.version')
  testCompile('com.pholser:junit-quickcheck-generators:' + project.'junit-quickcheck.version')


<<<<<<< HEAD
  integrationTestCompile(project(':geode-dunit')) {
    exclude module: 'geode-core'
  }
=======
  integrationTestCompile(project(':geode-dunit'))
>>>>>>> 29efe6ec
  integrationTestCompile(project(':geode-lucene:geode-lucene-test'))
  integrationTestCompile('org.apache.lucene:lucene-analyzers-phonetic:' + project.'lucene.version')
  integrationTestCompile('pl.pragmatists:JUnitParams:' + project.'JUnitParams.version')


  distributedTestCompile(project(':geode-lucene:geode-lucene-test'))
  distributedTestCompile('pl.pragmatists:JUnitParams:' + project.'JUnitParams.version')


  upgradeTestCompile(project(':geode-dunit')) {
    exclude module: 'geode-core'
  }


<<<<<<< HEAD
  performanceTestCompile(project(':geode-junit')) {
    exclude module: 'geode-core'
  }
=======
  performanceTestCompile(project(':geode-junit'))
>>>>>>> 29efe6ec
  performanceTestCompile(project(':geode-lucene:geode-lucene-test'))
}

//The lucene integration tests don't have any issues that requiring forking
integrationTest.forkEvery 0<|MERGE_RESOLUTION|>--- conflicted
+++ resolved
@@ -25,25 +25,17 @@
 
   runtimeOnly('org.apache.lucene:lucene-analyzers-phonetic:' + project.'lucene.version')
 
-<<<<<<< HEAD
   testCompile(project(':geode-junit')) {
-    exclude module: 'geode-core'
+    module exclude: 'geode-core'
   }
-=======
-  testCompile(project(':geode-junit'))
->>>>>>> 29efe6ec
   testCompile(project(':geode-lucene:geode-lucene-test'))
   testCompile('org.apache.lucene:lucene-test-framework:' + project.'lucene.version')
   testCompile('com.pholser:junit-quickcheck-generators:' + project.'junit-quickcheck.version')
 
 
-<<<<<<< HEAD
   integrationTestCompile(project(':geode-dunit')) {
-    exclude module: 'geode-core'
+    module exclude: 'geode-core'
   }
-=======
-  integrationTestCompile(project(':geode-dunit'))
->>>>>>> 29efe6ec
   integrationTestCompile(project(':geode-lucene:geode-lucene-test'))
   integrationTestCompile('org.apache.lucene:lucene-analyzers-phonetic:' + project.'lucene.version')
   integrationTestCompile('pl.pragmatists:JUnitParams:' + project.'JUnitParams.version')
@@ -58,13 +50,9 @@
   }
 
 
-<<<<<<< HEAD
   performanceTestCompile(project(':geode-junit')) {
-    exclude module: 'geode-core'
+    module exclude: 'geode-core'
   }
-=======
-  performanceTestCompile(project(':geode-junit'))
->>>>>>> 29efe6ec
   performanceTestCompile(project(':geode-lucene:geode-lucene-test'))
 }
 
