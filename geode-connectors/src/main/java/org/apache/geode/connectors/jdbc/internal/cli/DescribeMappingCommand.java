/*
 * Licensed to the Apache Software Foundation (ASF) under one or more contributor license
 * agreements. See the NOTICE file distributed with this work for additional information regarding
 * copyright ownership. The ASF licenses this file to You under the Apache License, Version 2.0 (the
 * "License"); you may not use this file except in compliance with the License. You may obtain a
 * copy of the License at
 *
 * http://www.apache.org/licenses/LICENSE-2.0
 *
 * Unless required by applicable law or agreed to in writing, software distributed under the License
 * is distributed on an "AS IS" BASIS, WITHOUT WARRANTIES OR CONDITIONS OF ANY KIND, either express
 * or implied. See the License for the specific language governing permissions and limitations under
 * the License.
 */
package org.apache.geode.connectors.jdbc.internal.cli;

import static org.apache.geode.connectors.jdbc.internal.cli.CreateMappingCommand.CREATE_MAPPING__CONNECTION_NAME;
import static org.apache.geode.connectors.jdbc.internal.cli.CreateMappingCommand.CREATE_MAPPING__PDX_NAME;
import static org.apache.geode.connectors.jdbc.internal.cli.CreateMappingCommand.CREATE_MAPPING__REGION_NAME;
import static org.apache.geode.connectors.jdbc.internal.cli.CreateMappingCommand.CREATE_MAPPING__TABLE_NAME;

import java.util.Set;

import org.springframework.shell.core.annotation.CliCommand;
import org.springframework.shell.core.annotation.CliOption;

import org.apache.geode.annotations.Experimental;
import org.apache.geode.connectors.jdbc.internal.configuration.RegionMapping;
import org.apache.geode.distributed.DistributedMember;
import org.apache.geode.management.cli.CliMetaData;
import org.apache.geode.management.cli.GfshCommand;
import org.apache.geode.management.internal.cli.exceptions.EntityNotFoundException;
import org.apache.geode.management.internal.cli.functions.CliFunctionResult;
import org.apache.geode.management.internal.cli.i18n.CliStrings;
import org.apache.geode.management.internal.cli.result.model.DataResultModel;
import org.apache.geode.management.internal.cli.result.model.ResultModel;
import org.apache.geode.management.internal.security.ResourceOperation;
import org.apache.geode.security.ResourcePermission;

@Experimental
public class DescribeMappingCommand extends GfshCommand {
  static final String DESCRIBE_MAPPING = "describe jdbc-mapping";
  static final String DESCRIBE_MAPPING__HELP = EXPERIMENTAL + "Describe the specified jdbc mapping";
  static final String DESCRIBE_MAPPING__REGION_NAME = "region";
  static final String DESCRIBE_MAPPING__REGION_NAME__HELP =
      "Region name of the jdbc mapping to be described.";

  static final String RESULT_SECTION_NAME = "MappingDescription";

  @CliCommand(value = DESCRIBE_MAPPING, help = DESCRIBE_MAPPING__HELP)
  @CliMetaData(relatedTopic = CliStrings.DEFAULT_TOPIC_GEODE)
  @ResourceOperation(resource = ResourcePermission.Resource.CLUSTER,
      operation = ResourcePermission.Operation.MANAGE)
  public ResultModel describeMapping(@CliOption(key = DESCRIBE_MAPPING__REGION_NAME,
      mandatory = true, help = DESCRIBE_MAPPING__REGION_NAME__HELP) String regionName) {
    RegionMapping mapping = null;

    Set<DistributedMember> members = findMembers(null, null);
    if (members.size() > 0) {
      DistributedMember targetMember = members.iterator().next();
      CliFunctionResult result = executeFunctionAndGetFunctionResult(
          new DescribeMappingFunction(), regionName, targetMember);
      if (result != null) {
        mapping = (RegionMapping) result.getResultObject();
      }
    } else {
      return ResultModel.createError(CliStrings.NO_MEMBERS_FOUND_MESSAGE);
    }

    if (mapping == null) {
      throw new EntityNotFoundException(
          EXPERIMENTAL + "\n" + "mapping for region '" + regionName + "' not found");
    }

    ResultModel resultModel = new ResultModel();
    fillResultData(mapping, resultModel);
    resultModel.setHeader(EXPERIMENTAL);
    return resultModel;
  }

  private void fillResultData(RegionMapping mapping, ResultModel resultModel) {
    DataResultModel sectionModel = resultModel.addData(RESULT_SECTION_NAME);
    sectionModel.addData(CREATE_MAPPING__REGION_NAME, mapping.getRegionName());
    sectionModel.addData(CREATE_MAPPING__CONNECTION_NAME, mapping.getConnectionConfigName());
    sectionModel.addData(CREATE_MAPPING__TABLE_NAME, mapping.getTableName());
<<<<<<< HEAD
    sectionModel.addData(CREATE_MAPPING__PDX_CLASS_NAME, mapping.getPdxClassName());
    sectionModel.addData(CREATE_MAPPING__VALUE_CONTAINS_PRIMARY_KEY, mapping.isPrimaryKeyInValue());
=======
    sectionModel.addData(CREATE_MAPPING__PDX_NAME, mapping.getPdxName());

    TabularResultModel tabularResultData = resultModel.addTable(FIELD_TO_COLUMN_TABLE);
    tabularResultData.setHeader("Field to Column Mappings:");
    if (mapping.getFieldMapping() != null) {
      mapping.getFieldMapping().forEach((entry) -> {
        tabularResultData.accumulate("Field", entry.getFieldName());
        tabularResultData.accumulate("Column", entry.getColumnName());
      });
    }
>>>>>>> 834ab266
  }
}<|MERGE_RESOLUTION|>--- conflicted
+++ resolved
@@ -83,20 +83,6 @@
     sectionModel.addData(CREATE_MAPPING__REGION_NAME, mapping.getRegionName());
     sectionModel.addData(CREATE_MAPPING__CONNECTION_NAME, mapping.getConnectionConfigName());
     sectionModel.addData(CREATE_MAPPING__TABLE_NAME, mapping.getTableName());
-<<<<<<< HEAD
-    sectionModel.addData(CREATE_MAPPING__PDX_CLASS_NAME, mapping.getPdxClassName());
-    sectionModel.addData(CREATE_MAPPING__VALUE_CONTAINS_PRIMARY_KEY, mapping.isPrimaryKeyInValue());
-=======
     sectionModel.addData(CREATE_MAPPING__PDX_NAME, mapping.getPdxName());
-
-    TabularResultModel tabularResultData = resultModel.addTable(FIELD_TO_COLUMN_TABLE);
-    tabularResultData.setHeader("Field to Column Mappings:");
-    if (mapping.getFieldMapping() != null) {
-      mapping.getFieldMapping().forEach((entry) -> {
-        tabularResultData.accumulate("Field", entry.getFieldName());
-        tabularResultData.accumulate("Column", entry.getColumnName());
-      });
-    }
->>>>>>> 834ab266
   }
 }