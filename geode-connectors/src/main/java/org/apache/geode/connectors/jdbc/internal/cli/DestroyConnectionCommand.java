/*
 * Licensed to the Apache Software Foundation (ASF) under one or more contributor license
 * agreements. See the NOTICE file distributed with this work for additional information regarding
 * copyright ownership. The ASF licenses this file to You under the Apache License, Version 2.0 (the
 * "License"); you may not use this file except in compliance with the License. You may obtain a
 * copy of the License at
 *
 * http://www.apache.org/licenses/LICENSE-2.0
 *
 * Unless required by applicable law or agreed to in writing, software distributed under the License
 * is distributed on an "AS IS" BASIS, WITHOUT WARRANTIES OR CONDITIONS OF ANY KIND, either express
 * or implied. See the License for the specific language governing permissions and limitations under
 * the License.
 */
package org.apache.geode.connectors.jdbc.internal.cli;

import java.util.List;
import java.util.Set;

import org.springframework.shell.core.annotation.CliCommand;
import org.springframework.shell.core.annotation.CliOption;

<<<<<<< HEAD
import org.apache.geode.cache.execute.ResultCollector;
=======
import org.apache.geode.annotations.Experimental;
import org.apache.geode.connectors.jdbc.internal.configuration.ConnectorService;
import org.apache.geode.distributed.ClusterConfigurationService;
>>>>>>> 2ecb3725
import org.apache.geode.distributed.DistributedMember;
import org.apache.geode.management.cli.CliMetaData;
import org.apache.geode.management.cli.Result;
import org.apache.geode.management.internal.cli.commands.InternalGfshCommand;
import org.apache.geode.management.internal.cli.functions.CliFunctionResult;
import org.apache.geode.management.internal.cli.i18n.CliStrings;
import org.apache.geode.management.internal.cli.result.CommandResult;
import org.apache.geode.management.internal.cli.result.ResultBuilder;
import org.apache.geode.management.internal.security.ResourceOperation;
import org.apache.geode.security.ResourcePermission;


public class DestroyConnectionCommand extends InternalGfshCommand {
  static final String DESTROY_CONNECTION = "destroy jdbc-connection";
  static final String DESTROY_CONNECTION__HELP = "Destroy/Remove the specified jdbc connection.";
  static final String DESTROY_CONNECTION__NAME = "name";
  static final String DESTROY_CONNECTION__NAME__HELP =
      "Name of the jdbc connection to be destroyed.";

  private static final String ERROR_PREFIX = "ERROR: ";

  @CliCommand(value = DESTROY_CONNECTION, help = DESTROY_CONNECTION__HELP)
  @CliMetaData(relatedTopic = CliStrings.DEFAULT_TOPIC_GEODE)
  @ResourceOperation(resource = ResourcePermission.Resource.CLUSTER,
      operation = ResourcePermission.Operation.MANAGE)
  public Result destroyConnection(@CliOption(key = DESTROY_CONNECTION__NAME, mandatory = true,
      help = DESTROY_CONNECTION__NAME__HELP) String name) {

    // input
    Set<DistributedMember> targetMembers = getMembers(null, null);

    // action
<<<<<<< HEAD
    ResultCollector<CliFunctionResult, List<CliFunctionResult>> resultCollector =
        execute(new DestroyConnectionFunction(), name, targetMembers);

    // output
    TabularResultData tabularResultData = ResultBuilder.createTabularResultData();
    XmlEntity xmlEntity = fillTabularResultData(resultCollector, tabularResultData);
    Result result = ResultBuilder.buildResult(tabularResultData);
    updateClusterConfiguration(result, xmlEntity);
    return result;
  }

  ResultCollector<CliFunctionResult, List<CliFunctionResult>> execute(
      DestroyConnectionFunction function, String connectionName,
      Set<DistributedMember> targetMembers) {
    return (ResultCollector<CliFunctionResult, List<CliFunctionResult>>) executeFunction(function,
        connectionName, targetMembers);
  }

  private XmlEntity fillTabularResultData(
      ResultCollector<CliFunctionResult, List<CliFunctionResult>> resultCollector,
      TabularResultData tabularResultData) {
    XmlEntity xmlEntity = null;

    for (CliFunctionResult oneResult : resultCollector.getResult()) {
      if (oneResult.isSuccessful()) {
        xmlEntity = addSuccessToResults(tabularResultData, oneResult);
      } else {
        addErrorToResults(tabularResultData, oneResult);
=======
    List<CliFunctionResult> results =
        executeAndGetFunctionResult(new DestroyConnectionFunction(), name, targetMembers);

    boolean persisted = false;
    ClusterConfigurationService ccService = getConfigurationService();

    if (ccService != null && results.stream().filter(CliFunctionResult::isSuccessful).count() > 0) {
      ConnectorService service =
          ccService.getCustomCacheElement("cluster", "connector-service", ConnectorService.class);
      if (service != null) {
        ConnectorService.Connection conn =
            ccService.findIdentifiable(service.getConnection(), name);
        service.getConnection().remove(conn);
        ccService.saveCustomCacheElement("cluster", service);
        persisted = true;
>>>>>>> 2ecb3725
      }
    }

    CommandResult commandResult = ResultBuilder.buildResult(results, EXPERIMENTAL, null);
    commandResult.setCommandPersisted(persisted);

    return commandResult;
  }
}<|MERGE_RESOLUTION|>--- conflicted
+++ resolved
@@ -20,13 +20,8 @@
 import org.springframework.shell.core.annotation.CliCommand;
 import org.springframework.shell.core.annotation.CliOption;
 
-<<<<<<< HEAD
-import org.apache.geode.cache.execute.ResultCollector;
-=======
-import org.apache.geode.annotations.Experimental;
 import org.apache.geode.connectors.jdbc.internal.configuration.ConnectorService;
 import org.apache.geode.distributed.ClusterConfigurationService;
->>>>>>> 2ecb3725
 import org.apache.geode.distributed.DistributedMember;
 import org.apache.geode.management.cli.CliMetaData;
 import org.apache.geode.management.cli.Result;
@@ -38,15 +33,12 @@
 import org.apache.geode.management.internal.security.ResourceOperation;
 import org.apache.geode.security.ResourcePermission;
 
-
 public class DestroyConnectionCommand extends InternalGfshCommand {
   static final String DESTROY_CONNECTION = "destroy jdbc-connection";
   static final String DESTROY_CONNECTION__HELP = "Destroy/Remove the specified jdbc connection.";
   static final String DESTROY_CONNECTION__NAME = "name";
   static final String DESTROY_CONNECTION__NAME__HELP =
       "Name of the jdbc connection to be destroyed.";
-
-  private static final String ERROR_PREFIX = "ERROR: ";
 
   @CliCommand(value = DESTROY_CONNECTION, help = DESTROY_CONNECTION__HELP)
   @CliMetaData(relatedTopic = CliStrings.DEFAULT_TOPIC_GEODE)
@@ -59,36 +51,6 @@
     Set<DistributedMember> targetMembers = getMembers(null, null);
 
     // action
-<<<<<<< HEAD
-    ResultCollector<CliFunctionResult, List<CliFunctionResult>> resultCollector =
-        execute(new DestroyConnectionFunction(), name, targetMembers);
-
-    // output
-    TabularResultData tabularResultData = ResultBuilder.createTabularResultData();
-    XmlEntity xmlEntity = fillTabularResultData(resultCollector, tabularResultData);
-    Result result = ResultBuilder.buildResult(tabularResultData);
-    updateClusterConfiguration(result, xmlEntity);
-    return result;
-  }
-
-  ResultCollector<CliFunctionResult, List<CliFunctionResult>> execute(
-      DestroyConnectionFunction function, String connectionName,
-      Set<DistributedMember> targetMembers) {
-    return (ResultCollector<CliFunctionResult, List<CliFunctionResult>>) executeFunction(function,
-        connectionName, targetMembers);
-  }
-
-  private XmlEntity fillTabularResultData(
-      ResultCollector<CliFunctionResult, List<CliFunctionResult>> resultCollector,
-      TabularResultData tabularResultData) {
-    XmlEntity xmlEntity = null;
-
-    for (CliFunctionResult oneResult : resultCollector.getResult()) {
-      if (oneResult.isSuccessful()) {
-        xmlEntity = addSuccessToResults(tabularResultData, oneResult);
-      } else {
-        addErrorToResults(tabularResultData, oneResult);
-=======
     List<CliFunctionResult> results =
         executeAndGetFunctionResult(new DestroyConnectionFunction(), name, targetMembers);
 
@@ -104,11 +66,10 @@
         service.getConnection().remove(conn);
         ccService.saveCustomCacheElement("cluster", service);
         persisted = true;
->>>>>>> 2ecb3725
       }
     }
 
-    CommandResult commandResult = ResultBuilder.buildResult(results, EXPERIMENTAL, null);
+    CommandResult commandResult = ResultBuilder.buildResult(results);
     commandResult.setCommandPersisted(persisted);
 
     return commandResult;
