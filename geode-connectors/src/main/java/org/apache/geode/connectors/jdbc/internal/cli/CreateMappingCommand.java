/*
 * Licensed to the Apache Software Foundation (ASF) under one or more contributor license
 * agreements. See the NOTICE file distributed with this work for additional information regarding
 * copyright ownership. The ASF licenses this file to You under the Apache License, Version 2.0 (the
 * "License"); you may not use this file except in compliance with the License. You may obtain a
 * copy of the License at
 *
 * http://www.apache.org/licenses/LICENSE-2.0
 *
 * Unless required by applicable law or agreed to in writing, software distributed under the License
 * is distributed on an "AS IS" BASIS, WITHOUT WARRANTIES OR CONDITIONS OF ANY KIND, either express
 * or implied. See the License for the specific language governing permissions and limitations under
 * the License.
 */
package org.apache.geode.connectors.jdbc.internal.cli;

import java.util.List;
import java.util.Set;

import org.springframework.shell.core.annotation.CliCommand;
import org.springframework.shell.core.annotation.CliOption;

import org.apache.geode.annotations.Experimental;
import org.apache.geode.cache.configuration.CacheConfig;
import org.apache.geode.connectors.jdbc.internal.configuration.RegionMapping;
import org.apache.geode.distributed.DistributedMember;
import org.apache.geode.management.cli.CliMetaData;
import org.apache.geode.management.cli.SingleGfshCommand;
import org.apache.geode.management.internal.cli.functions.CliFunctionResult;
import org.apache.geode.management.internal.cli.i18n.CliStrings;
import org.apache.geode.management.internal.cli.result.model.ResultModel;
import org.apache.geode.management.internal.security.ResourceOperation;
import org.apache.geode.security.ResourcePermission;

@Experimental
public class CreateMappingCommand extends SingleGfshCommand {
  static final String CREATE_MAPPING = "create jdbc-mapping";
  static final String CREATE_MAPPING__HELP =
      EXPERIMENTAL + "Create a mapping for a region for use with a JDBC database connection.";
  static final String CREATE_MAPPING__REGION_NAME = "region";
  static final String CREATE_MAPPING__REGION_NAME__HELP =
      "Name of the region the mapping is being created for.";
  static final String CREATE_MAPPING__PDX_NAME = "pdx-name";
  static final String CREATE_MAPPING__PDX_NAME__HELP =
      "Name of pdx class for which values will be written to the database.";
  static final String CREATE_MAPPING__TABLE_NAME = "table";
  static final String CREATE_MAPPING__TABLE_NAME__HELP =
      "Name of database table for values to be written to.";
  static final String CREATE_MAPPING__CONNECTION_NAME = "connection";
  static final String CREATE_MAPPING__CONNECTION_NAME__HELP = "Name of JDBC connection to use.";
  static final String CREATE_MAPPING__FIELD_MAPPING = "field-mapping";
  static final String CREATE_MAPPING__FIELD_MAPPING__HELP =
      "Key value pairs of PDX field names to database column names formatted like \"key:value(,key:value)*\".";

  @CliCommand(value = CREATE_MAPPING, help = CREATE_MAPPING__HELP)
  @CliMetaData(relatedTopic = CliStrings.DEFAULT_TOPIC_GEODE)
  @ResourceOperation(resource = ResourcePermission.Resource.CLUSTER,
      operation = ResourcePermission.Operation.MANAGE)
  public ResultModel createMapping(
      @CliOption(key = CREATE_MAPPING__REGION_NAME, mandatory = true,
          help = CREATE_MAPPING__REGION_NAME__HELP) String regionName,
      @CliOption(key = CREATE_MAPPING__CONNECTION_NAME, mandatory = true,
          help = CREATE_MAPPING__CONNECTION_NAME__HELP) String connectionName,
      @CliOption(key = CREATE_MAPPING__TABLE_NAME,
          help = CREATE_MAPPING__TABLE_NAME__HELP) String table,
<<<<<<< HEAD
      @CliOption(key = CREATE_MAPPING__PDX_CLASS_NAME,
          help = CREATE_MAPPING__PDX_CLASS_NAME__HELP) String pdxClassName,
=======
      @CliOption(key = CREATE_MAPPING__PDX_NAME,
          help = CREATE_MAPPING__PDX_NAME__HELP) String pdxName,
      @CliOption(key = CREATE_MAPPING__VALUE_CONTAINS_PRIMARY_KEY,
          help = CREATE_MAPPING__PRIMARY_KEY_IN_VALUE__HELP, unspecifiedDefaultValue = "false",
          specifiedDefaultValue = "true") boolean keyInValue,
>>>>>>> 2ee9e837
      @CliOption(key = CREATE_MAPPING__FIELD_MAPPING,
          help = CREATE_MAPPING__FIELD_MAPPING__HELP) String[] fieldMappings) {
    // input
    Set<DistributedMember> targetMembers = getMembers(null, null);
    RegionMapping mapping = new RegionMapping(regionName,
<<<<<<< HEAD
        pdxClassName, table, connectionName);
=======
        pdxName, table, connectionName, keyInValue);
>>>>>>> 2ee9e837
    mapping.setFieldMapping(fieldMappings);

    // action
    List<CliFunctionResult> results =
        executeAndGetFunctionResult(new CreateMappingFunction(), mapping, targetMembers);

    ResultModel result =
        ResultModel.createMemberStatusResult(results, EXPERIMENTAL, null, false, true);
    result.setConfigObject(mapping);
    return result;
  }

  @Override
  public void updateClusterConfig(String group, CacheConfig cacheConfig, Object element) {
    RegionMapping newCacheElement = (RegionMapping) element;
    RegionMapping existingCacheElement = cacheConfig.findCustomRegionElement(
        newCacheElement.getRegionName(), newCacheElement.getId(), RegionMapping.class);

    if (existingCacheElement != null) {
      cacheConfig
          .getRegions()
          .stream()
          .filter(regionConfig -> regionConfig.getName().equals(newCacheElement.getRegionName()))
          .forEach(
              regionConfig -> regionConfig.getCustomRegionElements().remove(existingCacheElement));
    }

    cacheConfig
        .getRegions()
        .stream()
        .filter(regionConfig -> regionConfig.getName().equals(newCacheElement.getRegionName()))
        .forEach(regionConfig -> regionConfig.getCustomRegionElements().add(newCacheElement));
  }
}<|MERGE_RESOLUTION|>--- conflicted
+++ resolved
@@ -63,26 +63,14 @@
           help = CREATE_MAPPING__CONNECTION_NAME__HELP) String connectionName,
       @CliOption(key = CREATE_MAPPING__TABLE_NAME,
           help = CREATE_MAPPING__TABLE_NAME__HELP) String table,
-<<<<<<< HEAD
-      @CliOption(key = CREATE_MAPPING__PDX_CLASS_NAME,
-          help = CREATE_MAPPING__PDX_CLASS_NAME__HELP) String pdxClassName,
-=======
       @CliOption(key = CREATE_MAPPING__PDX_NAME,
           help = CREATE_MAPPING__PDX_NAME__HELP) String pdxName,
-      @CliOption(key = CREATE_MAPPING__VALUE_CONTAINS_PRIMARY_KEY,
-          help = CREATE_MAPPING__PRIMARY_KEY_IN_VALUE__HELP, unspecifiedDefaultValue = "false",
-          specifiedDefaultValue = "true") boolean keyInValue,
->>>>>>> 2ee9e837
       @CliOption(key = CREATE_MAPPING__FIELD_MAPPING,
           help = CREATE_MAPPING__FIELD_MAPPING__HELP) String[] fieldMappings) {
     // input
     Set<DistributedMember> targetMembers = getMembers(null, null);
     RegionMapping mapping = new RegionMapping(regionName,
-<<<<<<< HEAD
-        pdxClassName, table, connectionName);
-=======
-        pdxName, table, connectionName, keyInValue);
->>>>>>> 2ee9e837
+        pdxName, table, connectionName);
     mapping.setFieldMapping(fieldMappings);
 
     // action
