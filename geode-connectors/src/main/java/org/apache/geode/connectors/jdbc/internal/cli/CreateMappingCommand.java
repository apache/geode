--- conflicted
+++ resolved
@@ -14,12 +14,7 @@
  */
 package org.apache.geode.connectors.jdbc.internal.cli;
 
-<<<<<<< HEAD
-
-
 import java.util.ArrayList;
-=======
->>>>>>> 9b3845d8
 import java.util.List;
 import java.util.Set;
 
