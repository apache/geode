/*
 * Licensed to the Apache Software Foundation (ASF) under one or more contributor license
 * agreements. See the NOTICE file distributed with this work for additional information regarding
 * copyright ownership. The ASF licenses this file to You under the Apache License, Version 2.0 (the
 * "License"); you may not use this file except in compliance with the License. You may obtain a
 * copy of the License at
 *
 * http://www.apache.org/licenses/LICENSE-2.0
 *
 * Unless required by applicable law or agreed to in writing, software distributed under the License
 * is distributed on an "AS IS" BASIS, WITHOUT WARRANTIES OR CONDITIONS OF ANY KIND, either express
 * or implied. See the License for the specific language governing permissions and limitations under
 * the License.
 */
package org.apache.geode.connectors.jdbc.internal.cli;

import java.util.List;
import java.util.Set;

import org.springframework.shell.core.annotation.CliCommand;
import org.springframework.shell.core.annotation.CliOption;

import org.apache.geode.annotations.Experimental;
import org.apache.geode.cache.configuration.CacheConfig;
import org.apache.geode.connectors.jdbc.internal.configuration.RegionMapping;
import org.apache.geode.distributed.DistributedMember;
import org.apache.geode.management.cli.CliMetaData;
import org.apache.geode.management.cli.SingleGfshCommand;
import org.apache.geode.management.internal.cli.functions.CliFunctionResult;
import org.apache.geode.management.internal.cli.i18n.CliStrings;
import org.apache.geode.management.internal.cli.result.model.ResultModel;
import org.apache.geode.management.internal.security.ResourceOperation;
import org.apache.geode.security.ResourcePermission;

@Experimental
public class CreateMappingCommand extends SingleGfshCommand {
  static final String CREATE_MAPPING = "create jdbc-mapping";
  static final String CREATE_MAPPING__HELP =
      EXPERIMENTAL + "Create a mapping for a region for use with a JDBC database connection.";
  static final String CREATE_MAPPING__REGION_NAME = "region";
  static final String CREATE_MAPPING__REGION_NAME__HELP =
      "Name of the region the mapping is being created for.";
  static final String CREATE_MAPPING__PDX_NAME = "pdx-name";
  static final String CREATE_MAPPING__PDX_NAME__HELP =
      "Name of pdx class for which values will be written to the database.";
  static final String CREATE_MAPPING__TABLE_NAME = "table";
  static final String CREATE_MAPPING__TABLE_NAME__HELP =
      "Name of database table for values to be written to.";
  static final String CREATE_MAPPING__CONNECTION_NAME = "connection";
  static final String CREATE_MAPPING__CONNECTION_NAME__HELP = "Name of JDBC connection to use.";
<<<<<<< HEAD
  static final String CREATE_MAPPING__VALUE_CONTAINS_PRIMARY_KEY = "value-contains-primary-key";
  static final String CREATE_MAPPING__PRIMARY_KEY_IN_VALUE__HELP =
      "If true, the primary key is contained in the PDX object, otherwise the region entry key is used for the primary key column value.";
=======
  static final String CREATE_MAPPING__FIELD_MAPPING = "field-mapping";
  static final String CREATE_MAPPING__FIELD_MAPPING__HELP =
      "Key value pairs of PDX field names to database column names formatted like \"key:value(,key:value)*\".";
>>>>>>> 834ab266

  @CliCommand(value = CREATE_MAPPING, help = CREATE_MAPPING__HELP)
  @CliMetaData(relatedTopic = CliStrings.DEFAULT_TOPIC_GEODE)
  @ResourceOperation(resource = ResourcePermission.Resource.CLUSTER,
      operation = ResourcePermission.Operation.MANAGE)
  public ResultModel createMapping(
      @CliOption(key = CREATE_MAPPING__REGION_NAME, mandatory = true,
          help = CREATE_MAPPING__REGION_NAME__HELP) String regionName,
      @CliOption(key = CREATE_MAPPING__CONNECTION_NAME, mandatory = true,
          help = CREATE_MAPPING__CONNECTION_NAME__HELP) String connectionName,
      @CliOption(key = CREATE_MAPPING__TABLE_NAME,
          help = CREATE_MAPPING__TABLE_NAME__HELP) String table,
<<<<<<< HEAD
      @CliOption(key = CREATE_MAPPING__PDX_CLASS_NAME,
          help = CREATE_MAPPING__PDX_CLASS_NAME__HELP) String pdxClassName,
      @CliOption(key = CREATE_MAPPING__VALUE_CONTAINS_PRIMARY_KEY,
          help = CREATE_MAPPING__PRIMARY_KEY_IN_VALUE__HELP, unspecifiedDefaultValue = "false",
          specifiedDefaultValue = "true") boolean keyInValue) {
    // input
    Set<DistributedMember> targetMembers = getMembers(null, null);
    RegionMapping mapping = new RegionMapping(regionName,
        pdxClassName, table, connectionName, keyInValue);
=======
      @CliOption(key = CREATE_MAPPING__PDX_NAME,
          help = CREATE_MAPPING__PDX_NAME__HELP) String pdxName,
      @CliOption(key = CREATE_MAPPING__FIELD_MAPPING,
          help = CREATE_MAPPING__FIELD_MAPPING__HELP) String[] fieldMappings) {
    // input
    Set<DistributedMember> targetMembers = getMembers(null, null);
    RegionMapping mapping = new RegionMapping(regionName,
        pdxName, table, connectionName);
    mapping.setFieldMapping(fieldMappings);
>>>>>>> 834ab266

    // action
    List<CliFunctionResult> results =
        executeAndGetFunctionResult(new CreateMappingFunction(), mapping, targetMembers);

    ResultModel result =
        ResultModel.createMemberStatusResult(results, EXPERIMENTAL, null, false, true);
    result.setConfigObject(mapping);
    return result;
  }

  @Override
  public void updateClusterConfig(String group, CacheConfig cacheConfig, Object element) {
    RegionMapping newCacheElement = (RegionMapping) element;
    RegionMapping existingCacheElement = cacheConfig.findCustomRegionElement(
        newCacheElement.getRegionName(), newCacheElement.getId(), RegionMapping.class);

    if (existingCacheElement != null) {
      cacheConfig
          .getRegions()
          .stream()
          .filter(regionConfig -> regionConfig.getName().equals(newCacheElement.getRegionName()))
          .forEach(
              regionConfig -> regionConfig.getCustomRegionElements().remove(existingCacheElement));
    }

    cacheConfig
        .getRegions()
        .stream()
        .filter(regionConfig -> regionConfig.getName().equals(newCacheElement.getRegionName()))
        .forEach(regionConfig -> regionConfig.getCustomRegionElements().add(newCacheElement));
  }
}<|MERGE_RESOLUTION|>--- conflicted
+++ resolved
@@ -48,15 +48,6 @@
       "Name of database table for values to be written to.";
   static final String CREATE_MAPPING__CONNECTION_NAME = "connection";
   static final String CREATE_MAPPING__CONNECTION_NAME__HELP = "Name of JDBC connection to use.";
-<<<<<<< HEAD
-  static final String CREATE_MAPPING__VALUE_CONTAINS_PRIMARY_KEY = "value-contains-primary-key";
-  static final String CREATE_MAPPING__PRIMARY_KEY_IN_VALUE__HELP =
-      "If true, the primary key is contained in the PDX object, otherwise the region entry key is used for the primary key column value.";
-=======
-  static final String CREATE_MAPPING__FIELD_MAPPING = "field-mapping";
-  static final String CREATE_MAPPING__FIELD_MAPPING__HELP =
-      "Key value pairs of PDX field names to database column names formatted like \"key:value(,key:value)*\".";
->>>>>>> 834ab266
 
   @CliCommand(value = CREATE_MAPPING, help = CREATE_MAPPING__HELP)
   @CliMetaData(relatedTopic = CliStrings.DEFAULT_TOPIC_GEODE)
@@ -69,27 +60,12 @@
           help = CREATE_MAPPING__CONNECTION_NAME__HELP) String connectionName,
       @CliOption(key = CREATE_MAPPING__TABLE_NAME,
           help = CREATE_MAPPING__TABLE_NAME__HELP) String table,
-<<<<<<< HEAD
-      @CliOption(key = CREATE_MAPPING__PDX_CLASS_NAME,
-          help = CREATE_MAPPING__PDX_CLASS_NAME__HELP) String pdxClassName,
-      @CliOption(key = CREATE_MAPPING__VALUE_CONTAINS_PRIMARY_KEY,
-          help = CREATE_MAPPING__PRIMARY_KEY_IN_VALUE__HELP, unspecifiedDefaultValue = "false",
-          specifiedDefaultValue = "true") boolean keyInValue) {
-    // input
-    Set<DistributedMember> targetMembers = getMembers(null, null);
-    RegionMapping mapping = new RegionMapping(regionName,
-        pdxClassName, table, connectionName, keyInValue);
-=======
       @CliOption(key = CREATE_MAPPING__PDX_NAME,
-          help = CREATE_MAPPING__PDX_NAME__HELP) String pdxName,
-      @CliOption(key = CREATE_MAPPING__FIELD_MAPPING,
-          help = CREATE_MAPPING__FIELD_MAPPING__HELP) String[] fieldMappings) {
+          help = CREATE_MAPPING__PDX_NAME__HELP) String pdxName) {
     // input
     Set<DistributedMember> targetMembers = getMembers(null, null);
     RegionMapping mapping = new RegionMapping(regionName,
         pdxName, table, connectionName);
-    mapping.setFieldMapping(fieldMappings);
->>>>>>> 834ab266
 
     // action
     List<CliFunctionResult> results =
