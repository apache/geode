/*
 * Licensed to the Apache Software Foundation (ASF) under one or more contributor license
 * agreements. See the NOTICE file distributed with this work for additional information regarding
 * copyright ownership. The ASF licenses this file to You under the Apache License, Version 2.0 (the
 * "License"); you may not use this file except in compliance with the License. You may obtain a
 * copy of the License at
 *
 * http://www.apache.org/licenses/LICENSE-2.0
 *
 * Unless required by applicable law or agreed to in writing, software distributed under the License
 * is distributed on an "AS IS" BASIS, WITHOUT WARRANTIES OR CONDITIONS OF ANY KIND, either express
 * or implied. See the License for the specific language governing permissions and limitations under
 * the License.
 */
package org.apache.geode.connectors.jdbc.internal.configuration;

import java.io.Serializable;
import java.util.ArrayList;
import java.util.Arrays;
import java.util.HashSet;
import java.util.List;
import java.util.Objects;
import java.util.Set;
import java.util.stream.Collectors;

import javax.xml.bind.annotation.XmlAccessType;
import javax.xml.bind.annotation.XmlAccessorType;
import javax.xml.bind.annotation.XmlAttribute;
import javax.xml.bind.annotation.XmlElement;
import javax.xml.bind.annotation.XmlRootElement;
import javax.xml.bind.annotation.XmlTransient;
import javax.xml.bind.annotation.XmlType;

import org.apache.geode.annotations.Experimental;
import org.apache.geode.cache.configuration.CacheElement;
import org.apache.geode.cache.configuration.XSDRootElement;
import org.apache.geode.connectors.jdbc.JdbcConnectorException;
import org.apache.geode.connectors.jdbc.internal.TableMetaDataView;
import org.apache.geode.pdx.internal.PdxType;
import org.apache.geode.pdx.internal.TypeRegistry;

/**
 * <p>
 * Java class for anonymous complex type.
 *
 * <p>
 * The following schema fragment specifies the expected content contained within this class.
 *
 * <pre>
 * &lt;complexType>
 *   &lt;complexContent>
 *     &lt;restriction base="{http://www.w3.org/2001/XMLSchema}anyType">
 *       &lt;sequence>
 *         &lt;element name="field-mapping" maxOccurs="unbounded" minOccurs="0">
 *           &lt;complexType>
 *             &lt;simpleContent>
 *               &lt;extension base="&lt;http://www.w3.org/2001/XMLSchema>string">
 *                 &lt;attribute name="field-name" type="{http://www.w3.org/2001/XMLSchema}string" />
 *                 &lt;attribute name="column-name" type="{http://www.w3.org/2001/XMLSchema}string" />
 *               &lt;/extension>
 *             &lt;/simpleContent>
 *           &lt;/complexType>
 *         &lt;/element>
 *       &lt;/sequence>
 *       &lt;attribute name="connection-name" type="{http://www.w3.org/2001/XMLSchema}string" />
 *       &lt;attribute name="table" type="{http://www.w3.org/2001/XMLSchema}string" />
<<<<<<< HEAD
 *       &lt;attribute name="pdx-class" type="{http://www.w3.org/2001/XMLSchema}string" />
=======
 *       &lt;attribute name="pdx-name" type="{http://www.w3.org/2001/XMLSchema}string" />
 *       &lt;attribute name="primary-key-in-value" type="{http://www.w3.org/2001/XMLSchema}string" />
>>>>>>> 2ee9e837
 *     &lt;/restriction>
 *   &lt;/complexContent>
 * &lt;/complexType>
 * </pre>
 *
 *
 */
@Experimental
@XmlAccessorType(XmlAccessType.FIELD)
@XmlType(name = "", propOrder = {"fieldMapping"})
@XmlRootElement(name = "mapping", namespace = "http://geode.apache.org/schema/jdbc")
@XSDRootElement(namespace = "http://geode.apache.org/schema/jdbc",
    schemaLocation = "http://geode.apache.org/schema/jdbc/jdbc-1.0.xsd")
public class RegionMapping implements CacheElement {
  private static final String MAPPINGS_DELIMITER = ":";

  @XmlElement(name = "field-mapping", namespace = "http://geode.apache.org/schema/jdbc")
  protected List<FieldMapping> fieldMapping;
  @XmlTransient
  protected boolean fieldMappingModified = false;
  @XmlAttribute(name = "connection-name")
  protected String connectionConfigName;
  @XmlAttribute(name = "table")
  protected String tableName;
<<<<<<< HEAD
  @XmlAttribute(name = "pdx-class")
  protected String pdxClassName;
=======
  @XmlAttribute(name = "pdx-name")
  protected String pdxName;
  @XmlAttribute(name = "primary-key-in-value")
  protected Boolean primaryKeyInValue;
>>>>>>> 2ee9e837

  @XmlTransient
  protected String regionName;

  public static final String ELEMENT_ID = "jdbc-mapping";

  public RegionMapping() {}

<<<<<<< HEAD
  public RegionMapping(String regionName, String pdxClassName, String tableName,
      String connectionConfigName) {
=======
  public RegionMapping(String regionName, String pdxName, String tableName,
      String connectionConfigName, Boolean primaryKeyInValue) {
>>>>>>> 2ee9e837
    this.regionName = regionName;
    this.pdxName = pdxName;
    this.tableName = tableName;
    this.connectionConfigName = connectionConfigName;
  }

  public void setFieldMapping(String[] mappings) {
    if (mappings != null) {
      this.fieldMapping =
          Arrays.stream(mappings).filter(Objects::nonNull).filter(s -> !s.isEmpty()).map(s -> {
            String[] keyValuePair = s.split(MAPPINGS_DELIMITER);
            validateParam(keyValuePair, s);
            return new FieldMapping(keyValuePair[0],
                keyValuePair[1]);
          }).collect(Collectors.toList());
      fieldMappingModified = true;
    }
  }

  private void validateParam(String[] paramKeyValue, String mapping) {
    // paramKeyValue is produced by split which will never give us
    // an empty second element
    if (paramKeyValue.length != 2 || paramKeyValue[0].isEmpty()) {
      throw new IllegalArgumentException("Field to column mapping '" + mapping
          + "' is not of the form 'Field" + MAPPINGS_DELIMITER + "Column'");
    }
  }

  public void setConnectionConfigName(String connectionConfigName) {
    this.connectionConfigName = connectionConfigName;
  }

  public void setRegionName(String regionName) {
    this.regionName = regionName;
  }

  public void setTableName(String tableName) {
    this.tableName = tableName;
  }

  public void setPdxName(String pdxName) {
    this.pdxName = pdxName;
  }

  public boolean isFieldMappingModified() {
    return fieldMappingModified;
  }

  public List<FieldMapping> getFieldMapping() {
    if (fieldMapping == null) {
      fieldMapping = new ArrayList<>();
    }
    return fieldMapping;
  }

  public String getConnectionConfigName() {
    return connectionConfigName;
  }

  public String getRegionName() {
    return regionName;
  }

  public String getPdxName() {
    return pdxName;
  }

  public String getTableName() {
    return tableName;
  }

  public String getRegionToTableName() {
    if (tableName == null) {
      return regionName;
    }
    return tableName;
  }

  public String getColumnNameForField(String fieldName, TableMetaDataView tableMetaDataView) {
    FieldMapping configured = getFieldMapping().stream()
        .filter(m -> m.getFieldName().equals(fieldName)).findAny().orElse(null);
    if (configured != null) {
      return configured.getColumnName();
    }

    Set<String> columnNames = tableMetaDataView.getColumnNames();
    if (columnNames.contains(fieldName)) {
      return fieldName;
    }

    List<String> ignoreCaseMatch = columnNames.stream().filter(c -> c.equalsIgnoreCase(fieldName))
        .collect(Collectors.toList());
    if (ignoreCaseMatch.size() > 1) {
      throw new JdbcConnectorException(
          "The SQL table has at least two columns that match the PDX field: " + fieldName);
    }

    if (ignoreCaseMatch.size() == 1) {
      return ignoreCaseMatch.get(0);
    }

    // there is no match either in the configured mapping or the table columns
    return fieldName;
  }

  public String getFieldNameForColumn(String columnName, TypeRegistry typeRegistry) {
    String fieldName = null;

    FieldMapping configured = getFieldMapping().stream()
        .filter(m -> m.getColumnName().equals(columnName)).findAny().orElse(null);

    if (configured != null) {
      return configured.getFieldName();
    }

    if (getPdxName() == null) {
      if (columnName.equals(columnName.toUpperCase())) {
        fieldName = columnName.toLowerCase();
      } else {
        fieldName = columnName;
      }
    } else {
      Set<PdxType> pdxTypes = getPdxTypesForClassName(typeRegistry);
      fieldName = findExactMatch(columnName, pdxTypes);
      if (fieldName == null) {
        fieldName = findCaseInsensitiveMatch(columnName, pdxTypes);
      }
    }
    assert fieldName != null;

    return fieldName;
  }

  private Set<PdxType> getPdxTypesForClassName(TypeRegistry typeRegistry) {
    Set<PdxType> pdxTypes = typeRegistry.getPdxTypesForClassName(getPdxName());
    if (pdxTypes.isEmpty()) {
      throw new JdbcConnectorException(
          "The class " + getPdxName() + " has not been pdx serialized.");
    }
    return pdxTypes;
  }

  /**
   * Given a column name and a set of pdx types, find the field name in those types that match,
   * ignoring case, the column name.
   *
   * @return the matching field name or null if no match
   * @throws JdbcConnectorException if no fields match
   * @throws JdbcConnectorException if more than one field matches
   */
  private String findCaseInsensitiveMatch(String columnName, Set<PdxType> pdxTypes) {
    HashSet<String> matchingFieldNames = new HashSet<>();
    for (PdxType pdxType : pdxTypes) {
      for (String existingFieldName : pdxType.getFieldNames()) {
        if (existingFieldName.equalsIgnoreCase(columnName)) {
          matchingFieldNames.add(existingFieldName);
        }
      }
    }
    if (matchingFieldNames.isEmpty()) {
      throw new JdbcConnectorException("The class " + getPdxName()
          + " does not have a field that matches the column " + columnName);
    } else if (matchingFieldNames.size() > 1) {
      throw new JdbcConnectorException(
          "Could not determine what pdx field to use for the column name " + columnName
              + " because the pdx fields " + matchingFieldNames + " all match it.");
    }
    return matchingFieldNames.iterator().next();
  }

  /**
   * Given a column name, search the given pdxTypes for a field whose name exactly matches the
   * column name.
   *
   * @return the matching field name or null if no match
   */
  private String findExactMatch(String columnName, Set<PdxType> pdxTypes) {
    for (PdxType pdxType : pdxTypes) {
      if (pdxType.getPdxField(columnName) != null) {
        return columnName;
      }
    }
    return null;
  }

  @Override
  public boolean equals(Object o) {
    if (this == o) {
      return true;
    }
    if (o == null || getClass() != o.getClass()) {
      return false;
    }

    RegionMapping that = (RegionMapping) o;

    if (regionName != null ? !regionName.equals(that.regionName) : that.regionName != null) {
      return false;
    }
    if (pdxName != null ? !pdxName.equals(that.pdxName)
        : that.pdxName != null) {
      return false;
    }
    if (tableName != null ? !tableName.equals(that.tableName) : that.tableName != null) {
      return false;
    }
    if (connectionConfigName != null ? !connectionConfigName.equals(that.connectionConfigName)
        : that.connectionConfigName != null) {
      return false;
    }
    if (fieldMapping != null ? !fieldMapping.equals(that.fieldMapping)
        : that.fieldMapping != null) {
      return false;
    }
    return true;
  }

  @Override
  public int hashCode() {
    int result = regionName != null ? regionName.hashCode() : 0;
    result = 31 * result + (pdxName != null ? pdxName.hashCode() : 0);
    result = 31 * result + (tableName != null ? tableName.hashCode() : 0);
    result = 31 * result + (connectionConfigName != null ? connectionConfigName.hashCode() : 0);
    return result;
  }

  @Override
  public String toString() {
<<<<<<< HEAD
    return "RegionMapping{" + "regionName='" + regionName + '\'' + ", pdxClassName='"
        + pdxClassName + '\'' + ", tableName='" + tableName + '\'' + ", connectionConfigName='"
        + connectionConfigName + '\'' + '}';
=======
    return "RegionMapping{" + "regionName='" + regionName + '\'' + ", pdxName='"
        + pdxName + '\'' + ", tableName='" + tableName + '\'' + ", connectionConfigName='"
        + connectionConfigName + '\'' + ", primaryKeyInValue=" + primaryKeyInValue + '}';
>>>>>>> 2ee9e837
  }

  @Override
  public String getId() {
    return ELEMENT_ID;
  }

  @XmlAccessorType(XmlAccessType.FIELD)
  public static class FieldMapping implements Serializable {
    @XmlAttribute(name = "field-name")
    protected String fieldName;
    @XmlAttribute(name = "column-name")
    protected String columnName;

    public FieldMapping() {}

    public FieldMapping(String fieldName, String columnName) {
      this.fieldName = fieldName;
      this.columnName = columnName;
    }

    /**
     * Gets the value of the fieldName property.
     *
     * possible object is
     * {@link String }
     *
     */
    public String getFieldName() {
      return fieldName;
    }

    /**
     * Sets the value of the fieldName property.
     *
     * allowed object is
     * {@link String }
     *
     */
    public void setFieldName(String value) {
      this.fieldName = value;
    }

    /**
     * Gets the value of the columnName property.
     *
     * possible object is
     * {@link String }
     *
     */
    public String getColumnName() {
      return columnName;
    }

    /**
     * Sets the value of the columnName property.
     *
     * allowed object is
     * {@link String }
     *
     */
    public void setColumnName(String value) {
      this.columnName = value;
    }

    @Override
    public boolean equals(Object o) {
      if (this == o)
        return true;
      if (o == null || getClass() != o.getClass())
        return false;
      FieldMapping that = (FieldMapping) o;
      return Objects.equals(fieldName, that.fieldName)
          && Objects.equals(columnName, that.columnName);
    }

    @Override
    public int hashCode() {
      int result = fieldName != null ? fieldName.hashCode() : 0;
      result = 31 * result + (columnName != null ? columnName.hashCode() : 0);

      return result;
    }
  }
}<|MERGE_RESOLUTION|>--- conflicted
+++ resolved
@@ -64,12 +64,7 @@
  *       &lt;/sequence>
  *       &lt;attribute name="connection-name" type="{http://www.w3.org/2001/XMLSchema}string" />
  *       &lt;attribute name="table" type="{http://www.w3.org/2001/XMLSchema}string" />
-<<<<<<< HEAD
- *       &lt;attribute name="pdx-class" type="{http://www.w3.org/2001/XMLSchema}string" />
-=======
  *       &lt;attribute name="pdx-name" type="{http://www.w3.org/2001/XMLSchema}string" />
- *       &lt;attribute name="primary-key-in-value" type="{http://www.w3.org/2001/XMLSchema}string" />
->>>>>>> 2ee9e837
  *     &lt;/restriction>
  *   &lt;/complexContent>
  * &lt;/complexType>
@@ -94,15 +89,8 @@
   protected String connectionConfigName;
   @XmlAttribute(name = "table")
   protected String tableName;
-<<<<<<< HEAD
-  @XmlAttribute(name = "pdx-class")
-  protected String pdxClassName;
-=======
   @XmlAttribute(name = "pdx-name")
   protected String pdxName;
-  @XmlAttribute(name = "primary-key-in-value")
-  protected Boolean primaryKeyInValue;
->>>>>>> 2ee9e837
 
   @XmlTransient
   protected String regionName;
@@ -111,13 +99,8 @@
 
   public RegionMapping() {}
 
-<<<<<<< HEAD
-  public RegionMapping(String regionName, String pdxClassName, String tableName,
+  public RegionMapping(String regionName, String pdxName, String tableName,
       String connectionConfigName) {
-=======
-  public RegionMapping(String regionName, String pdxName, String tableName,
-      String connectionConfigName, Boolean primaryKeyInValue) {
->>>>>>> 2ee9e837
     this.regionName = regionName;
     this.pdxName = pdxName;
     this.tableName = tableName;
@@ -346,15 +329,9 @@
 
   @Override
   public String toString() {
-<<<<<<< HEAD
-    return "RegionMapping{" + "regionName='" + regionName + '\'' + ", pdxClassName='"
-        + pdxClassName + '\'' + ", tableName='" + tableName + '\'' + ", connectionConfigName='"
-        + connectionConfigName + '\'' + '}';
-=======
     return "RegionMapping{" + "regionName='" + regionName + '\'' + ", pdxName='"
         + pdxName + '\'' + ", tableName='" + tableName + '\'' + ", connectionConfigName='"
-        + connectionConfigName + '\'' + ", primaryKeyInValue=" + primaryKeyInValue + '}';
->>>>>>> 2ee9e837
+        + connectionConfigName + '\'' + '}';
   }
 
   @Override
