--- conflicted
+++ resolved
@@ -148,19 +148,7 @@
 
   public String getFieldNameForColumn(String columnName, TypeRegistry typeRegistry) {
     String fieldName = null;
-<<<<<<< HEAD
-    if (getPdxClassName() == null) {
-=======
-
-    FieldMapping configured = getFieldMapping().stream()
-        .filter(m -> m.getColumnName().equals(columnName)).findAny().orElse(null);
-
-    if (configured != null) {
-      return configured.getFieldName();
-    }
-
     if (getPdxName() == null) {
->>>>>>> 834ab266
       if (columnName.equals(columnName.toUpperCase())) {
         fieldName = columnName.toLowerCase();
       } else {
