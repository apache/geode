--- conflicted
+++ resolved
@@ -21,16 +21,9 @@
 import org.apache.geode.management.cli.CliFunction;
 import org.apache.geode.management.internal.cli.functions.CliFunctionResult;
 
-<<<<<<< HEAD
+
 @Experimental
-public class DestroyMappingFunction extends JdbcCliFunction<String, CliFunctionResult> {
-
-  DestroyMappingFunction() {
-    super();
-  }
-=======
 public class DestroyMappingFunction extends CliFunction<String> {
->>>>>>> 87d0430a
 
   @Override
   public CliFunctionResult executeFunction(FunctionContext<String> context) {
