/*
 * Licensed to the Apache Software Foundation (ASF) under one or more contributor license
 * agreements. See the NOTICE file distributed with this work for additional information regarding
 * copyright ownership. The ASF licenses this file to You under the Apache License, Version 2.0 (the
 * "License"); you may not use this file except in compliance with the License. You may obtain a
 * copy of the License at
 *
 * http://www.apache.org/licenses/LICENSE-2.0
 *
 * Unless required by applicable law or agreed to in writing, software distributed under the License
 * is distributed on an "AS IS" BASIS, WITHOUT WARRANTIES OR CONDITIONS OF ANY KIND, either express
 * or implied. See the License for the specific language governing permissions and limitations under
 * the License.
 */
package org.apache.geode.connectors.jdbc.internal.cli;

import java.util.ArrayList;
import java.util.Arrays;
import java.util.Iterator;
import java.util.List;
import java.util.Set;

import org.springframework.shell.core.annotation.CliCommand;
import org.springframework.shell.core.annotation.CliOption;

import org.apache.geode.annotations.Experimental;
import org.apache.geode.cache.configuration.CacheConfig;
import org.apache.geode.cache.configuration.CacheConfig.AsyncEventQueue;
import org.apache.geode.cache.configuration.CacheElement;
import org.apache.geode.cache.configuration.DeclarableType;
import org.apache.geode.cache.configuration.RegionAttributesType;
import org.apache.geode.cache.configuration.RegionConfig;
import org.apache.geode.connectors.jdbc.JdbcLoader;
import org.apache.geode.connectors.jdbc.JdbcWriter;
import org.apache.geode.connectors.jdbc.internal.configuration.RegionMapping;
import org.apache.geode.distributed.DistributedMember;
import org.apache.geode.management.cli.CliMetaData;
import org.apache.geode.management.cli.SingleGfshCommand;
import org.apache.geode.management.internal.cli.functions.CliFunctionResult;
import org.apache.geode.management.internal.cli.i18n.CliStrings;
import org.apache.geode.management.internal.cli.result.model.ResultModel;
import org.apache.geode.management.internal.security.ResourceOperation;
import org.apache.geode.security.ResourcePermission;

@Experimental
public class DestroyMappingCommand extends SingleGfshCommand {
  static final String DESTROY_MAPPING = "destroy jdbc-mapping";
  static final String DESTROY_MAPPING__HELP = EXPERIMENTAL + "Destroy the specified mapping.";
  static final String DESTROY_MAPPING__REGION_NAME = "region";
  static final String DESTROY_MAPPING__REGION_NAME__HELP = "Name of the region mapping to destroy.";

  @CliCommand(value = DESTROY_MAPPING, help = DESTROY_MAPPING__HELP)
  @CliMetaData(relatedTopic = CliStrings.DEFAULT_TOPIC_GEODE)
  @ResourceOperation(resource = ResourcePermission.Resource.CLUSTER,
      operation = ResourcePermission.Operation.MANAGE)
  public ResultModel destroyMapping(@CliOption(key = DESTROY_MAPPING__REGION_NAME, mandatory = true,
      help = DESTROY_MAPPING__REGION_NAME__HELP) String regionName) {
    // input
    Set<DistributedMember> targetMembers = getMembers(null, null);

    // action
    List<CliFunctionResult> results =
        executeAndGetFunctionResult(new DestroyMappingFunction(), regionName, targetMembers);

    ResultModel result =
        ResultModel.createMemberStatusResult(results, EXPERIMENTAL, null, false, true);
    result.setConfigObject(regionName);
    return result;
  }

  @Override
<<<<<<< HEAD
  public void updateClusterConfig(String group, CacheConfig cacheConfig, Object configObject) {
    String regionName = (String) configObject;
    RegionConfig regionConfig = findRegionConfig(cacheConfig, regionName);
    if (regionConfig == null) {
      return;
    }
    removeJdbcMappingFromRegion(regionConfig);
    removeJdbcQueueFromCache(cacheConfig, regionName);
    RegionAttributesType attributes = getRegionAttributes(regionConfig);
    removeJdbcLoader(attributes);
    removeJdbcWriter(attributes);
    removeJdbcAsyncEventQueueId(attributes, regionName);
  }

  private void removeJdbcLoader(RegionAttributesType attributes) {
    DeclarableType cacheLoader = attributes.getCacheLoader();
    if (cacheLoader != null) {
      if (JdbcLoader.class.getName().equals(cacheLoader.getClassName())) {
        attributes.setCacheLoader(null);
      }
    }
  }

  private void removeJdbcWriter(RegionAttributesType attributes) {
    DeclarableType cacheWriter = attributes.getCacheWriter();
    if (cacheWriter != null) {
      if (JdbcWriter.class.getName().equals(cacheWriter.getClassName())) {
        attributes.setCacheWriter(null);
      }
    }
  }

  private void removeJdbcAsyncEventQueueId(RegionAttributesType attributes, String regionName) {
    String queueName = CreateMappingCommand.createAsyncEventQueueName(regionName);
    String queueIds = attributes.getAsyncEventQueueIds();
    if (queueIds == null) {
      return;
    }
    List<String> queues = new ArrayList<>(Arrays.asList(queueIds.split(",")));
    if (queues.contains(queueName)) {
      queues.remove(queueName);
      String newQueueIds = String.join(",", queues);
      attributes.setAsyncEventQueueIds(newQueueIds);
    }
  }

  private void removeJdbcQueueFromCache(CacheConfig cacheConfig, String regionName) {
    String queueName = CreateMappingCommand.createAsyncEventQueueName(regionName);
    Iterator<AsyncEventQueue> iterator = cacheConfig.getAsyncEventQueues().iterator();
    while (iterator.hasNext()) {
      AsyncEventQueue queue = iterator.next();
      if (queueName.equals(queue.getId())) {
        iterator.remove();
        break;
      }
    }
  }

  private void removeJdbcMappingFromRegion(RegionConfig regionConfig) {
    Iterator<CacheElement> iterator = regionConfig.getCustomRegionElements().iterator();
    while (iterator.hasNext()) {
      CacheElement element = iterator.next();
      if (element instanceof RegionMapping) {
        iterator.remove();
        break;
      }
    }
  }

  private RegionConfig findRegionConfig(CacheConfig cacheConfig, String regionName) {
    return cacheConfig.getRegions().stream()
        .filter(region -> region.getName().equals(regionName)).findFirst().orElse(null);
  }

  private RegionAttributesType getRegionAttributes(RegionConfig regionConfig) {
    RegionAttributesType attributes;
    List<RegionAttributesType> attributesList = regionConfig.getRegionAttributes();
    if (attributesList.isEmpty()) {
      attributes = new RegionAttributesType();
      attributesList.add(attributes);
    } else {
      attributes = attributesList.get(0);
    }
    return attributes;
=======
  public boolean updateConfigForGroup(String group, CacheConfig cacheConfig, Object configObject) {
    String region = (String) configObject;
    RegionMapping existingCacheElement = cacheConfig.findCustomRegionElement("/" + region,
        RegionMapping.ELEMENT_ID, RegionMapping.class);

    if (existingCacheElement != null) {
      cacheConfig
          .getRegions()
          .stream()
          .filter(regionConfig -> regionConfig.getName().equals(region))
          .forEach(
              regionConfig -> regionConfig.getCustomRegionElements().remove(existingCacheElement));
      return true;
    }
    return false;
>>>>>>> 4f48f752
  }
}<|MERGE_RESOLUTION|>--- conflicted
+++ resolved
@@ -69,74 +69,83 @@
   }
 
   @Override
-<<<<<<< HEAD
-  public void updateClusterConfig(String group, CacheConfig cacheConfig, Object configObject) {
+  public boolean updateConfigForGroup(String group, CacheConfig cacheConfig, Object configObject) {
     String regionName = (String) configObject;
     RegionConfig regionConfig = findRegionConfig(cacheConfig, regionName);
     if (regionConfig == null) {
-      return;
+      return false;
     }
-    removeJdbcMappingFromRegion(regionConfig);
-    removeJdbcQueueFromCache(cacheConfig, regionName);
+    boolean modified = false;
+    modified |= removeJdbcMappingFromRegion(regionConfig);
+    modified |= removeJdbcQueueFromCache(cacheConfig, regionName);
     RegionAttributesType attributes = getRegionAttributes(regionConfig);
-    removeJdbcLoader(attributes);
-    removeJdbcWriter(attributes);
-    removeJdbcAsyncEventQueueId(attributes, regionName);
+    modified |= removeJdbcLoader(attributes);
+    modified |= removeJdbcWriter(attributes);
+    modified |= removeJdbcAsyncEventQueueId(attributes, regionName);
+    return modified;
   }
 
-  private void removeJdbcLoader(RegionAttributesType attributes) {
+  private boolean removeJdbcLoader(RegionAttributesType attributes) {
     DeclarableType cacheLoader = attributes.getCacheLoader();
     if (cacheLoader != null) {
       if (JdbcLoader.class.getName().equals(cacheLoader.getClassName())) {
         attributes.setCacheLoader(null);
+        return true;
       }
     }
+    return false;
   }
 
-  private void removeJdbcWriter(RegionAttributesType attributes) {
+  private boolean removeJdbcWriter(RegionAttributesType attributes) {
     DeclarableType cacheWriter = attributes.getCacheWriter();
     if (cacheWriter != null) {
       if (JdbcWriter.class.getName().equals(cacheWriter.getClassName())) {
         attributes.setCacheWriter(null);
+        return true;
       }
     }
+    return false;
   }
 
-  private void removeJdbcAsyncEventQueueId(RegionAttributesType attributes, String regionName) {
+  private boolean removeJdbcAsyncEventQueueId(RegionAttributesType attributes, String regionName) {
     String queueName = CreateMappingCommand.createAsyncEventQueueName(regionName);
     String queueIds = attributes.getAsyncEventQueueIds();
     if (queueIds == null) {
-      return;
+      return false;
     }
     List<String> queues = new ArrayList<>(Arrays.asList(queueIds.split(",")));
     if (queues.contains(queueName)) {
       queues.remove(queueName);
       String newQueueIds = String.join(",", queues);
       attributes.setAsyncEventQueueIds(newQueueIds);
+      return true;
     }
+    return false;
   }
 
-  private void removeJdbcQueueFromCache(CacheConfig cacheConfig, String regionName) {
+  private boolean removeJdbcQueueFromCache(CacheConfig cacheConfig, String regionName) {
     String queueName = CreateMappingCommand.createAsyncEventQueueName(regionName);
     Iterator<AsyncEventQueue> iterator = cacheConfig.getAsyncEventQueues().iterator();
     while (iterator.hasNext()) {
       AsyncEventQueue queue = iterator.next();
       if (queueName.equals(queue.getId())) {
         iterator.remove();
-        break;
+        return true;
       }
     }
+    return false;
   }
 
-  private void removeJdbcMappingFromRegion(RegionConfig regionConfig) {
+  private boolean removeJdbcMappingFromRegion(RegionConfig regionConfig) {
     Iterator<CacheElement> iterator = regionConfig.getCustomRegionElements().iterator();
     while (iterator.hasNext()) {
       CacheElement element = iterator.next();
       if (element instanceof RegionMapping) {
         iterator.remove();
-        break;
+        return true;
       }
     }
+    return false;
   }
 
   private RegionConfig findRegionConfig(CacheConfig cacheConfig, String regionName) {
@@ -154,22 +163,5 @@
       attributes = attributesList.get(0);
     }
     return attributes;
-=======
-  public boolean updateConfigForGroup(String group, CacheConfig cacheConfig, Object configObject) {
-    String region = (String) configObject;
-    RegionMapping existingCacheElement = cacheConfig.findCustomRegionElement("/" + region,
-        RegionMapping.ELEMENT_ID, RegionMapping.class);
-
-    if (existingCacheElement != null) {
-      cacheConfig
-          .getRegions()
-          .stream()
-          .filter(regionConfig -> regionConfig.getName().equals(region))
-          .forEach(
-              regionConfig -> regionConfig.getCustomRegionElements().remove(existingCacheElement));
-      return true;
-    }
-    return false;
->>>>>>> 4f48f752
   }
 }