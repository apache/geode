/*
 * Licensed to the Apache Software Foundation (ASF) under one or more contributor license
 * agreements. See the NOTICE file distributed with this work for additional information regarding
 * copyright ownership. The ASF licenses this file to You under the Apache License, Version 2.0 (the
 * "License"); you may not use this file except in compliance with the License. You may obtain a
 * copy of the License at
 *
 * http://www.apache.org/licenses/LICENSE-2.0
 *
 * Unless required by applicable law or agreed to in writing, software distributed under the License
 * is distributed on an "AS IS" BASIS, WITHOUT WARRANTIES OR CONDITIONS OF ANY KIND, either express
 * or implied. See the License for the specific language governing permissions and limitations under
 * the License.
 */
package org.apache.geode.connectors.jdbc.internal.cli;

import java.util.ArrayList;
import java.util.Arrays;
import java.util.Iterator;
import java.util.List;
import java.util.Set;

import org.springframework.shell.core.annotation.CliAvailabilityIndicator;
import org.springframework.shell.core.annotation.CliCommand;
import org.springframework.shell.core.annotation.CliOption;

import org.apache.geode.annotations.Experimental;
import org.apache.geode.cache.configuration.CacheConfig;
import org.apache.geode.cache.configuration.CacheConfig.AsyncEventQueue;
import org.apache.geode.cache.configuration.CacheElement;
import org.apache.geode.cache.configuration.DeclarableType;
import org.apache.geode.cache.configuration.RegionAttributesType;
import org.apache.geode.cache.configuration.RegionConfig;
import org.apache.geode.connectors.jdbc.JdbcLoader;
import org.apache.geode.connectors.jdbc.JdbcWriter;
import org.apache.geode.connectors.jdbc.internal.configuration.RegionMapping;
import org.apache.geode.distributed.DistributedMember;
import org.apache.geode.management.cli.CliMetaData;
import org.apache.geode.management.cli.SingleGfshCommand;
import org.apache.geode.management.internal.cli.functions.CliFunctionResult;
import org.apache.geode.management.internal.cli.i18n.CliStrings;
import org.apache.geode.management.internal.cli.result.model.ResultModel;
import org.apache.geode.management.internal.security.ResourceOperation;
import org.apache.geode.security.ResourcePermission;

@Experimental
public class DestroyMappingCommand extends SingleGfshCommand {
  static final String DESTROY_MAPPING = "destroy jdbc-mapping";
  static final String DESTROY_MAPPING__HELP = EXPERIMENTAL + "Destroy the specified mapping.";
  static final String DESTROY_MAPPING__REGION_NAME = "region";
  static final String DESTROY_MAPPING__REGION_NAME__HELP = "Name of the region mapping to destroy.";

  @CliCommand(value = DESTROY_MAPPING, help = DESTROY_MAPPING__HELP)
  @CliMetaData(relatedTopic = CliStrings.DEFAULT_TOPIC_GEODE)
  @ResourceOperation(resource = ResourcePermission.Resource.CLUSTER,
      operation = ResourcePermission.Operation.MANAGE)
  public ResultModel destroyMapping(@CliOption(key = DESTROY_MAPPING__REGION_NAME, mandatory = true,
      help = DESTROY_MAPPING__REGION_NAME__HELP) String regionName) {
    // input
    Set<DistributedMember> targetMembers = getMembers(null, null);

    // action
    List<CliFunctionResult> results =
        executeAndGetFunctionResult(new DestroyMappingFunction(), regionName, targetMembers);

    ResultModel result =
        ResultModel.createMemberStatusResult(results, EXPERIMENTAL, null, false, true);
    result.setConfigObject(regionName);
    return result;
  }

  @Override
  public boolean updateConfigForGroup(String group, CacheConfig cacheConfig, Object configObject) {
    String regionName = (String) configObject;
    RegionConfig regionConfig = findRegionConfig(cacheConfig, regionName);
    if (regionConfig == null) {
      return false;
    }
    boolean modified = false;
    modified |= removeJdbcMappingFromRegion(regionConfig);
    modified |= removeJdbcQueueFromCache(cacheConfig, regionName);
    RegionAttributesType attributes = getRegionAttributes(regionConfig);
    modified |= removeJdbcLoader(attributes);
    modified |= removeJdbcWriter(attributes);
    modified |= removeJdbcAsyncEventQueueId(attributes, regionName);
    return modified;
  }

  private boolean removeJdbcLoader(RegionAttributesType attributes) {
    DeclarableType cacheLoader = attributes.getCacheLoader();
    if (cacheLoader != null) {
      if (JdbcLoader.class.getName().equals(cacheLoader.getClassName())) {
        attributes.setCacheLoader(null);
        return true;
      }
    }
    return false;
  }

  private boolean removeJdbcWriter(RegionAttributesType attributes) {
    DeclarableType cacheWriter = attributes.getCacheWriter();
    if (cacheWriter != null) {
      if (JdbcWriter.class.getName().equals(cacheWriter.getClassName())) {
        attributes.setCacheWriter(null);
        return true;
      }
    }
    return false;
  }

  private boolean removeJdbcAsyncEventQueueId(RegionAttributesType attributes, String regionName) {
    String queueName = CreateMappingCommand.createAsyncEventQueueName(regionName);
    String queueIds = attributes.getAsyncEventQueueIds();
    if (queueIds == null) {
      return false;
    }
    List<String> queues = new ArrayList<>(Arrays.asList(queueIds.split(",")));
    if (queues.contains(queueName)) {
      queues.remove(queueName);
      String newQueueIds = String.join(",", queues);
      attributes.setAsyncEventQueueIds(newQueueIds);
      return true;
    }
    return false;
  }

<<<<<<< HEAD
  private boolean removeJdbcQueueFromCache(CacheConfig cacheConfig, String regionName) {
    String queueName = CreateMappingCommand.createAsyncEventQueueName(regionName);
    Iterator<AsyncEventQueue> iterator = cacheConfig.getAsyncEventQueues().iterator();
    while (iterator.hasNext()) {
      AsyncEventQueue queue = iterator.next();
      if (queueName.equals(queue.getId())) {
        iterator.remove();
        return true;
      }
    }
    return false;
  }

  private boolean removeJdbcMappingFromRegion(RegionConfig regionConfig) {
    Iterator<CacheElement> iterator = regionConfig.getCustomRegionElements().iterator();
    while (iterator.hasNext()) {
      CacheElement element = iterator.next();
      if (element instanceof RegionMapping) {
        iterator.remove();
        return true;
      }
    }
    return false;
  }

  private RegionConfig findRegionConfig(CacheConfig cacheConfig, String regionName) {
    return cacheConfig.getRegions().stream()
        .filter(region -> region.getName().equals(regionName)).findFirst().orElse(null);
  }

  private RegionAttributesType getRegionAttributes(RegionConfig regionConfig) {
    RegionAttributesType attributes;
    List<RegionAttributesType> attributesList = regionConfig.getRegionAttributes();
    if (attributesList.isEmpty()) {
      attributes = new RegionAttributesType();
      attributesList.add(attributes);
    } else {
      attributes = attributesList.get(0);
    }
    return attributes;
=======
  @CliAvailabilityIndicator({DESTROY_MAPPING})
  public boolean commandAvailable() {
    return isOnlineCommandAvailable();
>>>>>>> 446794e8
  }
}<|MERGE_RESOLUTION|>--- conflicted
+++ resolved
@@ -124,7 +124,6 @@
     return false;
   }
 
-<<<<<<< HEAD
   private boolean removeJdbcQueueFromCache(CacheConfig cacheConfig, String regionName) {
     String queueName = CreateMappingCommand.createAsyncEventQueueName(regionName);
     Iterator<AsyncEventQueue> iterator = cacheConfig.getAsyncEventQueues().iterator();
@@ -165,10 +164,10 @@
       attributes = attributesList.get(0);
     }
     return attributes;
-=======
+  }
+
   @CliAvailabilityIndicator({DESTROY_MAPPING})
   public boolean commandAvailable() {
     return isOnlineCommandAvailable();
->>>>>>> 446794e8
   }
 }