/*
 * Licensed to the Apache Software Foundation (ASF) under one or more contributor license
 * agreements. See the NOTICE file distributed with this work for additional information regarding
 * copyright ownership. The ASF licenses this file to You under the Apache License, Version 2.0 (the
 * "License"); you may not use this file except in compliance with the License. You may obtain a
 * copy of the License at
 *
 * http://www.apache.org/licenses/LICENSE-2.0
 *
 * Unless required by applicable law or agreed to in writing, software distributed under the License
 * is distributed on an "AS IS" BASIS, WITHOUT WARRANTIES OR CONDITIONS OF ANY KIND, either express
 * or implied. See the License for the specific language governing permissions and limitations under
 * the License.
 */
package org.apache.geode.connectors.jdbc.internal.cli;

import static org.apache.geode.connectors.jdbc.internal.cli.CreateMappingCommand.CREATE_MAPPING;
import static org.apache.geode.connectors.jdbc.internal.cli.DescribeMappingCommand.DESCRIBE_MAPPING;
import static org.apache.geode.connectors.util.internal.MappingConstants.DATA_SOURCE_NAME;
import static org.apache.geode.connectors.util.internal.MappingConstants.GROUP_NAME;
import static org.apache.geode.connectors.util.internal.MappingConstants.ID_NAME;
import static org.apache.geode.connectors.util.internal.MappingConstants.PDX_NAME;
import static org.apache.geode.connectors.util.internal.MappingConstants.REGION_NAME;
import static org.apache.geode.connectors.util.internal.MappingConstants.SCHEMA_NAME;
import static org.apache.geode.connectors.util.internal.MappingConstants.SYNCHRONOUS_NAME;
import static org.apache.geode.connectors.util.internal.MappingConstants.TABLE_NAME;
import static org.assertj.core.api.Assertions.assertThat;

import java.sql.Connection;
import java.sql.SQLException;
import java.sql.Statement;
import java.util.ArrayList;
import java.util.Arrays;
import java.util.List;

import javax.sql.DataSource;

import junitparams.JUnitParamsRunner;
import junitparams.Parameters;
import org.junit.After;
import org.junit.Before;
import org.junit.Rule;
import org.junit.Test;
import org.junit.experimental.categories.Category;
import org.junit.runner.RunWith;

import org.apache.geode.cache.Region;
import org.apache.geode.cache.asyncqueue.AsyncEventQueue;
import org.apache.geode.cache.configuration.CacheConfig;
import org.apache.geode.cache.configuration.RegionAttributesType;
import org.apache.geode.cache.configuration.RegionConfig;
import org.apache.geode.connectors.jdbc.JdbcAsyncWriter;
import org.apache.geode.connectors.jdbc.JdbcLoader;
import org.apache.geode.connectors.jdbc.JdbcWriter;
import org.apache.geode.connectors.jdbc.internal.JdbcConnectorService;
import org.apache.geode.connectors.jdbc.internal.configuration.FieldMapping;
import org.apache.geode.connectors.jdbc.internal.configuration.RegionMapping;
import org.apache.geode.connectors.util.internal.MappingCommandUtils;
import org.apache.geode.distributed.internal.InternalLocator;
import org.apache.geode.internal.cache.InternalCache;
import org.apache.geode.internal.jndi.JNDIInvoker;
import org.apache.geode.management.internal.cli.util.CommandStringBuilder;
import org.apache.geode.pdx.PdxReader;
import org.apache.geode.pdx.PdxSerializable;
import org.apache.geode.pdx.PdxWriter;
import org.apache.geode.test.dunit.rules.ClusterStartupRule;
import org.apache.geode.test.dunit.rules.MemberVM;
import org.apache.geode.test.junit.categories.JDBCConnectorTest;
import org.apache.geode.test.junit.rules.GfshCommandRule;
import org.apache.geode.test.junit.rules.serializable.SerializableTestName;

@Category({JDBCConnectorTest.class})
@RunWith(JUnitParamsRunner.class)
public class CreateMappingCommandDUnitTest {

  private static final String TEST_REGION = "testRegion";
  private static final String EMPLOYEE_REGION = "employeeRegion";
  private static final String EMPLOYEE_LOWER = "employee";
  private static final String EMPLOYEE_UPPER = "EMPLOYEE";
  private static final String GROUP1_REGION = "group1Region";
  private static final String GROUP2_REGION = "group2Region";
  private static final String GROUP1_GROUP2_REGION = "group1Group2Region";
  private static final String TEST_GROUP1 = "testGroup1";
  private static final String TEST_GROUP2 = "testGroup2";

  @Rule
  public transient GfshCommandRule gfsh = new GfshCommandRule();

  @Rule
  public ClusterStartupRule startupRule = new ClusterStartupRule();

  @Rule
  public SerializableTestName testName = new SerializableTestName();

  private MemberVM locator;
  private MemberVM server1;
  private MemberVM server2;
  private MemberVM server3;
  private MemberVM server4;

  @Before
  public void before() throws Exception {
    locator = startupRule.startLocatorVM(0);
    server1 = startupRule.startServerVM(1, locator.getPort());
    server2 = startupRule.startServerVM(2, TEST_GROUP1, locator.getPort());
    server3 = startupRule.startServerVM(3, TEST_GROUP2, locator.getPort());
    server4 = startupRule.startServerVM(4, TEST_GROUP1 + "," + TEST_GROUP2, locator.getPort());

    gfsh.connectAndVerify(locator);
    setupDatabase();
  }

  @After
  public void after() throws Exception {
    teardownDatabase();
  }

  private void setupDatabase() {
    gfsh.executeAndAssertThat(
        "create data-source --name=connection"
            + " --pooled=false"
            + " --url=\"jdbc:derby:memory:newDB;create=true\"")
        .statusIsSuccess();
    executeSql(
        "create table mySchema.myTable (myId varchar(10) primary key, name varchar(10))");
    executeSql(
        "create table mySchema." + EMPLOYEE_REGION
            + "(ID varchar(10) primary key, NAME varchar(10), AGE int)");
    executeSql(
        "create table mySchema." + EMPLOYEE_UPPER
            + "(ID varchar(10) primary key, name varchar(10), AGE int)");
  }

  private void teardownDatabase() {
    executeSql("drop table mySchema.myTable");
    executeSql("drop table mySchema." + EMPLOYEE_REGION);
    executeSql("drop table mySchema." + EMPLOYEE_UPPER);
  }

  private void executeSql(String sql) {
    for (MemberVM server : Arrays.asList(server1, server2, server3, server4)) {
      server.invoke(() -> {
        try {
          DataSource ds = JNDIInvoker.getDataSource("connection");
          Connection conn = ds.getConnection();
          Statement sm = conn.createStatement();
          sm.execute(sql);
          sm.close();
          conn.close();
        } catch (SQLException e) {
          throw new RuntimeException(e);
        }
      });
    }
  }

  private void setupReplicate(String regionName) {
    setupReplicate(regionName, false);
  }

  // TODO: we can refactor to create subclass to test different combination of server groups
  // each with different 'create region' and 'create jdbc-mapping' commands
  private void setupReplicate(String regionName, boolean addLoader) {
    gfsh.executeAndAssertThat("create region --name=" + regionName + " --type=REPLICATE"
        + (addLoader ? " --cache-loader=" + JdbcLoader.class.getName() : ""))
        .statusIsSuccess();
  }

  private void setupGroupReplicate(String regionName, String groupNames) {
    gfsh.executeAndAssertThat(
        "create region --name=" + regionName + " --type=REPLICATE --groups=" + groupNames)
        .statusIsSuccess();
  }

  private void setupPartition(String regionName) {
    gfsh.executeAndAssertThat("create region --name=" + regionName + " --type=PARTITION")
        .statusIsSuccess();
  }

  private void setupGroupPartition(String regionName, String groupNames) {
    gfsh.executeAndAssertThat(
        "create region --name=" + regionName + " --type=PARTITION --groups=" + groupNames)
        .statusIsSuccess();
  }

  private void setupAsyncEventQueue(String regionName) {
    gfsh.executeAndAssertThat(
        "create async-event-queue --id="
            + MappingCommandUtils.createAsyncEventQueueName(regionName)
            + " --listener=" + JdbcAsyncWriter.class.getName())
        .statusIsSuccess();
  }

  private static RegionMapping getRegionMappingFromClusterConfig(String regionName,
      String groups) {
    CacheConfig cacheConfig =
        InternalLocator.getLocator().getConfigurationPersistenceService().getCacheConfig(groups);
    RegionConfig regionConfig = cacheConfig.getRegions().stream()
        .filter(region -> region.getName().equals(convertRegionPathToName(regionName))).findFirst()
        .orElse(null);
    RegionMapping regionMapping =
        (RegionMapping) regionConfig.getCustomRegionElements().stream()
            .filter(element -> element instanceof RegionMapping).findFirst().orElse(null);
    return regionMapping;
  }

  private static RegionMapping getRegionMappingFromService(String regionName) {
    return ClusterStartupRule.getCache().getService(JdbcConnectorService.class)
        .getMappingForRegion(convertRegionPathToName(regionName));
  }

  private static void validateAsyncEventQueueCreatedInClusterConfig(String regionName,
      String groups,
      boolean isParallel) {
    CacheConfig cacheConfig =
        InternalLocator.getLocator().getConfigurationPersistenceService().getCacheConfig(groups);
    List<CacheConfig.AsyncEventQueue> queueList = cacheConfig.getAsyncEventQueues();
<<<<<<< HEAD
    String queueName = CreateMappingCommand.createAsyncEventQueueName(regionName);

    CacheConfig.AsyncEventQueue queue = queueList.stream()
        .filter(q -> q.getId().equals(queueName)).findFirst()
        .orElse(null);

=======
    CacheConfig.AsyncEventQueue queue = queueList.get(0);
    String queueName = MappingCommandUtils.createAsyncEventQueueName(regionName);
>>>>>>> 44924872
    assertThat(queue.getId()).isEqualTo(queueName);
    assertThat(queue.getAsyncEventListener().getClassName())
        .isEqualTo(JdbcAsyncWriter.class.getName());
    assertThat(queue.isParallel()).isEqualTo(isParallel);
  }

  private static String convertRegionPathToName(String regionPath) {
    if (regionPath.startsWith("/")) {
      return regionPath.substring(1);
    }
    return regionPath;
  }

  private static void validateRegionAlteredInClusterConfig(String regionName,
      String groups,
      boolean synchronous) {
    CacheConfig cacheConfig =
        InternalLocator.getLocator().getConfigurationPersistenceService().getCacheConfig(groups);
    RegionConfig regionConfig = cacheConfig.getRegions().stream()
        .filter(region -> region.getName().equals(convertRegionPathToName(regionName))).findFirst()
        .orElse(null);
    RegionAttributesType attributes = regionConfig.getRegionAttributes();
    assertThat(attributes.getCacheLoader().getClassName()).isEqualTo(JdbcLoader.class.getName());
    if (synchronous) {
      assertThat(attributes.getCacheWriter().getClassName()).isEqualTo(JdbcWriter.class.getName());
    } else {
      String queueName = MappingCommandUtils.createAsyncEventQueueName(regionName);
      assertThat(attributes.getAsyncEventQueueIds()).isEqualTo(queueName);
    }
  }

  private static void validateAsyncEventQueueCreatedOnServer(String regionName,
      boolean isParallel) {
    InternalCache cache = ClusterStartupRule.getCache();
    String queueName = MappingCommandUtils.createAsyncEventQueueName(regionName);
    AsyncEventQueue queue = cache.getAsyncEventQueue(queueName);
    assertThat(queue).isNotNull();
    assertThat(queue.getAsyncEventListener()).isInstanceOf(JdbcAsyncWriter.class);
    assertThat(queue.isParallel()).isEqualTo(isParallel);
  }

  private static void validateRegionAlteredOnServer(String regionName, boolean synchronous) {
    InternalCache cache = ClusterStartupRule.getCache();
    Region<?, ?> region = cache.getRegion(regionName);
    assertThat(region.getAttributes().getCacheLoader()).isInstanceOf(JdbcLoader.class);
    if (synchronous) {
      assertThat(region.getAttributes().getCacheWriter()).isInstanceOf(JdbcWriter.class);
    } else {
      String queueName = MappingCommandUtils.createAsyncEventQueueName(regionName);
      assertThat(region.getAttributes().getAsyncEventQueueIds()).contains(queueName);
    }
  }

  @Test
  @Parameters({GROUP1_REGION, "/" + GROUP1_REGION})
  public void createMappingReplicatedUpdatesServiceAndClusterConfigForServerGroup(
      String regionName) {
    setupGroupReplicate(regionName, TEST_GROUP1);
    CommandStringBuilder csb = new CommandStringBuilder(CREATE_MAPPING);
    csb.addOption(REGION_NAME, regionName);
    csb.addOption(DATA_SOURCE_NAME, "connection");
    csb.addOption(TABLE_NAME, "myTable");
    csb.addOption(PDX_NAME, "myPdxClass");
    csb.addOption(ID_NAME, "myId");
    csb.addOption(SCHEMA_NAME, "mySchema");
    csb.addOption(GROUP_NAME, TEST_GROUP1);

    gfsh.executeAndAssertThat(csb.toString()).statusIsSuccess();

    // TEST_GROUP1 only contains server2 and server 4
    server2.invoke(() -> {
      RegionMapping mapping = getRegionMappingFromService(regionName);
      assertValidMappingOnServer(mapping, regionName, false, false);
    });

    server4.invoke(() -> {
      RegionMapping mapping = getRegionMappingFromService(regionName);
      assertValidMappingOnServer(mapping, regionName, false, false);
    });

    server1.invoke(() -> {
      RegionMapping mapping = getRegionMappingFromService(regionName);
      assertThat(mapping).isNull();
    });

    server3.invoke(() -> {
      RegionMapping mapping = getRegionMappingFromService(regionName);
      assertThat(mapping).isNull();
    });

    locator.invoke(() -> {
      RegionMapping regionMapping = getRegionMappingFromClusterConfig(regionName, TEST_GROUP1);
      assertValidMappingOnLocator(regionMapping, regionName, TEST_GROUP1, false, false);
    });
  }

  @Test
  @Parameters({GROUP2_REGION, "/" + GROUP2_REGION})
  public void createMappingPartitionedUpdatesServiceAndClusterConfigForServerGroup(
      String regionName) {
    setupGroupPartition(regionName, TEST_GROUP2);
    CommandStringBuilder csb = new CommandStringBuilder(CREATE_MAPPING);
    csb.addOption(REGION_NAME, regionName);
    csb.addOption(DATA_SOURCE_NAME, "connection");
    csb.addOption(TABLE_NAME, "myTable");
    csb.addOption(PDX_NAME, "myPdxClass");
    csb.addOption(ID_NAME, "myId");
    csb.addOption(SCHEMA_NAME, "mySchema");
    csb.addOption(GROUP_NAME, TEST_GROUP2);

    gfsh.executeAndAssertThat(csb.toString()).statusIsSuccess();

    // TEST_GROUP2 only contains server3 and server4
    server3.invoke(() -> {
      RegionMapping mapping = getRegionMappingFromService(regionName);
      assertValidMappingOnServer(mapping, regionName, false, true);
    });

    server4.invoke(() -> {
      RegionMapping mapping = getRegionMappingFromService(regionName);
      assertValidMappingOnServer(mapping, regionName, false, true);
    });

    server1.invoke(() -> {
      RegionMapping mapping = getRegionMappingFromService(regionName);
      assertThat(mapping).isNull();
    });

    server2.invoke(() -> {
      RegionMapping mapping = getRegionMappingFromService(regionName);
      assertThat(mapping).isNull();
    });

    locator.invoke(() -> {
      RegionMapping regionMapping = getRegionMappingFromClusterConfig(regionName, TEST_GROUP2);
      assertValidMappingOnLocator(regionMapping, regionName, TEST_GROUP2, false, true);
    });
  }

  @Test
  @Parameters({GROUP1_GROUP2_REGION, "/" + GROUP1_GROUP2_REGION})
  public void createMappingReplicatedUpdatesServiceAndClusterConfigForMultiServerGroup(
      String regionName) {
    setupGroupReplicate(regionName, TEST_GROUP1 + "," + TEST_GROUP2);
    CommandStringBuilder csb = new CommandStringBuilder(CREATE_MAPPING);
    csb.addOption(REGION_NAME, regionName);
    csb.addOption(DATA_SOURCE_NAME, "connection");
    csb.addOption(TABLE_NAME, "myTable");
    csb.addOption(PDX_NAME, "myPdxClass");
    csb.addOption(ID_NAME, "myId");
    csb.addOption(SCHEMA_NAME, "mySchema");
    csb.addOption(GROUP_NAME, TEST_GROUP1 + "," + TEST_GROUP2);

    gfsh.executeAndAssertThat(csb.toString()).statusIsSuccess();

    // TEST_GROUP1 and TEST_GROUP2 only contains server 2, server 3, and server 4
    server2.invoke(() -> {
      RegionMapping mapping = getRegionMappingFromService(regionName);
      assertValidMappingOnServer(mapping, regionName, false, false);
    });

    server3.invoke(() -> {
      RegionMapping mapping = getRegionMappingFromService(regionName);
      assertValidMappingOnServer(mapping, regionName, false, false);
    });

    server4.invoke(() -> {
      RegionMapping mapping = getRegionMappingFromService(regionName);
      assertValidMappingOnServer(mapping, regionName, false, false);
    });

    server1.invoke(() -> {
      RegionMapping mapping = getRegionMappingFromService(regionName);
      assertThat(mapping).isNull();
    });

    locator.invoke(() -> {
      RegionMapping regionMapping = getRegionMappingFromClusterConfig(regionName, TEST_GROUP1);
      assertValidMappingOnLocator(regionMapping, regionName, TEST_GROUP1, false, false);
      regionMapping = getRegionMappingFromClusterConfig(regionName, TEST_GROUP2);
      assertValidMappingOnLocator(regionMapping, regionName, TEST_GROUP2, false, false);
    });
  }

  @Test
  @Parameters({GROUP1_GROUP2_REGION, "/" + GROUP1_GROUP2_REGION})
  public void createMappingPartitionedUpdatesServiceAndClusterConfigForMultiServerGroup(
      String regionName) {
    setupGroupPartition(regionName, TEST_GROUP1 + "," + TEST_GROUP2);
    CommandStringBuilder csb = new CommandStringBuilder(CREATE_MAPPING);
    csb.addOption(REGION_NAME, regionName);
    csb.addOption(DATA_SOURCE_NAME, "connection");
    csb.addOption(TABLE_NAME, "myTable");
    csb.addOption(PDX_NAME, "myPdxClass");
    csb.addOption(ID_NAME, "myId");
    csb.addOption(SCHEMA_NAME, "mySchema");
    csb.addOption(GROUP_NAME, TEST_GROUP1 + "," + TEST_GROUP2);

    gfsh.executeAndAssertThat(csb.toString()).statusIsSuccess();

    // TEST_GROUP1 and TEST_GROUP2 only contains server 2, server 3, and server 4
    server2.invoke(() -> {
      RegionMapping mapping = getRegionMappingFromService(regionName);
      assertValidMappingOnServer(mapping, regionName, false, true);
    });

    server3.invoke(() -> {
      RegionMapping mapping = getRegionMappingFromService(regionName);
      assertValidMappingOnServer(mapping, regionName, false, true);
    });

    server4.invoke(() -> {
      RegionMapping mapping = getRegionMappingFromService(regionName);
      assertValidMappingOnServer(mapping, regionName, false, true);
    });

    server1.invoke(() -> {
      RegionMapping mapping = getRegionMappingFromService(regionName);
      assertThat(mapping).isNull();
    });

    locator.invoke(() -> {
      RegionMapping regionMapping = getRegionMappingFromClusterConfig(regionName, TEST_GROUP1);
      assertValidMappingOnLocator(regionMapping, regionName, TEST_GROUP1, false, true);
      regionMapping = getRegionMappingFromClusterConfig(regionName, TEST_GROUP2);
      assertValidMappingOnLocator(regionMapping, regionName, TEST_GROUP2, false, true);
    });
  }

  private static void assertValidMappingOnServer(RegionMapping mapping, String regionName,
      boolean synchronous, boolean isParallel) {
    assertValidMapping(mapping);
    validateRegionAlteredOnServer(regionName, synchronous);
    if (!synchronous) {
      validateAsyncEventQueueCreatedOnServer(regionName, isParallel);
    }
  }

  private static void assertValidMappingOnLocator(RegionMapping mapping, String regionName,
      String groups,
      boolean synchronous, boolean isParallel) {
    assertValidMapping(mapping);
    validateRegionAlteredInClusterConfig(regionName, groups, synchronous);
    if (!synchronous) {
      validateAsyncEventQueueCreatedInClusterConfig(regionName, groups, isParallel);
    }
  }

  private static void assertValidMapping(RegionMapping mapping) {
    assertThat(mapping.getDataSourceName()).isEqualTo("connection");
    assertThat(mapping.getTableName()).isEqualTo("myTable");
    assertThat(mapping.getPdxName()).isEqualTo("myPdxClass");
    assertThat(mapping.getIds()).isEqualTo("myId");
    assertThat(mapping.getCatalog()).isNull();
    assertThat(mapping.getSchema()).isEqualTo("mySchema");
    List<FieldMapping> fieldMappings = mapping.getFieldMappings();
    assertThat(fieldMappings.size()).isEqualTo(2);
    List<String> pdxFieldNames = new ArrayList<>();
    for (FieldMapping fieldMapping : fieldMappings) {
      pdxFieldNames.add(fieldMapping.getPdxName());
    }
    assertThat(pdxFieldNames.size()).isEqualTo(2);
    assertThat(pdxFieldNames).contains("");
    assertThat(pdxFieldNames).contains("");
  }

  private static void assertValidEmployeeMappingOnServer(RegionMapping mapping, String regionName,
      boolean synchronous, boolean isParallel, String tableName) {
    assertValidEmployeeMapping(mapping, tableName);
    validateRegionAlteredOnServer(regionName, synchronous);
    if (!synchronous) {
      validateAsyncEventQueueCreatedOnServer(regionName, isParallel);
    }
  }

  private static void assertValidEmployeeMappingOnLocator(RegionMapping mapping, String regionName,
      String groups,
      boolean synchronous, boolean isParallel, String tableName) {
    assertValidEmployeeMapping(mapping, tableName);
    validateRegionAlteredInClusterConfig(regionName, groups, synchronous);
    if (!synchronous) {
      validateAsyncEventQueueCreatedInClusterConfig(regionName, groups, isParallel);
    }
  }

  private static void assertValidEmployeeMapping(RegionMapping mapping, String tableName) {
    assertThat(mapping.getDataSourceName()).isEqualTo("connection");
    assertThat(mapping.getTableName()).isEqualTo(tableName);
    assertThat(mapping.getPdxName()).isEqualTo(Employee.class.getName());
    assertThat(mapping.getIds()).isEqualTo("id");
    assertThat(mapping.getCatalog()).isNull();
    assertThat(mapping.getSchema()).isEqualTo("mySchema");
    List<FieldMapping> fieldMappings = mapping.getFieldMappings();
    assertThat(fieldMappings).hasSize(3);
    assertThat(fieldMappings.get(0))
        .isEqualTo(new FieldMapping("id", "STRING", "ID", "VARCHAR", false));
    assertThat(fieldMappings.get(1))
        .isEqualTo(new FieldMapping("name", "STRING", "NAME", "VARCHAR", true));
    assertThat(fieldMappings.get(2))
        .isEqualTo(new FieldMapping("age", "INT", "AGE", "INTEGER", true));
  }

  @Test
  @Parameters({TEST_REGION, "/" + TEST_REGION})
  public void createMappingUpdatesServiceAndClusterConfig(String regionName) {
    setupReplicate(regionName);
    CommandStringBuilder csb = new CommandStringBuilder(CREATE_MAPPING);
    csb.addOption(REGION_NAME, regionName);
    csb.addOption(DATA_SOURCE_NAME, "connection");
    csb.addOption(TABLE_NAME, "myTable");
    csb.addOption(PDX_NAME, "myPdxClass");
    csb.addOption(ID_NAME, "myId");
    csb.addOption(SCHEMA_NAME, "mySchema");

    gfsh.executeAndAssertThat(csb.toString()).statusIsSuccess();

    server1.invoke(() -> {
      RegionMapping mapping = getRegionMappingFromService(regionName);
      assertValidMappingOnServer(mapping, regionName, false, false);
    });

    // without specifying 'group/groups', the region and regionmapping will be created on all
    // servers
    server2.invoke(() -> {
      RegionMapping mapping = getRegionMappingFromService(regionName);
      assertValidMappingOnServer(mapping, regionName, false, false);
    });

    locator.invoke(() -> {
      RegionMapping regionMapping = getRegionMappingFromClusterConfig(regionName, null);
      assertValidMappingOnLocator(regionMapping, regionName, null, false, false);
    });
  }

  @Test
  @Parameters({EMPLOYEE_REGION, "/" + EMPLOYEE_REGION})
  public void createMappingWithDomainClassUpdatesServiceAndClusterConfig(String regionName) {
    setupReplicate(regionName);
    server1.invoke(() -> {
      ClusterStartupRule.getCache().registerPdxMetaData(new Employee());
    });
    CommandStringBuilder csb = new CommandStringBuilder(CREATE_MAPPING);
    csb.addOption(REGION_NAME, regionName);
    csb.addOption(DATA_SOURCE_NAME, "connection");
    csb.addOption(PDX_NAME, Employee.class.getName());
    csb.addOption(ID_NAME, "id");
    csb.addOption(SCHEMA_NAME, "mySchema");

    gfsh.executeAndAssertThat(csb.toString()).statusIsSuccess();

    csb = new CommandStringBuilder(DESCRIBE_MAPPING).addOption(REGION_NAME,
        regionName);

    gfsh.executeAndAssertThat(csb.toString()).statusIsSuccess();

    server1.invoke(() -> {
      RegionMapping mapping = getRegionMappingFromService(regionName);
      assertValidEmployeeMappingOnServer(mapping, regionName, false, false, null);
    });

    // without specifying 'group/groups', the region and regionmapping will be created on all
    // servers
    server2.invoke(() -> {
      RegionMapping mapping = getRegionMappingFromService(regionName);
      assertValidEmployeeMappingOnServer(mapping, regionName, false, false, null);
    });

    server3.invoke(() -> {
      RegionMapping mapping = getRegionMappingFromService(regionName);
      assertValidEmployeeMappingOnServer(mapping, regionName, false, false, null);
    });

    server4.invoke(() -> {
      RegionMapping mapping = getRegionMappingFromService(regionName);
      assertValidEmployeeMappingOnServer(mapping, regionName, false, false, null);
    });

    locator.invoke(() -> {
      RegionMapping regionMapping = getRegionMappingFromClusterConfig(regionName, null);
      assertValidEmployeeMappingOnLocator(regionMapping, regionName, null, false, false,
          null);
    });
  }

  @Test
  public void createTwoMappingsWithSamePdxName() {
    String region1Name = "region1";
    String region2Name = "region2";
    setupReplicate(region1Name);
    setupReplicate(region2Name);

    CommandStringBuilder csb = new CommandStringBuilder(CREATE_MAPPING);
    csb.addOption(REGION_NAME, region1Name);
    csb.addOption(DATA_SOURCE_NAME, "connection");
    csb.addOption(TABLE_NAME, "employeeRegion");
    csb.addOption(PDX_NAME, Employee.class.getName());
    csb.addOption(ID_NAME, "id");
    csb.addOption(SCHEMA_NAME, "mySchema");

    gfsh.executeAndAssertThat(csb.toString()).statusIsSuccess();

    csb = new CommandStringBuilder(CREATE_MAPPING);
    csb.addOption(REGION_NAME, region2Name);
    csb.addOption(DATA_SOURCE_NAME, "connection");
    csb.addOption(TABLE_NAME, "employeeRegion");
    csb.addOption(PDX_NAME, Employee.class.getName());
    csb.addOption(ID_NAME, "id");
    csb.addOption(SCHEMA_NAME, "mySchema");

    gfsh.executeAndAssertThat(csb.toString()).statusIsSuccess();

    server1.invoke(() -> {
      RegionMapping mapping = getRegionMappingFromService(region1Name);
      assertValidEmployeeMappingOnServer(mapping, region1Name, false, false, "employeeRegion");
    });

    server1.invoke(() -> {
      RegionMapping mapping = getRegionMappingFromService(region2Name);
      assertValidEmployeeMappingOnServer(mapping, region2Name, false, false, "employeeRegion");
    });

    locator.invoke(() -> {
      RegionMapping regionMapping = getRegionMappingFromClusterConfig(region1Name, null);
      assertValidEmployeeMappingOnLocator(regionMapping, region1Name, null, false, false,
          "employeeRegion");
    });

    locator.invoke(() -> {
      RegionMapping regionMapping = getRegionMappingFromClusterConfig(region2Name, null);
      assertValidEmployeeMappingOnLocator(regionMapping, region2Name, null, false, false,
          "employeeRegion");
    });
  }

  public static class Employee implements PdxSerializable {
    private String id;
    private String name;
    private int age;

    public Employee() {
      // nothing
    }

    Employee(String id, String name, int age) {
      this.id = id;
      this.name = name;
      this.age = age;
    }

    String getId() {
      return id;
    }

    String getName() {
      return name;
    }

    int getAge() {
      return age;
    }

    @Override
    public void toData(PdxWriter writer) {
      writer.writeString("id", this.id);
      writer.writeString("name", this.name);
      writer.writeInt("age", this.age);
    }

    @Override
    public void fromData(PdxReader reader) {
      this.id = reader.readString("id");
      this.name = reader.readString("name");
      this.age = reader.readInt("age");
    }
  }

  @Test
  public void createMappingsWithExistingPdxName() {
    String region1Name = "region1";
    setupReplicate(region1Name);

    CommandStringBuilder csb = new CommandStringBuilder(CREATE_MAPPING);
    csb.addOption(REGION_NAME, region1Name);
    csb.addOption(DATA_SOURCE_NAME, "connection");
    csb.addOption(TABLE_NAME, "employeeRegion");
    csb.addOption(PDX_NAME, Employee.class.getName());
    csb.addOption(ID_NAME, "id");
    csb.addOption(SCHEMA_NAME, "mySchema");

    gfsh.executeAndAssertThat(csb.toString()).statusIsSuccess();

    server1.invoke(() -> {
      RegionMapping mapping = getRegionMappingFromService(region1Name);
      assertValidEmployeeMappingOnServer(mapping, region1Name, false, false, "employeeRegion");
    });

    locator.invoke(() -> {
      RegionMapping regionMapping = getRegionMappingFromClusterConfig(region1Name, null);
      assertValidEmployeeMappingOnLocator(regionMapping, region1Name, null, false, false,
          "employeeRegion");
    });
  }

  @Test
  public void createMappingUsingRegionNameUsesDomainClass() {
    setupReplicate(EMPLOYEE_LOWER);

    CommandStringBuilder csb = new CommandStringBuilder(CREATE_MAPPING);
    csb.addOption(REGION_NAME, EMPLOYEE_LOWER);
    csb.addOption(DATA_SOURCE_NAME, "connection");
    csb.addOption(PDX_NAME, Employee.class.getName());
    csb.addOption(ID_NAME, "id");
    csb.addOption(SCHEMA_NAME, "mySchema");

    gfsh.executeAndAssertThat(csb.toString()).statusIsSuccess();

    // TODO We are saving the lower case table name in region mapping,
    // even though the metadata lookup found an upper case table name.
    server1.invoke(() -> {
      RegionMapping mapping = getRegionMappingFromService(EMPLOYEE_LOWER);
      assertValidEmployeeMappingOnServer(mapping, EMPLOYEE_LOWER, false, false, null);
    });

    locator.invoke(() -> {
      RegionMapping regionMapping = getRegionMappingFromClusterConfig(EMPLOYEE_LOWER, null);
      assertValidEmployeeMappingOnLocator(regionMapping, EMPLOYEE_LOWER, null, false, false, null);
    });
  }

  @Test
  @Parameters({TEST_REGION, "/" + TEST_REGION})
  public void createSynchronousMappingUpdatesServiceAndClusterConfig(String regionName) {
    setupReplicate(regionName);
    CommandStringBuilder csb = new CommandStringBuilder(CREATE_MAPPING);
    csb.addOption(REGION_NAME, regionName);
    csb.addOption(DATA_SOURCE_NAME, "connection");
    csb.addOption(TABLE_NAME, "myTable");
    csb.addOption(PDX_NAME, "myPdxClass");
    csb.addOption(SYNCHRONOUS_NAME, "true");
    csb.addOption(ID_NAME, "myId");
    csb.addOption(SCHEMA_NAME, "mySchema");

    gfsh.executeAndAssertThat(csb.toString()).statusIsSuccess();

    server1.invoke(() -> {
      RegionMapping mapping = getRegionMappingFromService(regionName);
      assertValidMappingOnServer(mapping, regionName, true, false);
    });

    // without specifying 'group/groups', the region and regionmapping will be created on all
    // servers
    server2.invoke(() -> {
      RegionMapping mapping = getRegionMappingFromService(regionName);
      assertValidMappingOnServer(mapping, regionName, true, false);
    });

    server3.invoke(() -> {
      RegionMapping mapping = getRegionMappingFromService(regionName);
      assertValidMappingOnServer(mapping, regionName, true, false);
    });

    server4.invoke(() -> {
      RegionMapping mapping = getRegionMappingFromService(regionName);
      assertValidMappingOnServer(mapping, regionName, true, false);
    });

    locator.invoke(() -> {
      RegionMapping mapping = getRegionMappingFromClusterConfig(regionName, null);
      assertValidMappingOnLocator(mapping, regionName, null, true, false);
    });
  }

  @Test
  @Parameters({TEST_REGION, "/" + TEST_REGION})
  public void createMappingWithPartitionUpdatesServiceAndClusterConfig(String regionName) {
    setupPartition(regionName);
    CommandStringBuilder csb = new CommandStringBuilder(CREATE_MAPPING);
    csb.addOption(REGION_NAME, regionName);
    csb.addOption(DATA_SOURCE_NAME, "connection");
    csb.addOption(TABLE_NAME, "myTable");
    csb.addOption(SCHEMA_NAME, "mySchema");
    csb.addOption(PDX_NAME, "myPdxClass");

    gfsh.executeAndAssertThat(csb.toString()).statusIsSuccess();

    server1.invoke(() -> {
      RegionMapping mapping = getRegionMappingFromService(regionName);
      assertThat(mapping.getDataSourceName()).isEqualTo("connection");
      assertThat(mapping.getTableName()).isEqualTo("myTable");
      assertThat(mapping.getSchema()).isEqualTo("mySchema");
      assertThat(mapping.getPdxName()).isEqualTo("myPdxClass");
      validateRegionAlteredOnServer(regionName, false);
      validateAsyncEventQueueCreatedOnServer(regionName, true);
    });

    // without specifying 'group/groups', the region and regionmapping will be created on all
    // servers
    server2.invoke(() -> {
      RegionMapping mapping = getRegionMappingFromService(regionName);
      assertThat(mapping.getDataSourceName()).isEqualTo("connection");
      assertThat(mapping.getTableName()).isEqualTo("myTable");
      assertThat(mapping.getSchema()).isEqualTo("mySchema");
      assertThat(mapping.getPdxName()).isEqualTo("myPdxClass");
      validateRegionAlteredOnServer(regionName, false);
      validateAsyncEventQueueCreatedOnServer(regionName, true);
    });

    server3.invoke(() -> {
      RegionMapping mapping = getRegionMappingFromService(regionName);
      assertThat(mapping.getDataSourceName()).isEqualTo("connection");
      assertThat(mapping.getTableName()).isEqualTo("myTable");
      assertThat(mapping.getPdxName()).isEqualTo("myPdxClass");
      validateRegionAlteredOnServer(regionName, false);
      validateAsyncEventQueueCreatedOnServer(regionName, true);
    });

    server4.invoke(() -> {
      RegionMapping mapping = getRegionMappingFromService(regionName);
      assertThat(mapping.getDataSourceName()).isEqualTo("connection");
      assertThat(mapping.getTableName()).isEqualTo("myTable");
      assertThat(mapping.getPdxName()).isEqualTo("myPdxClass");
      validateRegionAlteredOnServer(regionName, false);
      validateAsyncEventQueueCreatedOnServer(regionName, true);
    });

    locator.invoke(() -> {
      RegionMapping regionMapping = getRegionMappingFromClusterConfig(regionName, null);
      assertThat(regionMapping.getDataSourceName()).isEqualTo("connection");
      assertThat(regionMapping.getTableName()).isEqualTo("myTable");
      assertThat(regionMapping.getPdxName()).isEqualTo("myPdxClass");
      validateRegionAlteredInClusterConfig(regionName, null, false);
      validateAsyncEventQueueCreatedInClusterConfig(regionName, null, true);
    });
  }

  @Test
  @Parameters({"myTable", "/" + "myTable"})
  public void createMappingWithNoTable(String regionName) {
    setupReplicate(regionName);
    CommandStringBuilder csb = new CommandStringBuilder(CREATE_MAPPING);
    csb.addOption(REGION_NAME, regionName);
    csb.addOption(DATA_SOURCE_NAME, "connection");
    csb.addOption(PDX_NAME, "myPdxClass");
    csb.addOption(SCHEMA_NAME, "mySchema");

    gfsh.executeAndAssertThat(csb.toString()).statusIsSuccess();

    server1.invoke(() -> {
      RegionMapping mapping = getRegionMappingFromService(regionName);
      assertThat(mapping.getDataSourceName()).isEqualTo("connection");
      assertThat(mapping.getTableName()).isNull();
      assertThat(mapping.getPdxName()).isEqualTo("myPdxClass");
      validateRegionAlteredOnServer(regionName, false);
      validateAsyncEventQueueCreatedOnServer(regionName, false);
    });

    // without specifying 'group/groups', the region and regionmapping will be created on all
    // servers
    server2.invoke(() -> {
      RegionMapping mapping = getRegionMappingFromService(regionName);
      assertThat(mapping.getDataSourceName()).isEqualTo("connection");
      assertThat(mapping.getTableName()).isNull();
      assertThat(mapping.getPdxName()).isEqualTo("myPdxClass");
      validateRegionAlteredOnServer(regionName, false);
      validateAsyncEventQueueCreatedOnServer(regionName, false);
    });

    server3.invoke(() -> {
      RegionMapping mapping = getRegionMappingFromService(regionName);
      assertThat(mapping.getDataSourceName()).isEqualTo("connection");
      assertThat(mapping.getTableName()).isNull();
      assertThat(mapping.getPdxName()).isEqualTo("myPdxClass");
      validateRegionAlteredOnServer(regionName, false);
      validateAsyncEventQueueCreatedOnServer(regionName, false);
    });

    server4.invoke(() -> {
      RegionMapping mapping = getRegionMappingFromService(regionName);
      assertThat(mapping.getDataSourceName()).isEqualTo("connection");
      assertThat(mapping.getTableName()).isNull();
      assertThat(mapping.getPdxName()).isEqualTo("myPdxClass");
      validateRegionAlteredOnServer(regionName, false);
      validateAsyncEventQueueCreatedOnServer(regionName, false);
    });

    locator.invoke(() -> {
      RegionMapping regionMapping = getRegionMappingFromClusterConfig(regionName, null);
      assertThat(regionMapping.getDataSourceName()).isEqualTo("connection");
      assertThat(regionMapping.getTableName()).isNull();
      assertThat(regionMapping.getPdxName()).isEqualTo("myPdxClass");
      validateRegionAlteredInClusterConfig(regionName, null, false);
      validateAsyncEventQueueCreatedInClusterConfig(regionName, null, false);
    });
  }

  @Test
  @Parameters({TEST_REGION, "/" + TEST_REGION})
  public void createExistingRegionMappingFails(String regionName) {
    setupReplicate(regionName);
    CommandStringBuilder csb = new CommandStringBuilder(CREATE_MAPPING);
    csb.addOption(REGION_NAME, regionName);
    csb.addOption(DATA_SOURCE_NAME, "connection");
    csb.addOption(PDX_NAME, "myPdxClass");
    csb.addOption(TABLE_NAME, "myTable");
    csb.addOption(SCHEMA_NAME, "mySchema");
    gfsh.executeAndAssertThat(csb.toString()).statusIsSuccess();

    csb = new CommandStringBuilder(CREATE_MAPPING);
    csb.addOption(REGION_NAME, regionName);
    csb.addOption(DATA_SOURCE_NAME, "bogusConnection");
    csb.addOption(PDX_NAME, "bogusPdxClass");
    csb.addOption(TABLE_NAME, "bogusTable");
    gfsh.executeAndAssertThat(csb.toString()).statusIsError()
        .containsOutput(
            "A JDBC mapping for " + convertRegionPathToName(regionName) + " already exists");

    server1.invoke(() -> {
      RegionMapping mapping = getRegionMappingFromService(regionName);
      assertThat(mapping.getDataSourceName()).isEqualTo("connection");
      assertThat(mapping.getTableName()).isEqualTo("myTable");
      assertThat(mapping.getPdxName()).isEqualTo("myPdxClass");
    });

    // without specifying 'group/groups', the region and regionmapping will be created on all
    // servers
    server2.invoke(() -> {
      RegionMapping mapping = getRegionMappingFromService(regionName);
      assertThat(mapping.getDataSourceName()).isEqualTo("connection");
      assertThat(mapping.getTableName()).isEqualTo("myTable");
      assertThat(mapping.getPdxName()).isEqualTo("myPdxClass");
    });

    server3.invoke(() -> {
      RegionMapping mapping = getRegionMappingFromService(regionName);
      assertThat(mapping.getDataSourceName()).isEqualTo("connection");
      assertThat(mapping.getTableName()).isEqualTo("myTable");
      assertThat(mapping.getPdxName()).isEqualTo("myPdxClass");
    });

    server4.invoke(() -> {
      RegionMapping mapping = getRegionMappingFromService(regionName);
      assertThat(mapping.getDataSourceName()).isEqualTo("connection");
      assertThat(mapping.getTableName()).isEqualTo("myTable");
      assertThat(mapping.getPdxName()).isEqualTo("myPdxClass");
    });

    locator.invoke(() -> {
      RegionMapping regionMapping = getRegionMappingFromClusterConfig(regionName, null);
      assertThat(regionMapping.getDataSourceName()).isEqualTo("connection");
      assertThat(regionMapping.getTableName()).isEqualTo("myTable");
      assertThat(regionMapping.getPdxName()).isEqualTo("myPdxClass");
    });
  }

  @Test
  @Parameters({TEST_REGION, "/" + TEST_REGION})
  public void createMappingWithoutPdxNameFails(String regionName) {
    setupReplicate(regionName);
    CommandStringBuilder csb = new CommandStringBuilder(CREATE_MAPPING);
    csb.addOption(REGION_NAME, regionName);
    csb.addOption(DATA_SOURCE_NAME, "connection");

    // NOTE: --table is optional so it should not be in the output but it is. See GEODE-3468.
    gfsh.executeAndAssertThat(csb.toString()).statusIsError()
        .containsOutput(
            "You should specify option (--table, --pdx-name, --synchronous, --id, --catalog, --schema, --group) for this command");
  }

  @Test
  @Parameters({TEST_REGION, "/" + TEST_REGION})
  public void createMappingWithNonExistentRegionFails(String regionName) {
    setupReplicate(regionName);
    CommandStringBuilder csb = new CommandStringBuilder(CREATE_MAPPING);
    csb.addOption(REGION_NAME, "bogusRegion");
    csb.addOption(DATA_SOURCE_NAME, "connection");
    csb.addOption(PDX_NAME, "myPdxClass");

    gfsh.executeAndAssertThat(csb.toString()).statusIsError()
        .containsOutput("A region named bogusRegion must already exist");
  }

  @Test
  @Parameters({TEST_REGION, "/" + TEST_REGION})
  public void createMappingWithRegionThatHasALoaderFails(String regionName) {
    setupReplicate(regionName, true);
    CommandStringBuilder csb = new CommandStringBuilder(CREATE_MAPPING);
    csb.addOption(REGION_NAME, regionName);
    csb.addOption(DATA_SOURCE_NAME, "connection");
    csb.addOption(PDX_NAME, "myPdxClass");

    gfsh.executeAndAssertThat(csb.toString()).statusIsError()
        .containsOutput("The existing region " + convertRegionPathToName(regionName)
            + " must not already have a cache-loader, but it has " + JdbcLoader.class.getName());
  }

  @Test
  @Parameters({TEST_REGION, "/" + TEST_REGION})
  public void createMappingWithExistingQueueFails(String regionName) {
    setupReplicate(regionName);
    setupAsyncEventQueue(regionName);
    CommandStringBuilder csb = new CommandStringBuilder(CREATE_MAPPING);
    csb.addOption(REGION_NAME, regionName);
    csb.addOption(DATA_SOURCE_NAME, "connection");
    csb.addOption(PDX_NAME, "myPdxClass");

    gfsh.executeAndAssertThat(csb.toString()).statusIsError()
        .containsOutput("An async-event-queue named "
            + MappingCommandUtils.createAsyncEventQueueName(regionName)
            + " must not already exist.");
  }

}<|MERGE_RESOLUTION|>--- conflicted
+++ resolved
@@ -215,17 +215,8 @@
     CacheConfig cacheConfig =
         InternalLocator.getLocator().getConfigurationPersistenceService().getCacheConfig(groups);
     List<CacheConfig.AsyncEventQueue> queueList = cacheConfig.getAsyncEventQueues();
-<<<<<<< HEAD
-    String queueName = CreateMappingCommand.createAsyncEventQueueName(regionName);
-
-    CacheConfig.AsyncEventQueue queue = queueList.stream()
-        .filter(q -> q.getId().equals(queueName)).findFirst()
-        .orElse(null);
-
-=======
     CacheConfig.AsyncEventQueue queue = queueList.get(0);
     String queueName = MappingCommandUtils.createAsyncEventQueueName(regionName);
->>>>>>> 44924872
     assertThat(queue.getId()).isEqualTo(queueName);
     assertThat(queue.getAsyncEventListener().getClassName())
         .isEqualTo(JdbcAsyncWriter.class.getName());
