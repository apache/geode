/*
 * Licensed to the Apache Software Foundation (ASF) under one or more contributor license
 * agreements. See the NOTICE file distributed with this work for additional information regarding
 * copyright ownership. The ASF licenses this file to You under the Apache License, Version 2.0 (the
 * "License"); you may not use this file except in compliance with the License. You may obtain a
 * copy of the License at
 *
 * http://www.apache.org/licenses/LICENSE-2.0
 *
 * Unless required by applicable law or agreed to in writing, software distributed under the License
 * is distributed on an "AS IS" BASIS, WITHOUT WARRANTIES OR CONDITIONS OF ANY KIND, either express
 * or implied. See the License for the specific language governing permissions and limitations under
 * the License.
 */
package org.apache.geode.connectors.jdbc.internal.cli;

import static org.apache.geode.connectors.jdbc.internal.cli.CreateMappingCommand.CREATE_MAPPING;
import static org.apache.geode.connectors.jdbc.internal.cli.DestroyMappingCommand.DESTROY_MAPPING;
import static org.apache.geode.connectors.util.internal.MappingConstants.DATA_SOURCE_NAME;
import static org.apache.geode.connectors.util.internal.MappingConstants.PDX_NAME;
import static org.apache.geode.connectors.util.internal.MappingConstants.REGION_NAME;
import static org.apache.geode.connectors.util.internal.MappingConstants.SCHEMA_NAME;
import static org.apache.geode.connectors.util.internal.MappingConstants.SYNCHRONOUS_NAME;
import static org.assertj.core.api.Assertions.assertThat;

import java.io.Serializable;
import java.sql.Connection;
import java.sql.SQLException;
import java.sql.Statement;
import java.util.List;

import javax.sql.DataSource;

import org.junit.After;
import org.junit.Before;
import org.junit.Rule;
import org.junit.Test;
import org.junit.experimental.categories.Category;

import org.apache.geode.cache.Region;
import org.apache.geode.cache.configuration.CacheConfig;
import org.apache.geode.cache.configuration.RegionAttributesType;
import org.apache.geode.cache.configuration.RegionConfig;
import org.apache.geode.connectors.jdbc.internal.JdbcConnectorService;
import org.apache.geode.connectors.jdbc.internal.configuration.RegionMapping;
import org.apache.geode.connectors.util.internal.MappingCommandUtils;
import org.apache.geode.distributed.internal.InternalLocator;
import org.apache.geode.internal.cache.InternalCache;
import org.apache.geode.internal.jndi.JNDIInvoker;
import org.apache.geode.management.internal.cli.util.CommandStringBuilder;
import org.apache.geode.test.dunit.rules.ClusterStartupRule;
import org.apache.geode.test.dunit.rules.MemberVM;
import org.apache.geode.test.junit.categories.JDBCConnectorTest;
import org.apache.geode.test.junit.rules.GfshCommandRule;
import org.apache.geode.test.junit.rules.serializable.SerializableTestName;

@Category({JDBCConnectorTest.class})
public class DestroyMappingCommandDunitTest implements Serializable {

  private static final String TEST_REGION = "testRegion";
  private static final String GROUP1_REGION = "group1Region";
  private static final String GROUP2_REGION = "group2Region";
  private static final String GROUP1_GROUP2_REGION = "group1Group2Region";
  private static final String TEST_GROUP1 = "testGroup1";
  private static final String TEST_GROUP2 = "testGroup2";

  @Rule
  public transient GfshCommandRule gfsh = new GfshCommandRule();

  @Rule
  public ClusterStartupRule startupRule = new ClusterStartupRule();

  @Rule
  public SerializableTestName testName = new SerializableTestName();

  private MemberVM locator;
  private MemberVM server1;
  private MemberVM server2;
  private MemberVM server3;
  private MemberVM server4;

  @Before
  public void before() throws Exception {

    locator = startupRule.startLocatorVM(0);
    server1 = startupRule.startServerVM(1, locator.getPort());
    server2 = startupRule.startServerVM(2, TEST_GROUP1, locator.getPort());
    server3 = startupRule.startServerVM(3, TEST_GROUP2, locator.getPort());
    server4 = startupRule.startServerVM(4, TEST_GROUP1 + "," + TEST_GROUP2, locator.getPort());

    gfsh.connectAndVerify(locator);

    gfsh.executeAndAssertThat("create region --name=" + TEST_REGION + " --type=PARTITION")
        .statusIsSuccess();
<<<<<<< HEAD
    setupDatabase();
  }

  @After
  public void after() throws Exception {
    teardownDatabase();
  }

  private void setupDatabase() {
    gfsh.executeAndAssertThat(
        "create data-source --name=myDataSource"
            + " --username=myuser --password=mypass --pooled=false"
            + " --url=\"jdbc:derby:memory:newDB;create=true\"")
        .statusIsSuccess();
    executeSql(
        "create table myuser." + TEST_REGION + " (id varchar(10) primary key, name varchar(10))");
  }

  private void teardownDatabase() {
    executeSql("drop table myuser." + TEST_REGION);
  }

  private void executeSql(String sql) {
    server.invoke(() -> {
      try {
        DataSource ds = JNDIInvoker.getDataSource("myDataSource");
        Connection conn = ds.getConnection();
        Statement sm = conn.createStatement();
        sm.execute(sql);
        sm.close();
      } catch (SQLException e) {
        throw new RuntimeException(e);
      }
    });
=======
    gfsh.executeAndAssertThat(
        "create region --name=" + GROUP1_REGION + " --groups=" + TEST_GROUP1 + " --type=PARTITION")
        .statusIsSuccess();
    gfsh.executeAndAssertThat(
        "create region --name=" + GROUP2_REGION + " --groups=" + TEST_GROUP2 + " --type=PARTITION")
        .statusIsSuccess();
    gfsh.executeAndAssertThat(
        "create region --name=" + GROUP1_GROUP2_REGION + " --groups=" + TEST_GROUP1 + ","
            + TEST_GROUP2 + " --type=PARTITION")
        .statusIsSuccess();
>>>>>>> 44924872
  }

  private void setupAsyncMapping() {
    CommandStringBuilder csb = new CommandStringBuilder(CREATE_MAPPING);
    csb.addOption(REGION_NAME, TEST_REGION);
    csb.addOption(DATA_SOURCE_NAME, "myDataSource");
    csb.addOption(PDX_NAME, "myPdxClass");
    csb.addOption(SCHEMA_NAME, "myuser");

    gfsh.executeAndAssertThat(csb.toString()).statusIsSuccess();
  }

  private void setupSynchronousMapping() {
    CommandStringBuilder csb = new CommandStringBuilder(CREATE_MAPPING);
    csb.addOption(REGION_NAME, TEST_REGION);
    csb.addOption(DATA_SOURCE_NAME, "myDataSource");
    csb.addOption(PDX_NAME, "myPdxClass");
    csb.addOption(SCHEMA_NAME, "myuser");
    csb.addOption(SYNCHRONOUS_NAME, "true");

    gfsh.executeAndAssertThat(csb.toString()).statusIsSuccess();
  }

  private void setupMappingWithServerGroup(String groups, String regionName, boolean isSync) {
    CommandStringBuilder csb = new CommandStringBuilder(CREATE_MAPPING + " --groups=" + groups);
    csb.addOption(REGION_NAME, regionName);
    csb.addOption(DATA_SOURCE_NAME, "myDataSource");
    csb.addOption(PDX_NAME, "myPdxClass");
    csb.addOption(SYNCHRONOUS_NAME, Boolean.toString(isSync));

    gfsh.executeAndAssertThat(csb.toString()).statusIsSuccess();
  }

  @Test
  public void destroyRegionThatHasSynchronousMappingFails() {
    setupSynchronousMapping();

    gfsh.executeAndAssertThat("destroy region --name=" + TEST_REGION).statusIsError()
        .containsOutput("Cannot destroy region \"" + TEST_REGION
            + "\" because JDBC mapping exists. Use \"destroy jdbc-mapping\" first.");
  }

  @Test
  public void destroyRegionThatHadSynchronousMappingSucceeds() {
    setupSynchronousMapping();
    CommandStringBuilder csb = new CommandStringBuilder(DESTROY_MAPPING);
    csb.addOption(REGION_NAME, TEST_REGION);
    gfsh.executeAndAssertThat(csb.toString()).statusIsSuccess();

    gfsh.executeAndAssertThat("destroy region --name=" + TEST_REGION).statusIsSuccess();
  }


  @Test
  public void destroysAsyncMapping() {
    setupAsyncMapping();
    CommandStringBuilder csb = new CommandStringBuilder(DESTROY_MAPPING);
    csb.addOption(REGION_NAME, TEST_REGION);

    gfsh.executeAndAssertThat(csb.toString()).statusIsSuccess();

    locator.invoke(() -> {
      assertThat(getRegionMappingFromClusterConfig()).isNull();
      validateAsyncEventQueueRemovedFromClusterConfig();
      validateRegionAlteredInClusterConfig(false);
    });

    server1.invoke(() -> {
      InternalCache cache = ClusterStartupRule.getCache();
      assertThat(mappingRemovedFromService(cache, TEST_REGION)).isTrue();
      verifyRegionAltered(cache, TEST_REGION, false);
      assertThat(queueRemoved(cache, TEST_REGION)).isTrue();
    });
  }

  @Test
  public void destroysAsyncMappingWithRegionPath() {
    setupAsyncMapping();
    CommandStringBuilder csb = new CommandStringBuilder(DESTROY_MAPPING);
    csb.addOption(REGION_NAME, "/" + TEST_REGION);

    gfsh.executeAndAssertThat(csb.toString()).statusIsSuccess();

    locator.invoke(() -> {
      assertThat(getRegionMappingFromClusterConfig()).isNull();
      validateAsyncEventQueueRemovedFromClusterConfig();
      validateRegionAlteredInClusterConfig(false);
    });

    server1.invoke(() -> {
      InternalCache cache = ClusterStartupRule.getCache();
      assertThat(mappingRemovedFromService(cache, TEST_REGION)).isTrue();
      verifyRegionAltered(cache, TEST_REGION, false);
      assertThat(queueRemoved(cache, TEST_REGION)).isTrue();
    });
  }

  @Test
  public void destroysSynchronousMapping() throws Exception {
    setupSynchronousMapping();
    CommandStringBuilder csb = new CommandStringBuilder(DESTROY_MAPPING);
    csb.addOption(REGION_NAME, TEST_REGION);

    gfsh.executeAndAssertThat(csb.toString()).statusIsSuccess();

    locator.invoke(() -> {
      assertThat(getRegionMappingFromClusterConfig()).isNull();
      validateAsyncEventQueueRemovedFromClusterConfig();
      validateRegionAlteredInClusterConfig(true);
    });

    server1.invoke(() -> {
      InternalCache cache = ClusterStartupRule.getCache();
      assertThat(mappingRemovedFromService(cache, TEST_REGION)).isTrue();
      verifyRegionAltered(cache, TEST_REGION, false);
      assertThat(queueRemoved(cache, TEST_REGION)).isTrue();
    });
  }

  @Test
  public void destroysMappingForServerGroup() throws Exception {
    setupMappingWithServerGroup(TEST_GROUP1, GROUP1_REGION, true);
    CommandStringBuilder csb =
        new CommandStringBuilder(DESTROY_MAPPING + " --groups=" + TEST_GROUP1);
    csb.addOption(REGION_NAME, GROUP1_REGION);

    gfsh.executeAndAssertThat(csb.toString()).statusIsSuccess();

    locator.invoke(() -> {
      assertThat(getRegionMappingFromClusterConfig()).isNull();
      validateAsyncEventQueueRemovedFromClusterConfig();
      validateRegionAlteredInClusterConfig(true);
    });

    // we have this region on server2 only
    server2.invoke(() -> {
      InternalCache cache = ClusterStartupRule.getCache();
      assertThat(mappingRemovedFromService(cache, GROUP1_REGION)).isTrue();
      verifyRegionAltered(cache, GROUP1_REGION, false);
      assertThat(queueRemoved(cache, GROUP1_REGION)).isTrue();
    });
  }

  @Test
  public void destroysMappingForMultiServerGroup() throws Exception {
    setupMappingWithServerGroup(TEST_GROUP1 + "," + TEST_GROUP2, GROUP1_GROUP2_REGION, true);
    // Purposely destroy the mapping on one group only
    CommandStringBuilder csb =
        new CommandStringBuilder(DESTROY_MAPPING + " --groups=" + TEST_GROUP1);
    csb.addOption(REGION_NAME, GROUP1_GROUP2_REGION);

    gfsh.executeAndAssertThat(csb.toString()).statusIsSuccess();

    locator.invoke(() -> {
      assertThat(getRegionMappingFromClusterConfig()).isNull();
      validateAsyncEventQueueRemovedFromClusterConfig();
      validateRegionAlteredInClusterConfig(true);
    });

    // server1 never has the mapping
    server1.invoke(() -> {
      InternalCache cache = ClusterStartupRule.getCache();
      assertThat(mappingRemovedFromService(cache, GROUP1_GROUP2_REGION)).isTrue();
      verifyRegionAltered(cache, GROUP1_GROUP2_REGION, false);
      assertThat(queueRemoved(cache, GROUP1_GROUP2_REGION)).isTrue();
    });
    // server2 and server4's mapping are destroyed
    server2.invoke(() -> {
      InternalCache cache = ClusterStartupRule.getCache();
      assertThat(mappingRemovedFromService(cache, GROUP1_GROUP2_REGION)).isTrue();
      verifyRegionAltered(cache, GROUP1_GROUP2_REGION, false);
      assertThat(queueRemoved(cache, GROUP1_GROUP2_REGION)).isTrue();
    });
    server4.invoke(() -> {
      InternalCache cache = ClusterStartupRule.getCache();
      assertThat(mappingRemovedFromService(cache, GROUP1_GROUP2_REGION)).isTrue();
      verifyRegionAltered(cache, GROUP1_GROUP2_REGION, false);
      assertThat(queueRemoved(cache, GROUP1_GROUP2_REGION)).isTrue();
    });
    // server3 should still have the mapping
    server3.invoke(() -> {
      InternalCache cache = ClusterStartupRule.getCache();
      assertThat(mappingRemovedFromService(cache, GROUP1_GROUP2_REGION)).isFalse();
      verifyRegionAltered(cache, GROUP1_GROUP2_REGION, false);
      assertThat(queueRemoved(cache, GROUP1_GROUP2_REGION)).isTrue();
    });
  }

  @Test
  public void destroysSynchronousMappingWithRegionPath() throws Exception {
    setupSynchronousMapping();
    CommandStringBuilder csb = new CommandStringBuilder(DESTROY_MAPPING);
    csb.addOption(REGION_NAME, "/" + TEST_REGION);

    gfsh.executeAndAssertThat(csb.toString()).statusIsSuccess();

    locator.invoke(() -> {
      assertThat(getRegionMappingFromClusterConfig()).isNull();
      validateAsyncEventQueueRemovedFromClusterConfig();
      validateRegionAlteredInClusterConfig(true);
    });

    server1.invoke(() -> {
      InternalCache cache = ClusterStartupRule.getCache();
      assertThat(mappingRemovedFromService(cache, TEST_REGION)).isTrue();
      verifyRegionAltered(cache, TEST_REGION, false);
      assertThat(queueRemoved(cache, TEST_REGION)).isTrue();
    });
  }

  private static RegionMapping getRegionMappingFromClusterConfig() {
    CacheConfig cacheConfig =
        InternalLocator.getLocator().getConfigurationPersistenceService().getCacheConfig(null);
    RegionConfig regionConfig = cacheConfig.getRegions().stream()
        .filter(region -> region.getName().equals(TEST_REGION)).findFirst().orElse(null);
    return (RegionMapping) regionConfig.getCustomRegionElements().stream()
        .filter(element -> element instanceof RegionMapping).findFirst().orElse(null);
  }

  private static void validateAsyncEventQueueRemovedFromClusterConfig() {
    CacheConfig cacheConfig =
        InternalLocator.getLocator().getConfigurationPersistenceService().getCacheConfig(null);
    List<CacheConfig.AsyncEventQueue> queueList = cacheConfig.getAsyncEventQueues();
    assertThat(queueList).isEmpty();
  }

  private static void validateRegionAlteredInClusterConfig(boolean synchronous) {
    CacheConfig cacheConfig =
        InternalLocator.getLocator().getConfigurationPersistenceService().getCacheConfig(null);
    RegionConfig regionConfig = cacheConfig.getRegions().stream()
        .filter(region -> region.getName().equals(TEST_REGION)).findFirst().orElse(null);
    RegionAttributesType attributes = regionConfig.getRegionAttributes();
    assertThat(attributes.getCacheLoader()).isNull();
    if (synchronous) {
      assertThat(attributes.getCacheWriter()).isNull();
    } else {
      assertThat(attributes.getAsyncEventQueueIds()).isEqualTo("");
    }
  }

  private boolean queueRemoved(InternalCache cache, String regionName) {
    String queueName = MappingCommandUtils.createAsyncEventQueueName(regionName);
    return cache.getAsyncEventQueue(queueName) == null;
  }

  private void verifyRegionAltered(InternalCache cache, String regionName, boolean exists) {
    Region<?, ?> region = cache.getRegion(TEST_REGION);
    String queueName = MappingCommandUtils.createAsyncEventQueueName(regionName);
    if (exists) {
      assertThat(region.getAttributes().getCacheLoader()).isNotNull();
      assertThat(region.getAttributes().getCacheWriter()).isNotNull();
      assertThat(region.getAttributes().getAsyncEventQueueIds()).contains(queueName);
    } else {
      assertThat(region.getAttributes().getCacheLoader()).isNull();
      assertThat(region.getAttributes().getCacheWriter()).isNull();
      assertThat(region.getAttributes().getAsyncEventQueueIds()).doesNotContain(queueName);
    }
  }

  private boolean mappingRemovedFromService(InternalCache cache, String regionName) {
    RegionMapping mapping =
        cache.getService(JdbcConnectorService.class).getMappingForRegion(regionName);
    return (mapping == null);
  }
}<|MERGE_RESOLUTION|>--- conflicted
+++ resolved
@@ -27,6 +27,7 @@
 import java.sql.Connection;
 import java.sql.SQLException;
 import java.sql.Statement;
+import java.util.Arrays;
 import java.util.List;
 
 import javax.sql.DataSource;
@@ -92,42 +93,6 @@
 
     gfsh.executeAndAssertThat("create region --name=" + TEST_REGION + " --type=PARTITION")
         .statusIsSuccess();
-<<<<<<< HEAD
-    setupDatabase();
-  }
-
-  @After
-  public void after() throws Exception {
-    teardownDatabase();
-  }
-
-  private void setupDatabase() {
-    gfsh.executeAndAssertThat(
-        "create data-source --name=myDataSource"
-            + " --username=myuser --password=mypass --pooled=false"
-            + " --url=\"jdbc:derby:memory:newDB;create=true\"")
-        .statusIsSuccess();
-    executeSql(
-        "create table myuser." + TEST_REGION + " (id varchar(10) primary key, name varchar(10))");
-  }
-
-  private void teardownDatabase() {
-    executeSql("drop table myuser." + TEST_REGION);
-  }
-
-  private void executeSql(String sql) {
-    server.invoke(() -> {
-      try {
-        DataSource ds = JNDIInvoker.getDataSource("myDataSource");
-        Connection conn = ds.getConnection();
-        Statement sm = conn.createStatement();
-        sm.execute(sql);
-        sm.close();
-      } catch (SQLException e) {
-        throw new RuntimeException(e);
-      }
-    });
-=======
     gfsh.executeAndAssertThat(
         "create region --name=" + GROUP1_REGION + " --groups=" + TEST_GROUP1 + " --type=PARTITION")
         .statusIsSuccess();
@@ -138,7 +103,42 @@
         "create region --name=" + GROUP1_GROUP2_REGION + " --groups=" + TEST_GROUP1 + ","
             + TEST_GROUP2 + " --type=PARTITION")
         .statusIsSuccess();
->>>>>>> 44924872
+    setupDatabase();
+  }
+
+  @After
+  public void after() throws Exception {
+    teardownDatabase();
+  }
+
+  private void setupDatabase() {
+    gfsh.executeAndAssertThat(
+        "create data-source --name=myDataSource"
+            + " --username=myuser --password=mypass --pooled=false"
+            + " --url=\"jdbc:derby:memory:newDB;create=true\"")
+        .statusIsSuccess();
+    executeSql(
+        "create table myuser." + TEST_REGION + " (id varchar(10) primary key, name varchar(10))");
+  }
+
+  private void teardownDatabase() {
+    executeSql("drop table myuser." + TEST_REGION);
+  }
+
+  private void executeSql(String sql) {
+    for (MemberVM server : Arrays.asList(server1, server2, server3, server4)) {
+      server.invoke(() -> {
+        try {
+          DataSource ds = JNDIInvoker.getDataSource("myDataSource");
+          Connection conn = ds.getConnection();
+          Statement sm = conn.createStatement();
+          sm.execute(sql);
+          sm.close();
+        } catch (SQLException e) {
+          throw new RuntimeException(e);
+        }
+      });
+    }
   }
 
   private void setupAsyncMapping() {
