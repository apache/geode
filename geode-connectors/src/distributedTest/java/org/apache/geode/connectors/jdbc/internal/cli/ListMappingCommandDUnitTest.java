/*
 * Licensed to the Apache Software Foundation (ASF) under one or more contributor license
 * agreements. See the NOTICE file distributed with this work for additional information regarding
 * copyright ownership. The ASF licenses this file to You under the Apache License, Version 2.0 (the
 * "License"); you may not use this file except in compliance with the License. You may obtain a
 * copy of the License at
 *
 * http://www.apache.org/licenses/LICENSE-2.0
 *
 * Unless required by applicable law or agreed to in writing, software distributed under the License
 * is distributed on an "AS IS" BASIS, WITHOUT WARRANTIES OR CONDITIONS OF ANY KIND, either express
 * or implied. See the License for the specific language governing permissions and limitations under
 * the License.
 */
package org.apache.geode.connectors.jdbc.internal.cli;

import static org.apache.geode.connectors.jdbc.internal.cli.ListMappingCommand.LIST_MAPPING;
import static org.apache.geode.connectors.jdbc.internal.cli.ListMappingCommand.LIST_OF_MAPPINGS;
import static org.assertj.core.api.Assertions.assertThat;

import java.io.Serializable;
<<<<<<< HEAD
import java.sql.Connection;
import java.sql.SQLException;
import java.sql.Statement;
import java.util.Properties;
=======
>>>>>>> 44924872

import javax.sql.DataSource;

import org.junit.Rule;
import org.junit.Test;

import org.apache.geode.connectors.jdbc.internal.JdbcConnectorService;
import org.apache.geode.connectors.jdbc.internal.RegionMappingExistsException;
import org.apache.geode.connectors.jdbc.internal.configuration.RegionMapping;
import org.apache.geode.internal.cache.InternalCache;
import org.apache.geode.internal.jndi.JNDIInvoker;
import org.apache.geode.management.internal.cli.util.CommandStringBuilder;
import org.apache.geode.test.dunit.rules.ClusterStartupRule;
import org.apache.geode.test.dunit.rules.MemberVM;
import org.apache.geode.test.junit.assertions.CommandResultAssert;
import org.apache.geode.test.junit.rules.GfshCommandRule;
import org.apache.geode.test.junit.rules.serializable.SerializableTestName;


public class ListMappingCommandDUnitTest implements Serializable {

  @Rule
  public transient GfshCommandRule gfsh = new GfshCommandRule();

  @Rule
  public transient ClusterStartupRule startupRule = new ClusterStartupRule();

  @Rule
  public SerializableTestName testName = new SerializableTestName();

  private MemberVM locator;
  private MemberVM server1;
  private MemberVM server2;
  private MemberVM server3;
  private MemberVM server4;

  private String regionName = "testRegion";
  private static final String GROUP1_REGION = "group1Region";
  private static final String GROUP2_REGION = "group2Region";
  private static final String GROUP1_GROUP2_REGION = "group1Group2Region";
  private static final String TEST_GROUP1 = "testGroup1";
  private static final String TEST_GROUP2 = "testGroup2";


  private void createTable() {
    executeSql("create table mySchema.myTable (id varchar(10) primary key, name varchar(10))");
  }

  private void dropTable() {
    executeSql("drop table mySchema.myTable");
  }

  private void executeSql(String sql) {
    server.invoke(() -> {
      try {
        DataSource ds = JNDIInvoker.getDataSource("connection");
        Connection conn = ds.getConnection();
        Statement sm = conn.createStatement();
        sm.execute(sql);
        sm.close();
      } catch (SQLException e) {
        throw new RuntimeException(e);
      }
    });
  }

  @Test
  public void listsRegionMapping() throws Exception {
    locator = startupRule.startLocatorVM(0);
    server1 = startupRule.startServerVM(1, locator.getPort());

    gfsh.connectAndVerify(locator);
    gfsh.executeAndAssertThat(
        "create data-source --name=connection --url=\"jdbc:derby:memory:newDB;create=true\"")
        .statusIsSuccess();
    gfsh.executeAndAssertThat("create region --name=" + regionName + " --type=REPLICATE")
        .statusIsSuccess();
<<<<<<< HEAD
    createTable();
    try {
      String mapping = "create jdbc-mapping --region=" + regionName + " --data-source=connection "
          + "--table=myTable --pdx-name=myPdxClass --schema=mySchema";
      gfsh.executeAndAssertThat(mapping).statusIsSuccess();

      CommandStringBuilder csb = new CommandStringBuilder(LIST_MAPPING);
      CommandResultAssert commandResultAssert = gfsh.executeAndAssertThat(csb.toString());

      commandResultAssert.statusIsSuccess();
      commandResultAssert.tableHasRowCount(LIST_OF_MAPPINGS, 1);
      commandResultAssert.tableHasColumnOnlyWithValues(LIST_OF_MAPPINGS, regionName);
    } finally {
      dropTable();
    }
=======

    String mapping = "create jdbc-mapping --region=" + regionName + " --data-source=connection "
        + "--table=myTable --pdx-name=myPdxClass";
    gfsh.executeAndAssertThat(mapping).statusIsSuccess();

    CommandStringBuilder csb = new CommandStringBuilder(LIST_MAPPING);
    CommandResultAssert commandResultAssert = gfsh.executeAndAssertThat(csb.toString());

    commandResultAssert.statusIsSuccess();
    commandResultAssert.tableHasRowCount(LIST_OF_MAPPINGS, 1);
    commandResultAssert.tableHasColumnOnlyWithValues(LIST_OF_MAPPINGS, regionName);
>>>>>>> 44924872
  }

  @Test
  public void reportsNoRegionMappingsFoundForServerGroup() throws Exception {
    locator = startupRule.startLocatorVM(0);
    server1 = startupRule.startServerVM(1, TEST_GROUP1, locator.getPort());
    gfsh.connectAndVerify(locator);
    gfsh.executeAndAssertThat("create region --name=" + regionName + " --type=REPLICATE")
        .statusIsSuccess();

    String mapping = "create jdbc-mapping --region=" + regionName + " --data-source=connection "
        + "--table=myTable --pdx-name=myPdxClass";
    gfsh.executeAndAssertThat(mapping).statusIsSuccess();

    CommandStringBuilder csb = new CommandStringBuilder(LIST_MAPPING + " --groups=" + TEST_GROUP1);
    CommandResultAssert commandResultAssert = gfsh.executeAndAssertThat(csb.toString());

    commandResultAssert.statusIsError();
    commandResultAssert.tableHasRowCount(LIST_OF_MAPPINGS, 0);

    csb = new CommandStringBuilder(LIST_MAPPING);
    commandResultAssert = gfsh.executeAndAssertThat(csb.toString());

    commandResultAssert.statusIsSuccess();
    commandResultAssert.tableHasRowCount(LIST_OF_MAPPINGS, 1);
    commandResultAssert.tableHasColumnOnlyWithValues(LIST_OF_MAPPINGS, regionName);
  }


  @Test
  public void listsRegionMappingForServerGroup() throws Exception {
    locator = startupRule.startLocatorVM(0);
    server1 = startupRule.startServerVM(1, TEST_GROUP1, locator.getPort());
    gfsh.connectAndVerify(locator);
    gfsh.executeAndAssertThat(
        "create region --name=" + regionName + " --groups=" + TEST_GROUP1 + " --type=REPLICATE")
        .statusIsSuccess();

    String mapping =
        "create jdbc-mapping --region=" + regionName + " --groups=" + TEST_GROUP1
            + " --data-source=connection " + "--table=myTable --pdx-name=myPdxClass";
    gfsh.executeAndAssertThat(mapping).statusIsSuccess();

    CommandStringBuilder csbd = new CommandStringBuilder(
        "describe jdbc-mapping --region=" + regionName + " --groups=" + TEST_GROUP1);
    gfsh.executeAndAssertThat(csbd.toString());

    CommandStringBuilder csb = new CommandStringBuilder(LIST_MAPPING + " --groups=" + TEST_GROUP1);
    CommandResultAssert commandResultAssert = gfsh.executeAndAssertThat(csb.toString());

    commandResultAssert.statusIsSuccess();
    commandResultAssert.tableHasRowCount(LIST_OF_MAPPINGS, 1);
    commandResultAssert.tableHasColumnOnlyWithValues(LIST_OF_MAPPINGS, regionName);

    csb = new CommandStringBuilder(LIST_MAPPING);
    commandResultAssert = gfsh.executeAndAssertThat(csb.toString());
    commandResultAssert.statusIsError();
    commandResultAssert.tableHasRowCount(LIST_OF_MAPPINGS, 0);


  }

  @Test
  public void listsRegionMappingForMultiServerGroup() throws Exception {
    locator = startupRule.startLocatorVM(0);
    server1 = startupRule.startServerVM(1, locator.getPort());
    server2 = startupRule.startServerVM(2, TEST_GROUP1, locator.getPort());
    server3 = startupRule.startServerVM(3, TEST_GROUP2, locator.getPort());
    server4 = startupRule.startServerVM(4, TEST_GROUP1 + "," + TEST_GROUP2, locator.getPort());

    gfsh.connectAndVerify(locator);
    // create 4 regions
    gfsh.executeAndAssertThat(
        "create region --name=" + regionName + " --type=REPLICATE")
        .statusIsSuccess();
    gfsh.executeAndAssertThat(
        "create region --name=" + GROUP1_REGION + " --groups=" + TEST_GROUP1 + " --type=REPLICATE")
        .statusIsSuccess();
    gfsh.executeAndAssertThat(
        "create region --name=" + GROUP2_REGION + " --groups=" + TEST_GROUP2 + " --type=REPLICATE")
        .statusIsSuccess();
    gfsh.executeAndAssertThat(
        "create region --name=" + GROUP1_GROUP2_REGION + " --groups=" + TEST_GROUP1 + ","
            + TEST_GROUP2 + " --type=REPLICATE")
        .statusIsSuccess();

    // create 4 mappings
    String mapping =
        "create jdbc-mapping --region=" + regionName + " --data-source=connection "
            + "--table=myTable --pdx-name=myPdxClass";
    gfsh.executeAndAssertThat(mapping).statusIsSuccess();
    mapping =
        "create jdbc-mapping --region=" + GROUP1_REGION + " --groups=" + TEST_GROUP1
            + " --data-source=connection " + "--table=myTable --pdx-name=myPdxClass";
    gfsh.executeAndAssertThat(mapping).statusIsSuccess();
    mapping =
        "create jdbc-mapping --region=" + GROUP2_REGION + " --groups=" + TEST_GROUP2
            + " --data-source=connection " + "--table=myTable --pdx-name=myPdxClass";
    gfsh.executeAndAssertThat(mapping).statusIsSuccess();
    mapping =
        "create jdbc-mapping --region=" + GROUP1_GROUP2_REGION + " --groups=" + TEST_GROUP1 + ","
            + TEST_GROUP2 + " --data-source=connection " + "--table=myTable --pdx-name=myPdxClass";
    gfsh.executeAndAssertThat(mapping).statusIsSuccess();

    {
      CommandStringBuilder csb =
          new CommandStringBuilder(LIST_MAPPING);
      CommandResultAssert commandResultAssert = gfsh.executeAndAssertThat(csb.toString());

      commandResultAssert.statusIsSuccess();
      commandResultAssert.tableHasRowCount(LIST_OF_MAPPINGS, 1);
      commandResultAssert.tableHasColumnOnlyWithValues(LIST_OF_MAPPINGS, regionName);
    }

    {
      CommandStringBuilder csb =
          new CommandStringBuilder(LIST_MAPPING + " --groups=" + TEST_GROUP1);
      CommandResultAssert commandResultAssert = gfsh.executeAndAssertThat(csb.toString());

      commandResultAssert.statusIsSuccess();
      commandResultAssert.tableHasRowCount(LIST_OF_MAPPINGS, 2);
      commandResultAssert
          .tableHasColumnOnlyWithValues(LIST_OF_MAPPINGS, GROUP1_REGION, GROUP1_GROUP2_REGION);
    }

    {
      CommandStringBuilder csb =
          new CommandStringBuilder(LIST_MAPPING + " --groups=" + TEST_GROUP2);
      CommandResultAssert commandResultAssert = gfsh.executeAndAssertThat(csb.toString());

      commandResultAssert.statusIsSuccess();
      commandResultAssert.tableHasRowCount(LIST_OF_MAPPINGS, 2);
      commandResultAssert
          .tableHasColumnOnlyWithValues(LIST_OF_MAPPINGS, GROUP2_REGION, GROUP1_GROUP2_REGION);
    }

    {
      CommandStringBuilder csb =
          new CommandStringBuilder(LIST_MAPPING + " --groups=" + TEST_GROUP1 + "," + TEST_GROUP2);
      CommandResultAssert commandResultAssert = gfsh.executeAndAssertThat(csb.toString());
      commandResultAssert.statusIsSuccess();
      // There will be 4 items: testRegion1 for testGroup1, testRegion2 for testGroup2,
      // group1Group2Region for testGroup1, group1Group2Region for testGroup2
      commandResultAssert.tableHasRowCount(LIST_OF_MAPPINGS, 4);
      commandResultAssert
          .tableHasColumnOnlyWithValues(LIST_OF_MAPPINGS, GROUP1_REGION, GROUP2_REGION,
              GROUP1_GROUP2_REGION);
    }
  }

  @Test
  public void reportsNoRegionMappingsFound() throws Exception {
    locator = startupRule.startLocatorVM(0);
    server1 = startupRule.startServerVM(1, locator.getPort());
    gfsh.connectAndVerify(locator);
    gfsh.executeAndAssertThat("create region --name=" + regionName + " --type=REPLICATE")
        .statusIsSuccess();

    CommandStringBuilder csb = new CommandStringBuilder(LIST_MAPPING);

    CommandResultAssert commandResultAssert = gfsh.executeAndAssertThat(csb.toString());
    commandResultAssert.statusIsSuccess();
    commandResultAssert.containsOutput("No JDBC mappings found");
  }

  private void createNRegionMappings(int N) throws RegionMappingExistsException {
    InternalCache cache = ClusterStartupRule.getCache();
    JdbcConnectorService service = cache.getService(JdbcConnectorService.class);
    for (int i = 1; i <= N; i++) {
      String name = regionName + "-" + i;
      service.createRegionMapping(
          new RegionMapping(name, "x.y.MyPdxClass", "table", "connection", null, null, null));
      assertThat(service.getMappingForRegion(name)).isNotNull();
    }
  }
}<|MERGE_RESOLUTION|>--- conflicted
+++ resolved
@@ -19,13 +19,10 @@
 import static org.assertj.core.api.Assertions.assertThat;
 
 import java.io.Serializable;
-<<<<<<< HEAD
 import java.sql.Connection;
 import java.sql.SQLException;
 import java.sql.Statement;
-import java.util.Properties;
-=======
->>>>>>> 44924872
+import java.util.Arrays;
 
 import javax.sql.DataSource;
 
@@ -79,17 +76,19 @@
   }
 
   private void executeSql(String sql) {
-    server.invoke(() -> {
-      try {
-        DataSource ds = JNDIInvoker.getDataSource("connection");
-        Connection conn = ds.getConnection();
-        Statement sm = conn.createStatement();
-        sm.execute(sql);
-        sm.close();
-      } catch (SQLException e) {
-        throw new RuntimeException(e);
-      }
-    });
+    for (MemberVM server : Arrays.asList(server1, server2, server3, server4)) {
+      server.invoke(() -> {
+        try {
+          DataSource ds = JNDIInvoker.getDataSource("connection");
+          Connection conn = ds.getConnection();
+          Statement sm = conn.createStatement();
+          sm.execute(sql);
+          sm.close();
+        } catch (SQLException e) {
+          throw new RuntimeException(e);
+        }
+      });
+    }
   }
 
   @Test
@@ -103,7 +102,6 @@
         .statusIsSuccess();
     gfsh.executeAndAssertThat("create region --name=" + regionName + " --type=REPLICATE")
         .statusIsSuccess();
-<<<<<<< HEAD
     createTable();
     try {
       String mapping = "create jdbc-mapping --region=" + regionName + " --data-source=connection "
@@ -119,19 +117,6 @@
     } finally {
       dropTable();
     }
-=======
-
-    String mapping = "create jdbc-mapping --region=" + regionName + " --data-source=connection "
-        + "--table=myTable --pdx-name=myPdxClass";
-    gfsh.executeAndAssertThat(mapping).statusIsSuccess();
-
-    CommandStringBuilder csb = new CommandStringBuilder(LIST_MAPPING);
-    CommandResultAssert commandResultAssert = gfsh.executeAndAssertThat(csb.toString());
-
-    commandResultAssert.statusIsSuccess();
-    commandResultAssert.tableHasRowCount(LIST_OF_MAPPINGS, 1);
-    commandResultAssert.tableHasColumnOnlyWithValues(LIST_OF_MAPPINGS, regionName);
->>>>>>> 44924872
   }
 
   @Test
