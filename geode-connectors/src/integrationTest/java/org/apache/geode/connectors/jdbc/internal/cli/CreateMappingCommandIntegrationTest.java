--- conflicted
+++ resolved
@@ -43,11 +43,6 @@
   private String connectionName;
   private String tableName;
   private String pdxClass;
-<<<<<<< HEAD
-  private boolean keyInValue;
-=======
-  private String[] fieldMappings;
->>>>>>> 834ab266
 
   @Before
   public void setup() {
@@ -55,11 +50,6 @@
     connectionName = "connection";
     tableName = "testTable";
     pdxClass = "myPdxClass";
-<<<<<<< HEAD
-    keyInValue = true;
-=======
-    fieldMappings = new String[] {"field1:column1", "field2:column2"};
->>>>>>> 834ab266
 
     cache = (InternalCache) new CacheFactory().set("locators", "").set("mcast-port", "0")
         .set(ENABLE_CLUSTER_CONFIGURATION, "true").create();
@@ -77,11 +67,7 @@
   @Test
   public void createsRegionMappingInService() {
     ResultModel result = createRegionMappingCommand.createMapping(regionName, connectionName,
-<<<<<<< HEAD
-        tableName, pdxClass, keyInValue);
-=======
-        tableName, pdxClass, fieldMappings);
->>>>>>> 834ab266
+        tableName, pdxClass);
 
     assertThat(result.getStatus()).isSameAs(Result.Status.OK);
 
@@ -92,16 +78,7 @@
     assertThat(regionMapping.getRegionName()).isEqualTo(regionName);
     assertThat(regionMapping.getConnectionConfigName()).isEqualTo(connectionName);
     assertThat(regionMapping.getTableName()).isEqualTo(tableName);
-<<<<<<< HEAD
-    assertThat(regionMapping.getPdxClassName()).isEqualTo(pdxClass);
-    assertThat(regionMapping.isPrimaryKeyInValue()).isEqualTo(keyInValue);
-=======
     assertThat(regionMapping.getPdxName()).isEqualTo(pdxClass);
-    assertThat(regionMapping.getColumnNameForField("field1", mock(TableMetaDataView.class)))
-        .isEqualTo("column1");
-    assertThat(regionMapping.getColumnNameForField("field2", mock(TableMetaDataView.class)))
-        .isEqualTo("column2");
->>>>>>> 834ab266
   }
 
   @Test
@@ -109,24 +86,15 @@
     JdbcConnectorService service = cache.getService(JdbcConnectorService.class);
     ResultModel result;
     result =
-        createRegionMappingCommand.createMapping(regionName, connectionName, tableName, pdxClass,
-<<<<<<< HEAD
-            keyInValue);
-=======
-            fieldMappings);
->>>>>>> 834ab266
+        createRegionMappingCommand.createMapping(regionName, connectionName, tableName, pdxClass);
     assertThat(result.getStatus()).isSameAs(Result.Status.OK);
 
     IgnoredException ignoredException =
         IgnoredException.addIgnoredException(RegionMappingExistsException.class.getName());
 
     try {
-      result = createRegionMappingCommand.createMapping(regionName, connectionName, tableName,
-<<<<<<< HEAD
-          pdxClass, keyInValue);
-=======
-          pdxClass, fieldMappings);
->>>>>>> 834ab266
+      result =
+          createRegionMappingCommand.createMapping(regionName, connectionName, tableName, pdxClass);
     } finally {
       ignoredException.remove();
     }
@@ -136,12 +104,8 @@
 
   @Test
   public void createsRegionMappingWithMinimumParams() {
-    ResultModel result = createRegionMappingCommand.createMapping(regionName, connectionName, null,
-<<<<<<< HEAD
-        null, false);
-=======
-        null, null);
->>>>>>> 834ab266
+    ResultModel result =
+        createRegionMappingCommand.createMapping(regionName, connectionName, null, null);
 
     assertThat(result.getStatus()).isSameAs(Result.Status.OK);
 
@@ -152,12 +116,6 @@
     assertThat(regionMapping.getRegionName()).isEqualTo(regionName);
     assertThat(regionMapping.getConnectionConfigName()).isEqualTo(connectionName);
     assertThat(regionMapping.getTableName()).isNull();
-<<<<<<< HEAD
-    assertThat(regionMapping.getPdxClassName()).isNull();
-    assertThat(regionMapping.isPrimaryKeyInValue()).isFalse();
-=======
     assertThat(regionMapping.getPdxName()).isNull();
-    assertThat(regionMapping.getFieldMapping()).isEmpty();
->>>>>>> 834ab266
   }
 }