--- conflicted
+++ resolved
@@ -16,20 +16,21 @@
  */
 
 plugins {
-<<<<<<< HEAD
-  id 'standard-subproject-configuration'
+  //  id 'standard-subproject-configuration'
+  id 'geode-java'
+  id 'dependency-resolution'
+  id 'geode-test'
+  id 'code-analysis'
+  id 'spotless'
+  id 'ide'
+  id "com.github.ben-manes.versions"
+
+
   id 'warnings'
   id 'distribution'
   id 'com.palantir.docker'
   id 'geode-publish-common'
 }
-=======
-  id 'org.apache.geode.gradle.geode-repeat-test'
-}
-
-apply from: "${rootDir}/${scriptDir}/standard-subproject-configuration.gradle"
-apply from: "${rootDir}/${scriptDir}/warnings.gradle"
->>>>>>> 2dcd2c47
 
 import org.apache.tools.ant.taskdefs.condition.Os
 import java.nio.file.Paths
@@ -613,12 +614,4 @@
   if (!Os.isFamily(Os.FAMILY_WINDOWS)) {
     dependsOn(tasks.docker)
   }
-}
-
-import org.apache.geode.gradle.testing.repeat.RepeatTest
-
-tasks.register('repeatDistributedTest', RepeatTest) {
-  dependsOn { distributedTest.taskDependencies }
-  classpath = project.sourceSets.distributedTest.runtimeClasspath
-  testClassesDirs = project.sourceSets.distributedTest.output.classesDirs
 }