/*
 * Licensed to the Apache Software Foundation (ASF) under one or more
 * contributor license agreements.  See the NOTICE file distributed with
 * this work for additional information regarding copyright ownership.
 * The ASF licenses this file to You under the Apache License, Version 2.0
 * (the "License"); you may not use this file except in compliance with
 * the License.  You may obtain a copy of the License at
 *
 *      http://www.apache.org/licenses/LICENSE-2.0
 *
 * Unless required by applicable law or agreed to in writing, software
 * distributed under the License is distributed on an "AS IS" BASIS,
 * WITHOUT WARRANTIES OR CONDITIONS OF ANY KIND, either express or implied.
 * See the License for the specific language governing permissions and
 * limitations under the License.
 */

plugins {
  id 'standard-subproject-configuration'
  id 'warnings'
  id 'distribution'
  id 'com.palantir.docker'
  id 'geode-publish-common'
}

import org.apache.tools.ant.taskdefs.condition.Os
import java.nio.file.Paths

// This project aggressively reaches into many other projects and must wait for those configurations
// to be evaluated and resolved.  Evaluation depends on each of these subprojects.
evaluationDependsOnChildren()
rootProject.subprojects.each {neighborProject ->
  if (neighborProject != project) {
    project.evaluationDependsOn(neighborProject.path)
  }
}


// This subproject's 'publication' is not a jar and should not be constrained to match versions
// in the geode-all-bom.
project.ext.set('constrainVersionInBom', false)

project.ext {artifactName = 'apache-geode'}

configurations {
  compositeTarget {
    setDescription("Composite builds wishing to consume this apache-geode@tgz artifact must specify \"targetConfiguration = 'compositeTarget'\" for correct composite task dependency detection.")
  }


  geodeLibdirJars
  gfshDependencies
  geodeLibdirJarsDeprecated

  // Configurations used to download and cache web application servers for session module testing
  webServerTomcat10
  webServerJetty

  geodeDependenciesJar {
    setDescription("An 'archives' configuration without the legacy publication implications")
  }

  javadocOnly {
    setDescription('Projects that must be included in the JavaDocs.')
  }

  defaultCacheConfigClasspath
  defaultDistributionConfigClasspath
}

publishing {
  publications {
    maven(MavenPublication) {
      artifactId = artifactName
      artifact source: distTar, extension: 'tgz'
    }
  }
}

gradle.taskGraph.whenReady( { graph ->
  tasks.withType(AbstractArchiveTask).findAll {
    it.name.toLowerCase().contains("dist")
  }.each { archive ->
    archive.doLast {
      ant.checksum file:"${archive.archivePath}", algorithm:"sha-256", format: 'MD5SUM', fileext: '.sha256'
    }
  }
})

artifacts {
  compositeTarget distTar
}

repositories {
  // For gradle tooling dependencies
  maven {
    url 'https://repo.gradle.org/gradle/libs-releases'
  }
}

def webServersDir = "$buildDir/generated-resources/webservers"

sourceSets {
  distributedTest {
    resources {
      srcDirs webServersDir
    }
    output.dir(webServersDir, builtBy: 'downloadWebServers')
  }
}

// Add JVM module access for Jetty 12 session tests
// Required for Geode serialization to access JDK internal classes
tasks.named('distributedTest') {
  jvmArgs '--add-opens=jdk.zipfs/jdk.nio.zipfs=ALL-UNNAMED'
  jvmArgs '--add-opens=java.base/java.lang.invoke=ALL-UNNAMED'
  jvmArgs '--add-opens=java.base/sun.invoke.util=ALL-UNNAMED'
}

task downloadWebServers(type:Copy) {
  from {configurations.findAll {it.name.startsWith("webServer")}}
  into webServersDir
  outputs.dir(webServersDir)
}

// Ensure distributed test resources task runs after downloadWebServers to avoid implicit dependency warning
tasks.matching { it.name == 'processDistributedTestResources' }.configureEach {
  dependsOn(downloadWebServers)
}

dependencies {
  api(platform(project(':boms:geode-all-bom')))

  // Force micrometer to version 1.14.0 to avoid pulling in old versions
  constraints {
    geodeLibdirJars('io.micrometer:micrometer-commons:' + DependencyConstraints.get('micrometer.version'))
    geodeLibdirJars('io.micrometer:micrometer-observation:' + DependencyConstraints.get('micrometer.version'))
    geodeLibdirJars('io.micrometer:micrometer-core:' + DependencyConstraints.get('micrometer.version'))
    geodeLibdirJarsDeprecated('io.micrometer:micrometer-commons:' + DependencyConstraints.get('micrometer.version'))
    geodeLibdirJarsDeprecated('io.micrometer:micrometer-observation:' + DependencyConstraints.get('micrometer.version'))
    geodeLibdirJarsDeprecated('io.micrometer:micrometer-core:' + DependencyConstraints.get('micrometer.version'))
  }

  geodeLibdirJars(project(':geode-server-all'))


  // The complete runtime deps as defined in the server bom
  geodeLibdirJarsDeprecated(platform(project(':boms:geode-all-bom')))
  // Deprecated admin API
  geodeLibdirJarsDeprecated(group: 'commons-modeler', name: 'commons-modeler') {
    // geode-core, old admin api
    transitive false
  }
  // Deprecated admin API
  geodeLibdirJarsDeprecated(group: 'jakarta.mail', name: 'jakarta.mail-api')
  // exclude mx4j, once the deprecated code is deleted we can remove these entirely
  geodeLibdirJarsDeprecated('mx4j:mx4j')
  geodeLibdirJarsDeprecated('mx4j:mx4j-remote')
  geodeLibdirJarsDeprecated('mx4j:mx4j-tools')

  // spring web should be only part of gfsh or pulse. It is in core due to incomplete refactoring
  geodeLibdirJarsDeprecated(group: 'org.springframework', name: 'spring-web')

  // Deprecated: Used to make geode-dependencies.jar point to geode-server-all.jar
  geodeDependenciesJar(project(':geode-server-all')) {
    transitive false
  }

  javadocOnly(project(':geode-server-all'))
  javadocOnly(project(':extensions:geode-modules'))
  javadocOnly(project(':extensions:geode-modules-session'))
  javadocOnly(project(':extensions:geode-modules-tomcat10'))

  testImplementation(project(':geode-core'))
  testImplementation(project(':geode-gfsh'))
  testImplementation(project(':geode-junit')) {
    exclude module: 'geode-core'
  }
  testImplementation(project(':geode-log4j')) {
    exclude module: 'geode-core'
  }
  testImplementation('org.assertj:assertj-core')

  integrationTestImplementation(project(':geode-core'))
  integrationTestImplementation(project(':geode-membership'))
  integrationTestImplementation(project(':geode-gfsh'))
  integrationTestImplementation(project(':geode-log4j')) {
    exclude module: 'geode-core'
  }
  integrationTestImplementation(project(':geode-junit')) {
    exclude module: 'geode-core'
  }
  integrationTestImplementation(project(':geode-dunit')) {
    exclude module: 'geode-core'
  }
  integrationTestImplementation(project(':geode-pulse'))
  integrationTestImplementation(project(':geode-assembly:geode-assembly-test'))
  integrationTestImplementation(project(':geode-logging'))
  integrationTestImplementation('org.apache.httpcomponents.client5:httpclient5')
  integrationTestImplementation('org.apache.httpcomponents.core5:httpcore5')
  integrationTestImplementation('org.springframework:spring-beans')
  integrationTestImplementation('org.springframework:spring-context')
  integrationTestImplementation('org.springframework:spring-web')
  integrationTestImplementation('org.springframework.security:spring-security-oauth2-core')
  integrationTestImplementation('org.springframework.security:spring-security-oauth2-client')
  integrationTestImplementation('org.springframework.security:spring-security-oauth2-jose')
  integrationTestImplementation('jakarta.annotation:jakarta.annotation-api')
  integrationTestImplementation('jakarta.servlet:jakarta.servlet-api')


  integrationTestRuntimeOnly('io.swagger.core.v3:swagger-annotations')
  // these two modules are for testing only
  integrationTestRuntimeOnly('com.fasterxml.jackson.datatype:jackson-datatype-joda')
  integrationTestRuntimeOnly('joda-time:joda-time')

  distributedTestCompileOnly(platform(project(':boms:geode-all-bom')))
  distributedTestCompileOnly('io.swagger.core.v3:swagger-annotations')
  distributedTestImplementation(project(':geode-gfsh'))
  distributedTestImplementation(project(':geode-logging'))
  distributedTestImplementation(project(':geode-membership'))
  distributedTestImplementation(project(':geode-serialization'))
  distributedTestImplementation(project(':geode-tcp-server'))
  distributedTestImplementation(project(':geode-core'))
  distributedTestImplementation(project(':geode-log4j')) {
    exclude module: 'geode-core'
  }
  distributedTestImplementation(project(':geode-dunit')){
    exclude module: 'geode-core'
  }
  distributedTestImplementation(project(':extensions:session-testing-war'))
  distributedTestImplementation(project(':geode-assembly:geode-assembly-test'))
  distributedTestImplementation('org.apache.httpcomponents.client5:httpclient5')
  distributedTestImplementation('org.apache.httpcomponents.core5:httpcore5')
  distributedTestImplementation('org.springframework:spring-web')
  distributedTestImplementation(project(':geode-management'))
  distributedTestImplementation(project(':geode-web-management'))
  distributedTestImplementation('com.arakelian:java-jq')
  distributedTestImplementation('jakarta.servlet:jakarta.servlet-api')

  distributedTestRuntimeOnly(project(':extensions:geode-modules-session-internal')) {
    exclude group: 'org.apache.tomcat'
  }
  distributedTestImplementation('org.codehaus.cargo:cargo-core-uberjar')

  distributedTestRuntimeOnly('io.swagger.core.v3:swagger-annotations')
  distributedTestRuntimeOnly(project(':geode-wan'))

  // JAXB dependencies for Java 11+ compatibility (removed from JDK)
  distributedTestCompileOnly('jakarta.xml.bind:jakarta.xml.bind-api')
  distributedTestImplementation('jakarta.xml.bind:jakarta.xml.bind-api')
  distributedTestRuntimeOnly('org.glassfish.jaxb:jaxb-runtime')

  acceptanceTestImplementation(project(':geode-server-all'))
  acceptanceTestImplementation(project(':geode-dunit')) {
    exclude module: 'geode-core'
  }
  acceptanceTestImplementation(project(':geode-assembly:geode-assembly-test'))

  // This is used by 'gradle within gradle' tests. No need to bump this version; but if you do,
  // don't have it be the same version as the outer gradle version.
  acceptanceTestImplementation('org.gradle:gradle-tooling-api:' + DependencyConstraints.get('gradle-tooling-api.version'))

  acceptanceTestImplementation('org.testcontainers:testcontainers')

  uiTestImplementation(project(':geode-core'))
  uiTestImplementation(project(':geode-dunit')) {
    exclude module: 'geode-core'
  }
  uiTestImplementation(project(':geode-pulse'))
  uiTestImplementation(project(':geode-pulse:geode-pulse-test'))
  uiTestImplementation(project(':geode-assembly:geode-assembly-test'))
  uiTestImplementation('org.seleniumhq.selenium:selenium-api')
  uiTestImplementation('org.seleniumhq.selenium:selenium-remote-driver')
  uiTestImplementation('org.seleniumhq.selenium:selenium-support')

  uiTestRuntimeOnly(project(':geode-core'))
  uiTestRuntimeOnly('org.seleniumhq.selenium:selenium-chrome-driver')

  upgradeTestImplementation(project(':geode-gfsh'))
  upgradeTestImplementation(project(':geode-logging'))
  upgradeTestImplementation(project(':geode-serialization'))
  upgradeTestImplementation(project(':geode-core'))
  upgradeTestImplementation(project(':geode-dunit')) {
    exclude module: 'geode-core'
  }
  upgradeTestImplementation(project(':geode-assembly:geode-assembly-test'))

  upgradeTestImplementation('org.apache.httpcomponents.client5:httpclient5')
  upgradeTestImplementation('org.apache.httpcomponents.core5:httpcore5')

  upgradeTestCompileOnly(platform(project(':boms:geode-all-bom')))
  upgradeTestCompileOnly('io.swagger.core.v3:swagger-annotations')
  upgradeTestRuntimeOnly(project(path: ':geode-old-versions', configuration: 'classpathsOutput'))
  upgradeTestRuntimeOnly(project(':extensions:session-testing-war'))
  upgradeTestRuntimeOnly('org.codehaus.cargo:cargo-core-uberjar')
  upgradeTestRuntimeOnly files({ downloadWebServers } )

  //Web servers used for session module testing
  webServerTomcat10('org.apache.tomcat:tomcat:' + DependencyConstraints.get('tomcat10.version') + '@zip')
  // Jetty 11: jetty-distribution renamed to jetty-home
  webServerJetty('org.eclipse.jetty:jetty-home:' + DependencyConstraints.get('jetty.version') + '@zip')

  gfshDependencies(project(':geode-gfsh'))
  gfshDependencies(project(':geode-lucene'))
  gfshDependencies(project(':geode-log4j'))
  gfshDependencies(project(':geode-wan'))
  gfshDependencies(project(':geode-rebalancer'))
  gfshDependencies(project(':geode-old-client-support'))
  gfshDependencies(project(':geode-memcached'))
  gfshDependencies(project(':geode-cq'))
  gfshDependencies(project(':geode-connectors'))

  defaultCacheConfigClasspath(project(':geode-core'))
  defaultCacheConfigClasspath(project(':geode-log4j'))

  defaultDistributionConfigClasspath(project(':geode-core'))
  defaultDistributionConfigClasspath(project(':geode-log4j'))
}

acceptanceTest {
  // This is specifically used by GradleBuildWithGeodeCoreAcceptanceTest
  systemProperty 'projectGroup', project.group
}

tasks.register('defaultDistributionConfig', JavaExec) {
  inputs.files {
    project(':geode-core').sourceSets.getByName('main').runtimeClasspath
  }
  outputs.file file("$buildDir/gemfire.properties")
  main 'org.apache.geode.distributed.internal.DefaultPropertiesGenerator'
  classpath configurations.defaultDistributionConfigClasspath
  workingDir buildDir

  doFirst {
    buildDir.mkdirs()
  }
}

tasks.register('defaultCacheConfig', JavaExec) {
  inputs.files {
    project(':geode-core').sourceSets.getByName('main').runtimeClasspath
  }
  outputs.file file("$buildDir/cache.xml")
  main 'org.apache.geode.internal.cache.xmlcache.CacheXmlGenerator'
  classpath configurations.defaultCacheConfigClasspath
  workingDir buildDir

  doFirst {
    buildDir.mkdirs()
  }
}

def getDependencyProjectsFor(String configurationName) {
  List<Project> rval = configurations[configurationName].allDependencies.collect {
    it.dependencyProject
  }.collect {
    def projs = [it]
    if ((it as Project).pluginManager.hasPlugin('java-library')) {
      (it as Project).configurations.api.dependencies.collect {
        projs += it.dependencyProject
      }
      (it as Project).configurations.runtimeOnly.dependencies.collect {
        projs += it.dependencyProject
      }
    }
    projs
  }.flatten().unique()
  return rval
}

// Configure the manifest contents in a separate always-running task to ensure correctness of
// these dependency jars
tasks.register('depsJar', Jar) {
  inputs.files {
    configurations.geodeDependenciesJar
  }
  description 'Assembles the jar archive that defines the gemfire classpath.'
  archiveFileName='geode-dependencies.jar'
  doFirst {
    manifest {
      attributes("Class-Path": configurations.geodeDependenciesJar.files.collect {it.name}.flatten().unique().join(' '))
    }
  }
}

tasks.register('gfshDepsJar', Jar) {
  inputs.files {
    configurations.gfshDependencies
  }
  description 'Assembles the jar archive that defines the gfsh classpath.'
  archiveFileName='gfsh-dependencies.jar'
  doFirst {
    manifest {
      attributes("Class-Path": configurations.gfshDependencies.resolvedConfiguration.resolvedArtifacts.collect {it.file.name}.unique().join(' '))
    }
  }
}

tasks.register('docs', Javadoc) {
  def docsDir = file("$buildDir/javadocs")
  // Removed -Xwerror to avoid treating HTML5 compatibility warnings as errors
  options.addStringOption('Xdoclint:none', '-quiet')
  options.links("https://docs.oracle.com/en/java/javase/17/docs/api/")
  options.encoding = 'UTF-8'
  title = "${productName} ${project.version}"
  destinationDir = docsDir

  getDependencyProjectsFor('javadocOnly').forEach() { Project proj ->
    proj.tasks.withType(Javadoc).findAll { it.enabled }.each { javadocTask ->
      source += javadocTask.source
      classpath += javadocTask.classpath
      excludes += javadocTask.excludes
      includes += javadocTask.includes
    }
  }

  include 'org/apache/geode/**/'

  doLast {
    rootProject.subprojects.each { project ->
      copy {
<<<<<<< HEAD
        if (project.hasProperty('sourceSets') && project.sourceSets.findByName('main')) {
          // Prevent NullPointerException when 'main' source set doesn't exist
          from project.sourceSets.getByName('main').resources.srcDirs
=======
        if (project.hasProperty('sourceSets')) {
          def mainSourceSet = project.sourceSets.findByName('main')
          if (mainSourceSet != null) {
            from mainSourceSet.resources.srcDirs
          }
>>>>>>> 80cf2027
        }
        include 'javadoc-images/*'
        into docsDir
      }
    }
  }
}

distributions {
  src {
    distributionBaseName = 'apache-geode'
    contents {
      from rootProject.tasks.writeBuildInfo
      from (rootDir) {
        exclude 'KEYS'
        exclude '**/gradlew'
        exclude '**/gradlew.bat'
        exclude '**/gradle/wrapper/gradle-wrapper.jar'
        exclude '**/.gradle'
        exclude '**/.project'
        exclude '**/.classpath'
        exclude '**/.settings/**'
        exclude '**/build-eclipse/**'
        exclude '**/.idea/**'
        exclude '**/*.iml'
        exclude '**/*.ipr'
        exclude '**/*.iws'
        exclude '**/.travis.yml'
        exclude '**/tags'

        //These directories are generated on the jenkins server by gradle
        exclude 'caches'
        exclude 'daemon'
        exclude 'native'
        exclude 'wrapper'

        // These exclude the 'build' and 'out' artifact directories from Gradle and IntelliJ for each project
        exclude { FileTreeElement details ->
          details.directory && (details.name == "build" || details.name == "out")
        }
      }
    }
  }
  named('main') {
    distributionBaseName = 'apache-geode'
    contents {
      duplicatesStrategy 'exclude'
      exclude '*.asc'

      exclude '*.asc'
      exclude '*-sources.jar'
      exclude '*-javadoc.jar'

      from rootProject.file('README.md')

      from "${projectDir}/src/main/dist/"

      with copySpec {
        into('config')
        from {defaultCacheConfig}
        from {defaultDistributionConfig}
        from {
          (project(':geode-log4j').sourceSets.getByName('main').resources.files.find {
            it.name == 'log4j2.xml'
          })
        }
      }

      with copySpec {
        into('lib')
        from {configurations.geodeLibdirJars}
        from {configurations.geodeLibdirJarsDeprecated}
        from {configurations.gfshDependencies}

        //These tasks are included as closures (wrapped in {}) because gradle may evaluate
        //this CopySpec before it evaluates the geode-core build file.
        from {project(':geode-core').tasks.named('raJar')}
        from {project(':geode-core').tasks.named('jcaJar')}

        // dependency jars
        from {tasks.named('depsJar')}
        from {tasks.named('gfshDepsJar')}
      }

      with copySpec {
        into('tools/Extensions')

        from {project(':geode-web').configurations.archives.allArtifacts.files}
        from {project(':geode-web-api').configurations.archives.allArtifacts.files}
        from {project(':geode-web-management').configurations.archives.allArtifacts.files}

        exclude '*.jar'
      }

      with copySpec {
        into('javadoc')
        from { docs }
      }

      with copySpec {
        into('tools/Pulse')
        from {project(':geode-pulse').configurations.archives.allArtifacts.files}
      }

      with copySpec {
        into('tools/Modules')

        from { project(':extensions:geode-modules-assembly').distTcServer }
        from { project(':extensions:geode-modules-assembly').distTcServer30 }
        from { project(':extensions:geode-modules-assembly').distTomcat }
        from { project(':extensions:geode-modules-assembly').distAppServer }
      }
    }
  }

}
// Distribution plugin does not allow configuring of the task, only the contents. So we set
// compression and classifier here
[
  tasks.named('distTar'),
  tasks.named('srcDistTar'),
]*.configure {
  compression Compression.GZIP
  archiveExtension='tgz'
  build.dependsOn(it)
}
// Make build final task to generate all test and product resources
build.dependsOn(installDist)

tasks.named('srcDistTar').configure {
  classifier 'src'
}

[
  tasks.named('distZip'),
  tasks.named('srcDistZip'),
  tasks.named('dockerfileZip'),
]*.configure {
  enabled = false
}

tasks.withType(Test) {
  dependsOn installDist
  environment 'GEODE_HOME', "$buildDir/install/${distributions.main.distributionBaseName.get()}"
}

// Add JVM arguments for distributedTest to fix Java 17 + Jetty 9 compatibility issues
tasks.named('distributedTest') {
  jvmArgs += [
    '--add-opens=java.base/jdk.internal.platform=ALL-UNNAMED',
    '--add-opens=java.base/jdk.internal.platform.cgroupv1=ALL-UNNAMED',
    '--add-opens=java.base/jdk.internal.platform.cgroupv2=ALL-UNNAMED'
  ]
}


acceptanceTest.dependsOn(rootProject.getTasksByName("publishToMavenLocal", true))
installDist.dependsOn ':extensions:geode-modules-assembly:dist'
distributedTest.dependsOn ':extensions:session-testing-war:war'
upgradeTest.dependsOn ':extensions:session-testing-war:war'

/**Print the names of all jar files in a fileTree */
def printJars(tree) {
  tree.matching {include("**/*.jar")}.visit{ file ->
    if(!file.isDirectory()) {
      println file.name
    }
  }
}

task dumpInstalledJars(dependsOn: installDist) {
  doLast {
    description "Dump a list of all of the jars shipped with the binary distribution, for validation purposes"

    FileTree installDir = fileTree(dir: installDist.destinationDir)

    println("Jars in the binary install")
    println("==========================")
    printJars(installDir)

    installDir.include("**/*.war").visit{ file ->
      if(!file.isDirectory()) {
        FileTree warContents = zipTree(file.file)
        println ""
        println file.name
        println("==========================")
        printJars(warContents)
      }
    }
  }
}

docker {
  dependsOn(tasks.installDist)
  name geodeDockerImageName
  copySpec.from(tasks.installDist.outputs).into('geode')
}

acceptanceTest {
  if (!Os.isFamily(Os.FAMILY_WINDOWS)) {
    dependsOn(tasks.docker)
  }
}<|MERGE_RESOLUTION|>--- conflicted
+++ resolved
@@ -419,17 +419,11 @@
   doLast {
     rootProject.subprojects.each { project ->
       copy {
-<<<<<<< HEAD
-        if (project.hasProperty('sourceSets') && project.sourceSets.findByName('main')) {
-          // Prevent NullPointerException when 'main' source set doesn't exist
-          from project.sourceSets.getByName('main').resources.srcDirs
-=======
         if (project.hasProperty('sourceSets')) {
           def mainSourceSet = project.sourceSets.findByName('main')
           if (mainSourceSet != null) {
             from mainSourceSet.resources.srcDirs
           }
->>>>>>> 80cf2027
         }
         include 'javadoc-images/*'
         into docsDir
