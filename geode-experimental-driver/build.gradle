--- conflicted
+++ resolved
@@ -19,21 +19,14 @@
   compile(project(':geode-common'))
   compile(project(':geode-protobuf-messages'))
   testCompile(project(':geode-core'))
-<<<<<<< HEAD
   testCompile(project(':geode-junit')) {
-    exclude module: 'geode-core'
+    module exclude: 'geode-core'
   }
   testCompile(project(':geode-protobuf'))
   integrationTestCompile(project(':geode-core'))
   integrationTestCompile(project(':geode-dunit')) {
-    exclude module: 'geode-core'
+    module exclude: 'geode-core'
   }
-=======
-  testCompile(project(':geode-junit'))
-  testCompile(project(':geode-protobuf'))
-  integrationTestCompile(project(':geode-core'))
-  integrationTestCompile(project(':geode-dunit'))
->>>>>>> 29efe6ec
   integrationTestCompile(project(':geode-protobuf'))
 
   compile('com.google.protobuf:protobuf-java:' + project.'protobuf-java.version')
