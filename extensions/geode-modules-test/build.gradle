/*
 * Licensed to the Apache Software Foundation (ASF) under one or more
 * contributor license agreements.  See the NOTICE file distributed with
 * this work for additional information regarding copyright ownership.
 * The ASF licenses this file to You under the Apache License, Version 2.0
 * (the "License"); you may not use this file except in compliance with
 * the License.  You may obtain a copy of the License at
 *
 *      http://www.apache.org/licenses/LICENSE-2.0
 *
 * Unless required by applicable law or agreed to in writing, software
 * distributed under the License is distributed on an "AS IS" BASIS,
 * WITHOUT WARRANTIES OR CONDITIONS OF ANY KIND, either express or implied.
 * See the License for the specific language governing permissions and
 * limitations under the License.
 */

dependencies {
  compileOnly('org.apache.tomcat:catalina-ha:' + project.'tomcat6.version') {
    exclude module: 'annotations-api'
    exclude module: 'coyote'
    exclude module: 'tribes'
  }

  compile(project(':extensions:geode-modules')) {
    // Remove everything related to Tomcat 6.x
    exclude group: 'org.apache.tomcat'
  }
<<<<<<< HEAD
  compile(project(':geode-junit')) {
    exclude module: 'geode-core'
  }
=======
  compile(project(':geode-junit'))
>>>>>>> 29efe6ec
  compile('org.httpunit:httpunit:' + project.'httpunit.version') {
    // this version of httpunit contains very outdated xercesImpl
    exclude group: 'xerces'
  }
}

disableMavenPublishing()<|MERGE_RESOLUTION|>--- conflicted
+++ resolved
@@ -26,13 +26,9 @@
     // Remove everything related to Tomcat 6.x
     exclude group: 'org.apache.tomcat'
   }
-<<<<<<< HEAD
   compile(project(':geode-junit')) {
-    exclude module: 'geode-core'
+    module exclude: 'geode-core'
   }
-=======
-  compile(project(':geode-junit'))
->>>>>>> 29efe6ec
   compile('org.httpunit:httpunit:' + project.'httpunit.version') {
     // this version of httpunit contains very outdated xercesImpl
     exclude group: 'xerces'
