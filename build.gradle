--- conflicted
+++ resolved
@@ -87,26 +87,6 @@
 apply from: "${scriptDir}/docker.gradle"
 apply from: "${scriptDir}/spotless.gradle"
 
-<<<<<<< HEAD
-// Make sure clean task for rootProject runs last
-clean.dependsOn(cleanAll)
-subprojects.each{ subproj ->
-  def deleteTasks = subproj.tasks.withType(Delete) + subproj.tasks.findByPath('clean')
-  rootProject.cleanAll.mustRunAfter(deleteTasks)
-}
-
-allprojects {
-  plugins.withType(BasePlugin) {
-    project.afterEvaluate {
-      def deleteTasks = tasks.withType(Delete) + project.tasks.findByPath('clean')
-      def otherTasks = tasks - deleteTasks
-      otherTasks*.mustRunAfter deleteTasks
-    }
-  }
-}
-
-=======
->>>>>>> 60ea939e
 subprojects {
   apply plugin: 'com.github.ben-manes.versions'
 }
