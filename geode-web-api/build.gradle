--- conflicted
+++ resolved
@@ -61,30 +61,21 @@
   }
 
 
-<<<<<<< HEAD
   testCompile(project(':geode-junit')) {
-    exclude module: 'geode-core'
+    module exclude: 'geode-core'
   }
-=======
-  testCompile(project(':geode-junit'))
->>>>>>> 29efe6ec
   testCompile(project(':geode-core'))
   testCompile('javax.servlet:javax.servlet-api:' + project.'javax.servlet-api.version')
 
   integrationTestCompile('org.springframework:spring-test:' + project.'springframework.version')
   integrationTestCompile('org.springframework.security:spring-security-test:' + project.'spring-security.version')
 
-<<<<<<< HEAD
   integrationTestCompile(project(':geode-junit')) {
-    exclude module: 'geode-core'
+    module exclude: 'geode-core'
   }
   integrationTestCompile(project(':geode-dunit')) {
-    exclude module: 'geode-core'
+    module exclude: 'geode-core'
   }
-=======
-  integrationTestCompile(project(':geode-junit'))
-  integrationTestCompile(project(':geode-dunit'))
->>>>>>> 29efe6ec
 }
 
 sourceSets {
