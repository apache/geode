--- conflicted
+++ resolved
@@ -99,17 +99,10 @@
         api(group: 'com.healthmarketscience.rmiio', name: 'rmiio', version: '2.1.2')
         api(group: 'com.mockrunner', name: 'mockrunner-servlet', version: '2.0.1')
         api(group: 'com.sun.activation', name: 'javax.activation', version: '1.2.0')
-<<<<<<< HEAD
         api(group: 'com.sun.istack', name: 'istack-commons-runtime', version: '2.2')
         api(group: 'com.tngtech.archunit', name:'archunit-junit4', version: '0.12.0')
         api(group: 'com.zaxxer', name: 'HikariCP', version: '3.2.0')
         api(group: 'commons-beanutils', name: 'commons-beanutils', version: '1.9.3')
-=======
-        api(group: 'com.sun.istack', name: 'istack-commons-runtime', version: '3.0.9')
-        api(group: 'com.tngtech.archunit', name:'archunit-junit4', version: '0.11.0')
-        api(group: 'com.zaxxer', name: 'HikariCP', version: '3.4.1')
-        api(group: 'commons-beanutils', name: 'commons-beanutils', version: '1.9.4')
->>>>>>> 35514909
         api(group: 'commons-collections', name: 'commons-collections', version: '3.2.2')
         api(group: 'commons-configuration', name: 'commons-configuration', version: '1.10')
         api(group: 'commons-digester', name: 'commons-digester', version: '2.1')
@@ -157,13 +150,8 @@
         api(group: 'org.postgresql', name: 'postgresql', version: '42.2.8')
         api(group: 'org.skyscreamer', name: 'jsonassert', version: '1.5.0')
         api(group: 'org.slf4j', name: 'slf4j-api', version: get('slf4j-api.version'))
-<<<<<<< HEAD
         api(group: 'io.swagger', name: 'swagger-annotations', version: '1.5.20')
         api(group: 'org.springframework.hateoas', name: 'spring-hateoas', version: '1.0.1.RELEASE')
-=======
-        api(group: 'io.swagger', name: 'swagger-annotations', version: '1.5.23')
-        api(group: 'org.springframework.hateoas', name: 'spring-hateoas', version: '0.25.2.RELEASE')
->>>>>>> 35514909
         api(group: 'org.springframework.ldap', name: 'spring-ldap-core', version: '2.3.2.RELEASE')
         api(group: 'org.springframework.shell', name: 'spring-shell', version: '1.2.0.RELEASE')
         api(group: 'pl.pragmatists', name: 'JUnitParams', version: '1.1.0')
@@ -241,11 +229,7 @@
       entry('selenium-support')
     }
 
-<<<<<<< HEAD
     dependencySet(group: 'org.springframework.security', version: '5.2.1.RELEASE') {
-=======
-    dependencySet(group: 'org.springframework.security', version: '4.2.12.RELEASE') {
->>>>>>> 35514909
       entry('spring-security-config')
       entry('spring-security-core')
       entry('spring-security-ldap')
@@ -253,11 +237,7 @@
       entry('spring-security-web')
     }
 
-<<<<<<< HEAD
     dependencySet(group: 'org.springframework', version: '5.2.1.RELEASE') {
-=======
-    dependencySet(group: 'org.springframework', version: '4.3.25.RELEASE') {
->>>>>>> 35514909
       entry('spring-aspects')
       entry('spring-beans')
       entry('spring-context')
