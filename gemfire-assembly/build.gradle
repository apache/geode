buildscript {
    repositories {
        mavenCentral()
    }
    dependencies {
        classpath group: 'org.hibernate.build.gradle', name: 'gradle-maven-publish-auth', version: '2.0.1'
    }
}

apply plugin: 'distribution'
apply plugin: 'maven-publish'
<<<<<<< HEAD
=======
apply plugin: 'maven-publish-auth'
>>>>>>> 12197838

jar.enabled = false


configurations {
  archives
}

dependencies {
  provided project(':gemfire-core')
  
  archives project(':gemfire-json')  
  archives project(':gemfire-joptsimple')  
  archives project(':gemfire-jgroups')  
  archives project(':gemfire-core')  
  archives project(':gemfire-web')
  archives project(':gemfire-web-api')

  testCompile project(path: ':gemfire-junit', configuration: 'testOutput')
  testCompile project(path: ':gemfire-core', configuration: 'testOutput')
}

sourceSets {
  // need to remove this since we use the dependencies jar out of the install dir
  //test.runtimeClasspath -= configurations.provided
}

<<<<<<< HEAD
=======
test {
  // test from the actual classpath not the gradle classpath
  dependsOn installDist
  // @TODO: this doesn't seem to be working need to get basename first.
  classpath += files "$buildDir/install/apache-geode/lib/gemfire-core-dependencies.jar"
}

tasks.withType(Test){
  environment 'GEMFIRE', "$buildDir/install/${distributions.main.baseName}/lib"
}

>>>>>>> 12197838
task defaultDistributionConfig(type: JavaExec, dependsOn: classes) {
  outputs.file file("$buildDir/gemfire.properties")
  main 'com.gemstone.gemfire.distributed.internal.DistributionConfigImpl'
  classpath project(':gemfire-core').sourceSets.main.runtimeClasspath
  workingDir buildDir
  
  doFirst {
    buildDir.mkdirs()
  }
}

task defaultCacheConfig(type: JavaExec, dependsOn: classes) {
  outputs.file file("$buildDir/cache.xml")
  main 'com.gemstone.gemfire.internal.cache.xmlcache.CacheXmlGenerator'
  classpath project(':gemfire-core').sourceSets.main.runtimeClasspath
  workingDir buildDir

  doFirst {
    buildDir.mkdirs()
  }
}

// This closure sets the gemfire classpath.  If we add another jar to the classpath it must
// be included in the filter logic below.
def cp = {
  configurations.archives.dependencies.collect { it.dependencyProject }
    .findAll { !it.name.contains('web') }
    .collect { it.jar.archiveName }
    .join(' ') + ' ' +
    project(':gemfire-core').configurations.runtime.collect { it.getName() }.findAll {
      it.contains('antlr') ||
      it.contains('commons-io') ||
      it.contains('commons-logging') ||
      it.contains('fastutil') ||
      it.contains('jackson-annotations') ||
      it.contains('jackson-core') ||
      it.contains('jackson-databind') ||
      it.contains('jansi') ||
      it.contains('javax.resource-api') ||
      it.contains('javax.servlet-api') ||
      it.contains('javax.transaction-api') ||
      it.contains('jetty-http') ||
      it.contains('jetty-io') ||
      it.contains('jetty-security') ||
      it.contains('jetty-server') ||
      it.contains('jetty-servlet') ||
      it.contains('jetty-webapp') ||
      it.contains('jetty-util') ||
      it.contains('jetty-xml') ||
      it.contains('jline') ||
      it.contains('jna') ||
      it.contains('log4j-api') ||
      it.contains('log4j-core') ||
      it.contains('log4j-jcl') ||
      it.contains('log4j-jul') ||
      it.contains('log4j-slf4j-impl') ||
      it.contains('lucene-analyzers-common') ||
      it.contains('lucene-core') ||
      it.contains('lucene-queries') ||
      it.contains('lucene-queryparser') ||
      it.contains('slf4j-api') ||
      it.contains('spring-core') ||
      it.contains('spring-shell') ||
      it.contains('snappy-java') ||
      it.contains('hbase')
    }.join(' ') 
}

// Note: this dependency doesn't work if you change a library version from
// a dependent project.  Please fix me.
task depsJar (type: Jar, dependsOn: ':gemfire-core:classes') {
  description 'Assembles the jar archive that defines the gemfire classpath.'
  archiveName 'gemfire-core-dependencies.jar'
  doFirst {
    manifest { 
      attributes("Class-Path": cp())
    }
  }
}

// Note: this dependency doesn't work if you change a library version from
// a dependent project.  Please fix me.
task gfshDepsJar (type: Jar, dependsOn: ':gemfire-core:classes') {
  description 'Assembles the jar archive that defines the gfsh classpath.'
  def springWeb = configurations.runtime.collect { it.getName() }.find { it.contains('spring-web') }
  archiveName 'gfsh-dependencies.jar'
  doFirst {
    manifest {
      attributes("Class-Path": cp() + 
        ' ' + project(':gemfire-core').webJar.archiveName +
        ' ' + springWeb
      )
    }
  }
}

distributions {
  main {
    baseName = 'apache-geode' //TODO rootProject.name
    contents {
      duplicatesStrategy 'exclude'
      
      into ('config') {
        from defaultCacheConfig
        from defaultDistributionConfig

        from (project(':gemfire-core').sourceSets.main.resources.files.find { 
          it.name == 'log4j2-default.xml' 
        }) {
          rename 'log4j2-default.xml', 'log4j2.xml'
        }
      }
      
      into ('lib') {
        exclude 'annotation*.jar'
        from project(":gemfire-jgroups").configurations.runtime
        from project(":gemfire-jgroups").configurations.archives.allArtifacts.files

        from project(":gemfire-json").configurations.runtime
        from project(":gemfire-json").configurations.archives.allArtifacts.files

        from project(":gemfire-joptsimple").configurations.runtime
        from project(":gemfire-joptsimple").configurations.archives.allArtifacts.files

        from project(":gemfire-core").configurations.runtime
        // Copying from provided configuration is only for supporting Spring Data GemFire.
        // If there are more dependencies added to provided configuration, this will need
        // to change
        from (project(":gemfire-core").configurations.provided) {
          include 'spring-data-gemfire-*'
        }
        from project(":gemfire-core").configurations.archives.allArtifacts.files

        // include this jar        
        from project(":gemfire-web-api").jar.outputs.files.getFiles()
        
        // dependency jars
        from depsJar
        from gfshDepsJar
      }

      into ('tools/Extensions') {
        from (project(":gemfire-web").configurations.archives.allArtifacts.files) {
          exclude '*.jar'
        }
        from (project(":gemfire-web-api").configurations.archives.allArtifacts.files) {
          exclude '*.jar'
        }
      }
    }
  }
}


// Repos to be added to POMs
def springReleaseRepo = [ id:'spring-release', name:'Spring Maven RELEASE Repository', url:'https://repo.spring.io/release' ]
def springMilestoneRepo = [ id:'spring-milestone', name:'Spring Maven MILESTONE Repository', url:'https://repo.spring.io/milestone' ]
def springSnapshotRepo = [ id:'spring-snapshot', name:'Spring Maven SNAPSHOT Repository', url:'https://repo.spring.io/snapshot' ]
def springLibsReleaseRepo = [ id:'libs-release', name:'Spring Maven libs-release Repository', url:'http://repo.spring.io/libs-release' ]
def springExtReleaseLocalRepo = [ id:'ext-release-local', name:'Spring Maven ext-release-local Repository', url:'http://repo.spring.io/ext-release-local' ]

def MavenRepos = [ springReleaseRepo, springSnapshotRepo, springLibsReleaseRepo, springExtReleaseLocalRepo ]

// Jars to be published via Maven
def coreJar = [publicationName:'coreJar', project:project(":gemfire-core").name]
def jgroupsJar = [publicationName:'jgroupsJar', project:project(":gemfire-jgroups").name]
def jsonJar = [publicationName:'jsonJar', project:project(":gemfire-json").name]
def joptsimpleJar = [publicationName:'joptsimpleJar', project:project(":gemfire-joptsimple").name]
def MavenJars = [ coreJar, jgroupsJar, jsonJar, joptsimpleJar ]

afterEvaluate {
  publishing {
    publications {
      MavenJars.each {
        def publicationName = it.publicationName
        def projectName = it.project
        "$publicationName"(MavenPublication) {
          artifactId projectName
          artifact project(':' + projectName).jar
          pom.withXml {
            def repositoriesNode = asNode().appendNode('repositories')
            MavenRepos.each {
              def repositoryNode = repositoriesNode.appendNode('repository')
              repositoryNode.appendNode('id', it.id)
              repositoryNode.appendNode('name', it.name)
              repositoryNode.appendNode('url', it.url)
            }
            def dependenciesNode = asNode().appendNode('dependencies')
            //Iterate over the runtime dependencies
            project(':' + projectName).configurations.runtime.allDependencies.each {
              def dependencyNode = dependenciesNode.appendNode('dependency')
              dependencyNode.appendNode('groupId', it.group)
              dependencyNode.appendNode('artifactId', it.name)
              dependencyNode.appendNode('version', it.version)
            }
          }
        }
      }
    }
  }

<<<<<<< HEAD
  publishing {
    repositories {
      maven {
        url "$buildDir/repo"
=======
  // The following is typically defined in a root ASF pom: org.apache:apache
  // If anything breaks around publishing check that we're still synchronized
  // with whatever Maven repo definitions are there. Pay special attention to
  // the names of the repositories -- they need to be spelled exactly like
  // the ones defined in root ASF pom
  publishing {
    repositories {
      if (project.version.endsWith('-SNAPSHOT')) {
        // Apache Development Snapshot Repository
        maven {
          name "apache.snapshots.https"
          url "https://repository.apache.org/content/repositories/snapshots"
        }
      } else {
        // Apache Release Distribution Repository
        maven {
          name "apache.releases.https"
          url "https://repository.apache.org/service/local/staging/deploy/maven2"
        }
>>>>>>> 12197838
      }
    }
  } 
}

artifacts {
  archives depsJar, gfshDepsJar
}

// Make build final task to generate all test and product resources
build.dependsOn installDist<|MERGE_RESOLUTION|>--- conflicted
+++ resolved
@@ -9,10 +9,7 @@
 
 apply plugin: 'distribution'
 apply plugin: 'maven-publish'
-<<<<<<< HEAD
-=======
 apply plugin: 'maven-publish-auth'
->>>>>>> 12197838
 
 jar.enabled = false
 
@@ -40,8 +37,6 @@
   //test.runtimeClasspath -= configurations.provided
 }
 
-<<<<<<< HEAD
-=======
 test {
   // test from the actual classpath not the gradle classpath
   dependsOn installDist
@@ -53,7 +48,6 @@
   environment 'GEMFIRE', "$buildDir/install/${distributions.main.baseName}/lib"
 }
 
->>>>>>> 12197838
 task defaultDistributionConfig(type: JavaExec, dependsOn: classes) {
   outputs.file file("$buildDir/gemfire.properties")
   main 'com.gemstone.gemfire.distributed.internal.DistributionConfigImpl'
@@ -255,12 +249,6 @@
     }
   }
 
-<<<<<<< HEAD
-  publishing {
-    repositories {
-      maven {
-        url "$buildDir/repo"
-=======
   // The following is typically defined in a root ASF pom: org.apache:apache
   // If anything breaks around publishing check that we're still synchronized
   // with whatever Maven repo definitions are there. Pay special attention to
@@ -280,7 +268,6 @@
           name "apache.releases.https"
           url "https://repository.apache.org/service/local/staging/deploy/maven2"
         }
->>>>>>> 12197838
       }
     }
   } 
