--- conflicted
+++ resolved
@@ -189,14 +189,8 @@
 
   @Test
   public void testGetMiniHelpBothRequiredsMissing() {
-<<<<<<< HEAD
-    assertThat(helper.getMiniHelp("describe offline-disk-store"))
-        .isEqualTo("  --name=  is required\n"
-            + "  --disk-dirs=  is required\n"
-=======
     assertThat(toUnix(helper.getMiniHelp("describe offline-disk-store")))
         .isEqualTo("  --name=  is required\n" + "  --disk-dirs=  is required\n"
->>>>>>> b3227d7a
             + "Use \"help describe offline-disk-store\" (without the quotes) for detailed usage information.\n");
   }
 
@@ -216,15 +210,9 @@
 
   @Test
   public void testGetMiniHelpPartialCommand() {
-<<<<<<< HEAD
-    assertThat(helper.getMiniHelp("describe offline-disk")).isEqualTo("  --name=  is required\n"
-        + "  --disk-dirs=  is required\n"
-        + "Use \"help describe offline-disk-store\" (without the quotes) for detailed usage information.\n");
-=======
     assertThat(toUnix(helper.getMiniHelp("describe offline-disk")))
         .isEqualTo("  --name=  is required\n" + "  --disk-dirs=  is required\n"
             + "Use \"help describe offline-disk-store\" (without the quotes) for detailed usage information.\n");
->>>>>>> b3227d7a
   }
 
   @Test
