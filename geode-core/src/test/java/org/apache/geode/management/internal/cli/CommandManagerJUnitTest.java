/*
 * Licensed to the Apache Software Foundation (ASF) under one or more contributor license
 * agreements. See the NOTICE file distributed with this work for additional information regarding
 * copyright ownership. The ASF licenses this file to You under the Apache License, Version 2.0 (the
 * "License"); you may not use this file except in compliance with the License. You may obtain a
 * copy of the License at
 *
 * http://www.apache.org/licenses/LICENSE-2.0
 *
 * Unless required by applicable law or agreed to in writing, software distributed under the License
 * is distributed on an "AS IS" BASIS, WITHOUT WARRANTIES OR CONDITIONS OF ANY KIND, either express
 * or implied. See the License for the specific language governing permissions and limitations under
 * the License.
 */
package org.apache.geode.management.internal.cli;

import static org.assertj.core.api.Assertions.assertThat;
import static org.junit.Assert.assertNotNull;
import static org.junit.Assert.assertTrue;

import java.util.Collections;
import java.util.List;
import java.util.Properties;

import com.examples.UserGfshCommand;
import org.junit.Before;
import org.junit.Test;
import org.junit.experimental.categories.Category;
import org.springframework.shell.core.CommandMarker;
import org.springframework.shell.core.Completion;
import org.springframework.shell.core.Converter;
import org.springframework.shell.core.MethodTarget;
import org.springframework.shell.core.annotation.CliAvailabilityIndicator;
import org.springframework.shell.core.annotation.CliCommand;
import org.springframework.shell.core.annotation.CliOption;

import org.apache.geode.distributed.ConfigurationProperties;
import org.apache.geode.management.cli.CliMetaData;
import org.apache.geode.management.cli.Disabled;
import org.apache.geode.management.cli.Result;
import org.apache.geode.management.internal.cli.result.ResultBuilder;
import org.apache.geode.management.internal.security.ResourceOperation;
import org.apache.geode.security.ResourcePermission.Operation;
import org.apache.geode.security.ResourcePermission.Resource;
import org.apache.geode.test.junit.categories.UnitTest;

/**
 * CommandManagerTest - Includes tests to check the CommandManager functions
 */
@Category(UnitTest.class)
public class CommandManagerJUnitTest {

  private static final String COMMAND1_NAME = "command1";
  private static final String COMMAND1_NAME_ALIAS = "command1_alias";
  private static final String COMMAND2_NAME = "c2";

  private static final String COMMAND1_HELP = "help for " + COMMAND1_NAME;
  // ARGUMENTS
  private static final String ARGUMENT1_NAME = "argument1";
  private static final String ARGUMENT1_HELP = "help for argument1";
  private static final String ARGUMENT1_CONTEXT = "context for argument 1";
  private static final Completion[] ARGUMENT1_COMPLETIONS =
      {new Completion("arg1"), new Completion("arg1alt")};
  private static final String ARGUMENT2_NAME = "argument2";
  private static final String ARGUMENT2_CONTEXT = "context for argument 2";
  private static final String ARGUMENT2_HELP = "help for argument2";
  private static final String ARGUMENT2_UNSPECIFIED_DEFAULT_VALUE =
      "{unspecified default value for argument2}";
  private static final Completion[] ARGUMENT2_COMPLETIONS =
      {new Completion("arg2"), new Completion("arg2alt")};

  // OPTIONS
  private static final String OPTION1_NAME = "option1";
  private static final String OPTION1_SYNONYM = "opt1";
  private static final String OPTION1_HELP = "help for option1";
  private static final String OPTION1_CONTEXT = "context for option1";
  private static final String OPTION1_SPECIFIED_DEFAULT_VALUE =
      "{specified default value for option1}";
  private static final Completion[] OPTION1_COMPLETIONS =
      {new Completion("option1"), new Completion("option1Alternate")};
  private static final String OPTION2_NAME = "option2";
  private static final String OPTION2_HELP = "help for option2";
  private static final String OPTION2_CONTEXT = "context for option2";
  private static final String OPTION2_SPECIFIED_DEFAULT_VALUE =
      "{specified default value for option2}";
  private static final String OPTION3_NAME = "option3";
  private static final String OPTION3_SYNONYM = "opt3";
  private static final String OPTION3_HELP = "help for option3";
  private static final String OPTION3_CONTEXT = "context for option3";
  private static final String OPTION3_SPECIFIED_DEFAULT_VALUE =
      "{specified default value for option3}";
  private static final String OPTION3_UNSPECIFIED_DEFAULT_VALUE =
      "{unspecified default value for option3}";

  private CommandManager commandManager;

  @Before
  public void before() {
    commandManager = new CommandManager();
  }

  /**
   * tests loadCommands()
   */
  @Test
  public void testCommandManagerLoadCommands() {
    assertNotNull(commandManager);
    assertThat(commandManager.getCommandMarkers().size()).isGreaterThan(0);
    assertThat(commandManager.getConverters().size()).isGreaterThan(0);
  }

  /**
   * tests commandManagerInstance method
   */
  @Test
  public void testCommandManagerInstance() {
    assertNotNull(commandManager);
  }

  /**
   * Tests {@link CommandManager#loadPluginCommands()}.
   *
   * @since GemFire 8.1
   */
  @Test
  public void testCommandManagerLoadPluginCommands() {
    assertNotNull(commandManager);

    assertTrue("Should find listed plugin.",
        commandManager.getHelper().getCommands().contains("mock plugin command"));
    assertTrue("Should not find unlisted plugin.",
        !commandManager.getHelper().getCommands().contains("mock plugin command unlisted"));
  }

  @Test
<<<<<<< HEAD
  public void commandManagerDoesNotAddUnsatisfiedFeatureFlaggedCommands() {
    System.setProperty("enabled.flag", "true");
    try {
      CommandMarker accessibleCommand = new AccessibleCommand();
      CommandMarker enabledCommand = new FeatureFlaggedAndEnabledCommand();
      CommandMarker reachableButDisabledCommand = new FeatureFlaggedReachableCommand();
      CommandMarker unreachableCommand = new FeatureFlaggedUnreachableCommand();

      commandManager.add(accessibleCommand);
      commandManager.add(enabledCommand);
      commandManager.add(reachableButDisabledCommand);
      commandManager.add(unreachableCommand);

      assertThat(commandManager.getCommandMarkers()).contains(accessibleCommand, enabledCommand);
      assertThat(commandManager.getCommandMarkers()).doesNotContain(reachableButDisabledCommand,
          unreachableCommand);
    } finally {
      System.clearProperty("enabled.flag");
    }
=======
  public void testCommandManagerLoadsUserCommand() throws Exception {
    Properties props = new Properties();
    props.setProperty(ConfigurationProperties.USER_COMMAND_PACKAGES, "com.examples");
    CommandManager commandManager = new CommandManager(props, null);

    assertThat(
        commandManager.getCommandMarkers().stream().anyMatch(c -> c instanceof UserGfshCommand));
>>>>>>> dde0ae7a
  }

  /**
   * class that represents dummy commands
   */
  public static class Commands implements CommandMarker {

    @CliCommand(value = {COMMAND1_NAME, COMMAND1_NAME_ALIAS}, help = COMMAND1_HELP)
    @CliMetaData(shellOnly = true, relatedTopic = {"relatedTopicOfCommand1"})
    @ResourceOperation(resource = Resource.CLUSTER, operation = Operation.READ)
    public static String command1(
        @CliOption(key = ARGUMENT1_NAME, optionContext = ARGUMENT1_CONTEXT, help = ARGUMENT1_HELP,
            mandatory = true) String argument1,
        @CliOption(key = ARGUMENT2_NAME, optionContext = ARGUMENT2_CONTEXT, help = ARGUMENT2_HELP,
            unspecifiedDefaultValue = ARGUMENT2_UNSPECIFIED_DEFAULT_VALUE) String argument2,
        @CliOption(key = {OPTION1_NAME, OPTION1_SYNONYM}, help = OPTION1_HELP, mandatory = true,
            optionContext = OPTION1_CONTEXT,
            specifiedDefaultValue = OPTION1_SPECIFIED_DEFAULT_VALUE) String option1,
        @CliOption(key = {OPTION2_NAME}, help = OPTION2_HELP, optionContext = OPTION2_CONTEXT,
            specifiedDefaultValue = OPTION2_SPECIFIED_DEFAULT_VALUE) String option2,
        @CliOption(key = {OPTION3_NAME, OPTION3_SYNONYM}, help = OPTION3_HELP,
            optionContext = OPTION3_CONTEXT,
            unspecifiedDefaultValue = OPTION3_UNSPECIFIED_DEFAULT_VALUE,
            specifiedDefaultValue = OPTION3_SPECIFIED_DEFAULT_VALUE) String option3) {
      return null;
    }

    @CliCommand(value = {COMMAND2_NAME})
    @ResourceOperation(resource = Resource.CLUSTER, operation = Operation.READ)
    public static String command2() {
      return null;
    }

    @CliCommand(value = {"testParamConcat"})
    @ResourceOperation(resource = Resource.CLUSTER, operation = Operation.READ)
    public static Result testParamConcat(@CliOption(key = {"string"}) String string,
        @CliOption(key = {"stringArray"}) String[] stringArray,
        @CliOption(key = {"integer"}) Integer integer,
        @CliOption(key = {"colonArray"}) String[] colonArray) {
      return null;
    }

    @CliCommand(value = {"testMultiWordArg"})
    @ResourceOperation(resource = Resource.CLUSTER, operation = Operation.READ)
    public static Result testMultiWordArg(@CliOption(key = "arg1") String arg1,
        @CliOption(key = "arg2") String arg2) {
      return null;
    }

    @CliAvailabilityIndicator({COMMAND1_NAME})
    public boolean isAvailable() {
      return true; // always available on server
    }
  }

  public static class MockPluginCommand implements CommandMarker {
    @CliCommand(value = "mock plugin command")
    @ResourceOperation(resource = Resource.CLUSTER, operation = Operation.READ)
    public Result mockPluginCommand() {
      return null;
    }
  }

  public static class MockPluginCommandUnlisted implements CommandMarker {
    @CliCommand(value = "mock plugin command unlisted")
    @ResourceOperation(resource = Resource.CLUSTER, operation = Operation.READ)
    public Result mockPluginCommandUnlisted() {
      return null;
    }
  }


  class AccessibleCommand implements CommandMarker {
    @CliCommand(value = "test-command")
    public Result ping() {
      return ResultBuilder.createInfoResult("pong");
    }

    @CliAvailabilityIndicator("test-command")
    public boolean always() {
      return true;
    }
  }

  @Disabled
  class FeatureFlaggedUnreachableCommand implements CommandMarker {
    @CliCommand(value = "unreachable")
    public Result nothing() {
      throw new RuntimeException("You reached the body of a feature-flagged command.");
    }
  }

  @Disabled(unlessPropertyIsSet = "reachable.flag")
  class FeatureFlaggedReachableCommand implements CommandMarker {
    @CliCommand(value = "reachable")
    public Result nothing() {
      throw new RuntimeException("You reached the body of a feature-flagged command.");
    }
  }

  @Disabled(unlessPropertyIsSet = "enabled.flag")
  class FeatureFlaggedAndEnabledCommand implements CommandMarker {
    @CliCommand(value = "reachable")
    public Result nothing() {
      throw new RuntimeException("You reached the body of a feature-flagged command.");
    }
  }

}<|MERGE_RESOLUTION|>--- conflicted
+++ resolved
@@ -133,7 +133,16 @@
   }
 
   @Test
-<<<<<<< HEAD
+  public void testCommandManagerLoadsUserCommand() throws Exception {
+    Properties props = new Properties();
+    props.setProperty(ConfigurationProperties.USER_COMMAND_PACKAGES, "com.examples");
+    CommandManager commandManager = new CommandManager(props, null);
+
+    assertThat(
+        commandManager.getCommandMarkers().stream().anyMatch(c -> c instanceof UserGfshCommand));
+  }
+
+  @Test
   public void commandManagerDoesNotAddUnsatisfiedFeatureFlaggedCommands() {
     System.setProperty("enabled.flag", "true");
     try {
@@ -153,15 +162,6 @@
     } finally {
       System.clearProperty("enabled.flag");
     }
-=======
-  public void testCommandManagerLoadsUserCommand() throws Exception {
-    Properties props = new Properties();
-    props.setProperty(ConfigurationProperties.USER_COMMAND_PACKAGES, "com.examples");
-    CommandManager commandManager = new CommandManager(props, null);
-
-    assertThat(
-        commandManager.getCommandMarkers().stream().anyMatch(c -> c instanceof UserGfshCommand));
->>>>>>> dde0ae7a
   }
 
   /**
