/*
 * Licensed to the Apache Software Foundation (ASF) under one or more contributor license
 * agreements. See the NOTICE file distributed with this work for additional information regarding
 * copyright ownership. The ASF licenses this file to You under the Apache License, Version 2.0 (the
 * "License"); you may not use this file except in compliance with the License. You may obtain a
 * copy of the License at
 *
 * http://www.apache.org/licenses/LICENSE-2.0
 *
 * Unless required by applicable law or agreed to in writing, software distributed under the License
 * is distributed on an "AS IS" BASIS, WITHOUT WARRANTIES OR CONDITIONS OF ANY KIND, either express
 * or implied. See the License for the specific language governing permissions and limitations under
 * the License.
 */

package org.apache.geode.management;

import static java.util.concurrent.TimeUnit.MINUTES;
import static java.util.concurrent.TimeUnit.SECONDS;
import static java.util.stream.Collectors.toList;
import static org.assertj.core.api.Assertions.assertThat;
import static org.assertj.core.api.SoftAssertions.assertSoftly;
import static org.awaitility.Awaitility.waitAtMost;

import java.io.IOException;
import java.util.List;
import java.util.Map;
import java.util.Properties;
import java.util.Set;
import java.util.function.Predicate;

import javax.management.MBeanServerConnection;
import javax.management.ObjectName;
import javax.management.remote.JMXConnector;
import javax.management.remote.JMXConnectorFactory;
import javax.management.remote.JMXServiceURL;

import org.awaitility.Awaitility;
import org.junit.Before;
import org.junit.Rule;
import org.junit.Test;
import org.junit.experimental.categories.Category;

import org.apache.geode.cache.Cache;
import org.apache.geode.distributed.ConfigurationProperties;
import org.apache.geode.internal.AvailablePortHelper;
import org.apache.geode.management.internal.SystemManagementService;
import org.apache.geode.test.dunit.rules.ClusterStartupRule;
import org.apache.geode.test.dunit.rules.MemberVM;
import org.apache.geode.test.junit.categories.DistributedTest;
import org.apache.geode.test.junit.categories.JMXTest;
import org.apache.geode.test.junit.rules.GfshCommandRule;
import org.apache.geode.test.junit.rules.MBeanServerConnectionRule;

@Category({DistributedTest.class, JMXTest.class})
public class JMXMBeanReconnectDUnitTest {
  private static final String LOCATOR_1_NAME = "locator-one";
  private static final String LOCATOR_2_NAME = "locator-two";
  private static final String REGION_PATH = "/test-region-1";
  private static final int LOCATOR_1_VM_INDEX = 0;
  private static final int LOCATOR_2_VM_INDEX = 1;
  private static final int LOCATOR_COUNT = 2;
  private static final int SERVER_1_VM_INDEX = 2;
  private static final int SERVER_2_VM_INDEX = 3;
  private static final int SERVER_COUNT = 2;

  private int locator1JmxPort, locator2JmxPort;

  private MemberVM locator1, locator2, server1, server2;

  @Rule
  public ClusterStartupRule lsRule = new ClusterStartupRule();

  @Rule
  public GfshCommandRule gfsh = new GfshCommandRule();

  @Rule
  public MBeanServerConnectionRule jmxConnectionRule = new MBeanServerConnectionRule();

  @Before
  public void before() throws Exception {
    int[] ports = AvailablePortHelper.getRandomAvailableTCPPorts(LOCATOR_COUNT);
    locator1JmxPort = ports[0];
    locator2JmxPort = ports[1];

    locator1 = lsRule.startLocatorVM(LOCATOR_1_VM_INDEX, locator1Properties());
    locator2 = lsRule.startLocatorVM(LOCATOR_2_VM_INDEX, locator2Properties(), locator1.getPort());

    server1 = lsRule.startServerVM(SERVER_1_VM_INDEX, locator1.getPort());
    server2 = lsRule.startServerVM(SERVER_2_VM_INDEX, locator1.getPort());

    gfsh.connectAndVerify(locator1);
    gfsh.executeAndAssertThat(
        "create region --type=REPLICATE --name=" + REGION_PATH + " --enable-statistics=true")
        .statusIsSuccess();

    locator1.waitUntilRegionIsReadyOnExactlyThisManyServers(REGION_PATH, SERVER_COUNT);
    waitForLocatorsToAgreeOnMembership();
  }

  @Test
  public void testLocalBeans_MaintainServerAndCrashLocator() {
    List<String> initialServerBeans = canonicalBeanNamesFor(server1);

    locator1.forceDisconnectMember();

    List<String> intermediateServerBeans = canonicalBeanNamesFor(server1);

    assertThat(intermediateServerBeans)
        .containsExactlyElementsOf(initialServerBeans);

    locator1.waitTilLocatorFullyReconnected();

    List<String> finalServerBeans = canonicalBeanNamesFor(server1);

    assertThat(finalServerBeans)
        .containsExactlyElementsOf(initialServerBeans);
  }

  @Test
  public void testLocalBeans_MaintainLocatorAndCrashServer() {
    List<String> initialLocatorBeans = canonicalBeanNamesFor(locator1);

    server1.forceDisconnectMember();

    List<String> intermediateLocatorBeans = canonicalBeanNamesFor(locator1);

    assertThat(intermediateLocatorBeans)
        .containsExactlyElementsOf(initialLocatorBeans);

    server1.waitTilServerFullyReconnected();
    locator1.waitUntilRegionIsReadyOnExactlyThisManyServers(REGION_PATH, SERVER_COUNT);

    List<String> finalLocatorBeans = canonicalBeanNamesFor(locator1);

    assertThat(finalLocatorBeans)
        .containsExactlyElementsOf(initialLocatorBeans);
  }

  @Test
  public void testRemoteBeanKnowledge_MaintainServerAndCrashLocator() throws IOException {
    List<ObjectName> initialLocator1GemfireBeans =
        getFederatedGemfireBeansFrom(locator1);
    List<ObjectName> initialLocator2GemfireBeans =
        getFederatedGemfireBeansFrom(locator2);

    assertThat(initialLocator1GemfireBeans)
        .containsExactlyElementsOf(initialLocator2GemfireBeans);

    locator1.forceDisconnectMember();

    List<ObjectName> intermediateLocator2GemfireBeans =
        getFederatedGemfireBeansFrom(locator2);

    List<ObjectName> locatorBeansExcludingStoppedMember = initialLocator2GemfireBeans.stream()
        .filter(excludingBeansFor(LOCATOR_1_NAME)).collect(toList());

    assertThat(intermediateLocator2GemfireBeans)
        .containsExactlyElementsOf(locatorBeansExcludingStoppedMember);

    locator1.waitTilLocatorFullyReconnected();
    waitForLocatorsToAgreeOnMembership();

    List<ObjectName> finalLocator1GemfireBeans =
        getFederatedGemfireBeansFrom(locator1);
    List<ObjectName> finalLocator2GemfireBeans =
        getFederatedGemfireBeansFrom(locator2);

    assertSoftly(softly -> {
      softly.assertThat(finalLocator1GemfireBeans)
          .containsExactlyElementsOf(finalLocator2GemfireBeans);
      softly.assertThat(finalLocator1GemfireBeans)
          .containsExactlyElementsOf(initialLocator2GemfireBeans);
    });
  }

  @Test
  public void testRemoteBeanKnowledge_MaintainLocatorAndCrashServer()
      throws IOException {
    List<ObjectName> initialLocator1GemfireBeans =
        getFederatedGemfireBeansFrom(locator1);
    List<ObjectName> initialLocator2GemfireBeans =
        getFederatedGemfireBeansFrom(locator2);

    assertThat(initialLocator1GemfireBeans)
        .containsExactlyElementsOf(initialLocator2GemfireBeans);

    server1.forceDisconnectMember();

    List<ObjectName> intermediateLocator1GemfireBeans =
        getFederatedGemfireBeansFrom(locator1);
    List<ObjectName> intermediateLocator2GemfireBeans =
        getFederatedGemfireBeansFrom(locator2);

    List<ObjectName> locatorBeansExcludingStoppedMember = initialLocator1GemfireBeans.stream()
        .filter(excludingBeansFor("server-" + SERVER_1_VM_INDEX))
        .collect(toList());
    int numServerMBeans =
        initialLocator1GemfireBeans.size() - locatorBeansExcludingStoppedMember.size();

    assertSoftly(softly -> {
      softly.assertThat(intermediateLocator2GemfireBeans)
          .containsExactlyElementsOf(intermediateLocator1GemfireBeans);
      softly.assertThat(intermediateLocator2GemfireBeans)
          .containsExactlyElementsOf(locatorBeansExcludingStoppedMember);
    });

    server1.waitTilServerFullyReconnected();
<<<<<<< HEAD
    locator1.waitUntilRegionIsReadyOnExactlyThisManyServers(REGION_PATH, SERVER_COUNT);
=======
    locator1.waitTillRegionsAreReadyOnServers(REGION_PATH, SERVER_COUNT);
    waitForMBeanFederationFrom(numServerMBeans, server1);
>>>>>>> b4796e6d
    waitForLocatorsToAgreeOnMembership();

    List<ObjectName> finalLocator1GemfireBeans =
        getFederatedGemfireBeansFrom(locator1);
    List<ObjectName> finalLocator2GemfireBeans =
        getFederatedGemfireBeansFrom(locator2);

    assertSoftly(softly -> {
      softly.assertThat(finalLocator1GemfireBeans)
          .containsExactlyElementsOf(finalLocator2GemfireBeans);
      softly.assertThat(finalLocator1GemfireBeans)
          .containsExactlyElementsOf(initialLocator2GemfireBeans);
    });
  }

  private void waitForMBeanFederationFrom(int numMemberMBeans, MemberVM member) {
    String memberName = "server-" + member.getVM().getId();
    Awaitility.waitAtMost(10, SECONDS).until(() -> {
      List<ObjectName> beans = null;
      try {
        beans = getFederatedGemfireBeansFrom(locator1);
      } catch (IOException e) {
        e.printStackTrace();
      }
      List<ObjectName> beanList =
          beans.stream().filter(b -> b.toString().contains(memberName)).sorted().collect(toList());
      assertThat(beanList.size()).isEqualTo(numMemberMBeans);
    });
  }

  private static List<ObjectName> getFederatedGemfireBeansFrom(MemberVM member)
      throws IOException {
    String url = jmxBeanLocalhostUrlString(member.getJmxPort());
    MBeanServerConnection remoteMBS = connectToMBeanServer(url);
    return getFederatedGemfireBeanObjectNames(remoteMBS);
  }

  private static MBeanServerConnection connectToMBeanServer(String url) throws IOException {
    final JMXServiceURL serviceURL = new JMXServiceURL(url);
    JMXConnector conn = JMXConnectorFactory.connect(serviceURL);
    return conn.getMBeanServerConnection();
  }

  private static List<ObjectName> getFederatedGemfireBeanObjectNames(
      MBeanServerConnection remoteMBS)
      throws IOException {
    Set<ObjectName> allBeans = remoteMBS.queryNames(null, null);
    // Each locator will have a "Manager" bean that is a part of the above query,
    // representing the ManagementAdapter.
    // This bean is registered (and so included in its own queries),
    // but *not* federated (and so is not included in another locator's bean queries).
    // For the scope of this test, we do not consider these "service=Manager" beans.
    return allBeans.stream()
        .filter(b -> b.toString().contains("GemFire"))
        .filter(b -> !b.toString().contains("service=Manager,type=Member,member=locator"))
        .sorted()
        .collect(toList());
  }

  private static List<String> canonicalBeanNamesFor(MemberVM member) {
    return member.invoke(JMXMBeanReconnectDUnitTest::getLocalCanonicalBeanNames);
  }

  private static List<String> getLocalCanonicalBeanNames() {
    Cache cache = ClusterStartupRule.getCache();
    SystemManagementService service =
        (SystemManagementService) ManagementService.getExistingManagementService(cache);
    Map<ObjectName, Object> gfBeanMap = service.getJMXAdapter().getLocalGemFireMBean();
    return gfBeanMap.keySet().stream()
        .map(ObjectName::getCanonicalName)
        .sorted()
        .collect(toList());
  }

  private void waitForLocatorsToAgreeOnMembership() {
    waitAtMost(1, MINUTES)
        .until(
            () -> {
              int locator1BeanCount =
                  getFederatedGemfireBeansFrom(locator1)
                      .size();
              int locator2BeanCount =
                  getFederatedGemfireBeansFrom(locator2)
                      .size();
              return locator1BeanCount == locator2BeanCount;
            });
  }

  private static Predicate<ObjectName> excludingBeansFor(String memberName) {
    return b -> !b.getCanonicalName().contains("member=" + memberName);
  }

  private static String jmxBeanLocalhostUrlString(int port) {
    return "service:jmx:rmi:///jndi/rmi://localhost"
        + ":" + port + "/jmxrmi";
  }

  private Properties locator1Properties() {
    Properties props = new Properties();
    props.setProperty(ConfigurationProperties.JMX_MANAGER_HOSTNAME_FOR_CLIENTS, "localhost");
    props.setProperty(ConfigurationProperties.JMX_MANAGER_PORT, "" + locator1JmxPort);
    props.setProperty(ConfigurationProperties.NAME, LOCATOR_1_NAME);
    props.setProperty(ConfigurationProperties.MAX_WAIT_TIME_RECONNECT, "5000");
    return props;
  }

  private Properties locator2Properties() {
    Properties props = new Properties();
    props.setProperty(ConfigurationProperties.JMX_MANAGER_HOSTNAME_FOR_CLIENTS, "localhost");
    props.setProperty(ConfigurationProperties.JMX_MANAGER_PORT, "" + locator2JmxPort);
    props.setProperty(ConfigurationProperties.NAME, LOCATOR_2_NAME);
    props.setProperty(ConfigurationProperties.LOCATORS, "localhost[" + locator1.getPort() + "]");
    return props;
  }
}<|MERGE_RESOLUTION|>--- conflicted
+++ resolved
@@ -206,12 +206,8 @@
     });
 
     server1.waitTilServerFullyReconnected();
-<<<<<<< HEAD
     locator1.waitUntilRegionIsReadyOnExactlyThisManyServers(REGION_PATH, SERVER_COUNT);
-=======
-    locator1.waitTillRegionsAreReadyOnServers(REGION_PATH, SERVER_COUNT);
     waitForMBeanFederationFrom(numServerMBeans, server1);
->>>>>>> b4796e6d
     waitForLocatorsToAgreeOnMembership();
 
     List<ObjectName> finalLocator1GemfireBeans =
