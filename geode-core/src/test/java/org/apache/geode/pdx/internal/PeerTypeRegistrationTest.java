/*
 * Licensed to the Apache Software Foundation (ASF) under one or more contributor license
 * agreements. See the NOTICE file distributed with this work for additional information regarding
 * copyright ownership. The ASF licenses this file to You under the Apache License, Version 2.0 (the
 * "License"); you may not use this file except in compliance with the License. You may obtain a
 * copy of the License at
 *
 * http://www.apache.org/licenses/LICENSE-2.0
 *
 * Unless required by applicable law or agreed to in writing, software distributed under the License
 * is distributed on an "AS IS" BASIS, WITHOUT WARRANTIES OR CONDITIONS OF ANY KIND, either express
 * or implied. See the License for the specific language governing permissions and limitations under
 * the License.
 */

package org.apache.geode.pdx.internal;

import static org.assertj.core.api.Assertions.assertThat;
import static org.assertj.core.api.Assertions.assertThatThrownBy;
import static org.mockito.ArgumentMatchers.any;
import static org.mockito.ArgumentMatchers.eq;
import static org.mockito.Mockito.doNothing;
import static org.mockito.Mockito.mock;
import static org.mockito.Mockito.when;

import java.io.IOException;

import org.apache.geode.internal.cache.TXManagerImpl;
import org.junit.Test;

import org.apache.geode.Statistics;
import org.apache.geode.StatisticsType;
import org.apache.geode.cache.Region;
import org.apache.geode.distributed.internal.DistributionManager;
import org.apache.geode.distributed.internal.InternalDistributedSystem;
import org.apache.geode.internal.cache.InternalCache;
import org.apache.geode.internal.cache.TXManagerImpl;
import org.apache.geode.internal.statistics.StatisticsManager;
import org.apache.geode.pdx.PdxInitializationException;

public class PeerTypeRegistrationTest {

  private final PeerTypeRegistration peerTypeRegistration;

  public PeerTypeRegistrationTest() throws IOException, ClassNotFoundException {
    final InternalDistributedSystem internalDistributedSystem =
        mock(InternalDistributedSystem.class);
    final DistributionManager distributionManager = mock(DistributionManager.class);
    when(internalDistributedSystem.getDistributionManager()).thenReturn(distributionManager);
    final StatisticsManager statisticsManager = mock(StatisticsManager.class);
    final StatisticsType statisticsType = mock(StatisticsType.class);
    when(statisticsManager.createType(any(), any(), any())).thenReturn(statisticsType);
    final Statistics statistics = mock(Statistics.class);
    when(statisticsManager.createAtomicStatistics(any(), any())).thenReturn(statistics);
    when(internalDistributedSystem.getStatisticsManager()).thenReturn(statisticsManager);
    final InternalCache internalCache = mock(InternalCache.class);
    when(internalCache.getInternalDistributedSystem()).thenReturn(internalDistributedSystem);
    @SuppressWarnings("unchecked")
    final Region<Object, Object> region = mock(Region.class);
    when(region.size()).thenReturn(1);
    when(internalCache.createVMRegion(eq(PeerTypeRegistration.REGION_NAME), any(), any()))
        .thenReturn(region);
    when(region.getRegionService()).thenReturn(internalCache);
<<<<<<< HEAD
    TXManagerImpl txManager = mock(TXManagerImpl.class);
=======
    final TXManagerImpl txManager = mock(TXManagerImpl.class);
>>>>>>> 1657440c
    when(internalCache.getCacheTransactionManager()).thenReturn(txManager);
    peerTypeRegistration = new PeerTypeRegistration(internalCache);
  }

  @Test
  public void getLocalSizeThrowsWhenNotInitialized() {
    assertThatThrownBy(peerTypeRegistration::getLocalSize)
        .isInstanceOf(PdxInitializationException.class);
  }

  @Test
  public void getLocalSizeReturnsValueAfterInitialized() {
    peerTypeRegistration.initialize();
    assertThat(peerTypeRegistration.getLocalSize()).isEqualTo(1);
  }

}<|MERGE_RESOLUTION|>--- conflicted
+++ resolved
@@ -61,11 +61,7 @@
     when(internalCache.createVMRegion(eq(PeerTypeRegistration.REGION_NAME), any(), any()))
         .thenReturn(region);
     when(region.getRegionService()).thenReturn(internalCache);
-<<<<<<< HEAD
-    TXManagerImpl txManager = mock(TXManagerImpl.class);
-=======
     final TXManagerImpl txManager = mock(TXManagerImpl.class);
->>>>>>> 1657440c
     when(internalCache.getCacheTransactionManager()).thenReturn(txManager);
     peerTypeRegistration = new PeerTypeRegistration(internalCache);
   }
