/*
 * Licensed to the Apache Software Foundation (ASF) under one or more contributor license
 * agreements. See the NOTICE file distributed with this work for additional information regarding
 * copyright ownership. The ASF licenses this file to You under the Apache License, Version 2.0 (the
 * "License"); you may not use this file except in compliance with the License. You may obtain a
 * copy of the License at
 *
 * http://www.apache.org/licenses/LICENSE-2.0
 *
 * Unless required by applicable law or agreed to in writing, software distributed under the License
 * is distributed on an "AS IS" BASIS, WITHOUT WARRANTIES OR CONDITIONS OF ANY KIND, either express
 * or implied. See the License for the specific language governing permissions and limitations under
 * the License.
 */
package org.apache.geode.distributed.internal.membership;

import static com.tngtech.archunit.base.DescribedPredicate.not;
import static com.tngtech.archunit.core.domain.JavaClass.Predicates.resideInAPackage;
import static com.tngtech.archunit.core.domain.JavaClass.Predicates.type;
import static com.tngtech.archunit.lang.syntax.ArchRuleDefinition.classes;

import com.tngtech.archunit.core.importer.ImportOption;
import com.tngtech.archunit.junit.AnalyzeClasses;
import com.tngtech.archunit.junit.ArchIgnore;
import com.tngtech.archunit.junit.ArchTest;
import com.tngtech.archunit.junit.ArchUnitRunner;
import com.tngtech.archunit.junit.CacheMode;
import com.tngtech.archunit.lang.ArchRule;
import org.junit.runner.RunWith;

<<<<<<< HEAD
import org.apache.geode.internal.inet.LocalHostUtil;
import org.apache.geode.internal.util.JavaWorkarounds;
=======
import org.apache.geode.distributed.Locator;
import org.apache.geode.distributed.internal.LocatorStats;
>>>>>>> 13362a00

@RunWith(ArchUnitRunner.class)
@AnalyzeClasses(packages = "org.apache.geode.distributed.internal.membership.gms..",
    cacheMode = CacheMode.PER_CLASS,
    importOptions = ImportOption.DoNotIncludeArchives.class)
public class MembershipDependenciesJUnitTest {

  /*
   * This test verifies that the membership component (which is currently made up of classes
   * inside the geode-core module, but which may someday reside in a separate module)
   * depends only on packages within itself (within the membership component) or packages
   * outside apache.geode.
   *
   * For purposes of this test, classes in the membership...adapter package are not considered.
   * They will eventually become part of geode-core.
   *
   * While this rule is ignored, comment-out the ignore annotation to run it periodically to get
   * the current count of deviations.
   */
  // TODO: remove ignore once membershipDoesntDependOnCoreProvisional matches this rule exactly
  @ArchIgnore
  @ArchTest
  public static final ArchRule membershipDoesntDependOnCore = classes()
      .that()
      .resideInAPackage("org.apache.geode.distributed.internal.membership.gms..")
      // .and()
      // .resideOutsideOfPackage("org.apache.geode.distributed.internal.membership.adapter..")
      .should()
      .onlyDependOnClassesThat(
          resideInAPackage("org.apache.geode.distributed.internal.membership.gms..")
              .or(resideInAPackage("org.apache.geode.distributed.internal.membership.api.."))

              // OK to depend on these "leaf" dependencies
              .or(resideInAPackage("org.apache.geode.internal.serialization.."))
              .or(resideInAPackage("org.apache.geode.logging.internal.log4j.api.."))
              .or(resideInAPackage("org.apache.geode.logging.internal.executors.."))
              .or(resideInAPackage("org.apache.geode.distributed.internal.tcpserver.."))
              .or(resideInAPackage("org.apache.geode.distributed.internal.tcpserver.."))

              .or(not(resideInAPackage("org.apache.geode.."))));

  /*
   * This test is a work-in-progress. It starts from the membershipDoesntDependOnCore rule
   * and adds deviations. Each deviation has a comment like TODO:...
   * Those deviations comprise a to do list for the membership team as it modularizes
   * the membership component--severing its dependency on the geode-core component.
   */
  @ArchTest
  public static final ArchRule membershipDoesntDependOnCoreProvisional = classes()
      .that()
      .resideInAPackage("org.apache.geode.distributed.internal.membership.gms..")

      .should()
      .onlyDependOnClassesThat(
          resideInAPackage("org.apache.geode.distributed.internal.membership.gms..")
              .or(resideInAPackage("org.apache.geode.distributed.internal.membership.api.."))

              // OK to depend on these "leaf" dependencies
              .or(resideInAPackage("org.apache.geode.internal.serialization.."))
              .or(resideInAPackage("org.apache.geode.logging.internal.."))
              .or(resideInAPackage("org.apache.geode.logging.internal.executors.."))
              .or(resideInAPackage("org.apache.geode.distributed.internal.tcpserver.."))
              .or(resideInAPackage("org.apache.geode.internal.inet.."))
              .or(resideInAPackage("org.apache.geode.internal.lang.."))

              .or(not(resideInAPackage("org.apache.geode..")))

              // TODO: we dursn't depend on the test package cause it depends on pkgs in geode-core
              .or(resideInAPackage("org.apache.geode.test.."))

<<<<<<< HEAD
              // TODO:
              .or(type(JavaWorkarounds.class))
=======
              // TODO: Create a new stats interface for membership
              .or(type(LocatorStats.class))

              // TODO: break dependencies on locator-related classes
              .or(type(Locator.class))
>>>>>>> 13362a00

  );
}<|MERGE_RESOLUTION|>--- conflicted
+++ resolved
@@ -16,7 +16,6 @@
 
 import static com.tngtech.archunit.base.DescribedPredicate.not;
 import static com.tngtech.archunit.core.domain.JavaClass.Predicates.resideInAPackage;
-import static com.tngtech.archunit.core.domain.JavaClass.Predicates.type;
 import static com.tngtech.archunit.lang.syntax.ArchRuleDefinition.classes;
 
 import com.tngtech.archunit.core.importer.ImportOption;
@@ -28,13 +27,6 @@
 import com.tngtech.archunit.lang.ArchRule;
 import org.junit.runner.RunWith;
 
-<<<<<<< HEAD
-import org.apache.geode.internal.inet.LocalHostUtil;
-import org.apache.geode.internal.util.JavaWorkarounds;
-=======
-import org.apache.geode.distributed.Locator;
-import org.apache.geode.distributed.internal.LocatorStats;
->>>>>>> 13362a00
 
 @RunWith(ArchUnitRunner.class)
 @AnalyzeClasses(packages = "org.apache.geode.distributed.internal.membership.gms..",
@@ -105,16 +97,5 @@
               // TODO: we dursn't depend on the test package cause it depends on pkgs in geode-core
               .or(resideInAPackage("org.apache.geode.test.."))
 
-<<<<<<< HEAD
-              // TODO:
-              .or(type(JavaWorkarounds.class))
-=======
-              // TODO: Create a new stats interface for membership
-              .or(type(LocatorStats.class))
-
-              // TODO: break dependencies on locator-related classes
-              .or(type(Locator.class))
->>>>>>> 13362a00
-
   );
 }