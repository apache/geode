/*
 * Licensed to the Apache Software Foundation (ASF) under one or more
 * contributor license agreements. See the NOTICE file distributed with
 * this work for additional information regarding copyright ownership.
 * The ASF licenses this file to You under the Apache License, Version 2.0
 * (the "License"); you may not use this file except in compliance with
 * the License. You may obtain a copy of the License at
 *
 * http://www.apache.org/licenses/LICENSE-2.0
 *
 * Unless required by applicable law or agreed to in writing, software
 * distributed under the License is distributed on an "AS IS" BASIS,
 * WITHOUT WARRANTIES OR CONDITIONS OF ANY KIND, either express or implied.
 * See the License for the specific language governing permissions and
 * limitations under the License.
 */
package org.apache.geode.distributed.internal;

import static org.assertj.core.api.Assertions.assertThat;
import static org.mockito.ArgumentMatchers.any;
import static org.mockito.ArgumentMatchers.eq;
import static org.mockito.Mockito.doCallRealMethod;
import static org.mockito.Mockito.doNothing;
import static org.mockito.Mockito.doReturn;
import static org.mockito.Mockito.mock;
import static org.mockito.Mockito.spy;
import static org.mockito.Mockito.times;
import static org.mockito.Mockito.verify;

import java.util.AbstractMap;
import java.util.HashSet;
import java.util.Map;
import java.util.Set;

import junitparams.JUnitParamsRunner;
import junitparams.Parameters;
import org.junit.Before;
import org.junit.Test;
import org.junit.runner.RunWith;
import org.w3c.dom.Document;

import org.apache.geode.cache.Region;
import org.apache.geode.cache.configuration.CacheConfig;
import org.apache.geode.cache.configuration.GatewayReceiverConfig;
import org.apache.geode.cache.configuration.JndiBindingsType;
import org.apache.geode.cache.configuration.RegionConfig;
import org.apache.geode.internal.config.JAXBService;
import org.apache.geode.internal.config.JAXBServiceTest;
import org.apache.geode.internal.config.JAXBServiceTest.ElementOne;
import org.apache.geode.internal.config.JAXBServiceTest.ElementTwo;
import org.apache.geode.management.configuration.RegionType;
import org.apache.geode.management.internal.configuration.domain.Configuration;
import org.apache.geode.management.internal.configuration.utils.XmlUtils;

@RunWith(JUnitParamsRunner.class)
public class InternalConfigurationPersistenceServiceTest {

  private InternalConfigurationPersistenceService service;
  private InternalConfigurationPersistenceService service2;
  private Configuration configuration;

  @Before
  public void setUp() throws Exception {
    service = spy(new InternalConfigurationPersistenceService(
        JAXBService.createWithValidation(CacheConfig.class, ElementOne.class, ElementTwo.class)));
    service2 = spy(new InternalConfigurationPersistenceService(
        JAXBService.createWithValidation(CacheConfig.class)));
    configuration = new Configuration("cluster");

    doReturn(configuration).when(service).getConfiguration(any());
    doReturn(configuration).when(service2).getConfiguration(any());
    doReturn(mock(Region.class)).when(service).getConfigurationRegion();
    doReturn(mock(Region.class)).when(service2).getConfigurationRegion();
    doReturn(true).when(service).lockSharedConfiguration();
    doReturn(true).when(service2).lockSharedConfiguration();

    doNothing().when(service).unlockSharedConfiguration();
    doNothing().when(service2).unlockSharedConfiguration();
  }

  @Test
  public void updateRegionConfig() {
    service.updateCacheConfig("cluster", cacheConfig -> {
      RegionConfig regionConfig = new RegionConfig();
      regionConfig.setName("regionA");
      regionConfig.setType(RegionType.REPLICATE);
      cacheConfig.getRegions().add(regionConfig);
      return cacheConfig;
    });

    System.out.println(configuration.getCacheXmlContent());
    assertThat(configuration.getCacheXmlContent())
        .contains("<region name=\"regionA\" refid=\"REPLICATE\"");
  }

  @Test
  public void jndiBindings() {
    service.updateCacheConfig("cluster", cacheConfig -> {
      JndiBindingsType.JndiBinding jndiBinding = new JndiBindingsType.JndiBinding();
      jndiBinding.setJndiName("jndiOne");
      jndiBinding.setJdbcDriverClass("com.sun.ABC");
      jndiBinding.setType("SimpleDataSource");
      jndiBinding.getConfigProperties()
          .add(new JndiBindingsType.JndiBinding.ConfigProperty("test", "test", "test"));
      cacheConfig.getJndiBindings().add(jndiBinding);
      return cacheConfig;
    });

    assertThat(configuration.getCacheXmlContent()).containsOnlyOnce("</jndi-bindings>");
    assertThat(configuration.getCacheXmlContent()).contains(
        "<jndi-binding jdbc-driver-class=\"com.sun.ABC\" jndi-name=\"jndiOne\" type=\"SimpleDataSource\">");
    assertThat(configuration.getCacheXmlContent())
        .contains("config-property-name>test</config-property-name>");
  }

  @Test
  public void addCustomCacheElement() {
    ElementOne customOne = new ElementOne("testOne");
    service.updateCacheConfig("cluster", config -> {
      config.getCustomCacheElements().add(customOne);
      return config;
    });
    System.out.println(configuration.getCacheXmlContent());
    assertThat(configuration.getCacheXmlContent()).contains("custom-one>");

    JAXBServiceTest.ElementTwo customTwo = new ElementTwo("testTwo");
    service.updateCacheConfig("cluster", config -> {
      config.getCustomCacheElements().add(customTwo);
      return config;
    });
    System.out.println(configuration.getCacheXmlContent());
    assertThat(configuration.getCacheXmlContent()).contains("custom-one>");
    assertThat(configuration.getCacheXmlContent()).contains("custom-two>");
  }

  @Test
  // in case a locator in the cluster doesn't have the plugin installed
  public void xmlWithCustomElementsCanBeUnMarshalledByAnotherService() {
    service.updateCacheConfig("cluster", config -> {
      config.getCustomCacheElements().add(new ElementOne("one"));
      config.getCustomCacheElements().add(new ElementTwo("two"));
      return config;
    });

    String prettyXml = configuration.getCacheXmlContent();
    System.out.println(prettyXml);

    // the xml is sent to another locator with no such plugin installed, it can be parsed
    // but the element couldn't be recognized by the locator without the plugin
    service2.updateCacheConfig("cluster", cc -> cc);
    CacheConfig config = service2.getCacheConfig("cluster");
    assertThat(config.findCustomCacheElement("one", ElementOne.class)).isNull();

    String uglyXml = configuration.getCacheXmlContent();
    System.out.println(uglyXml);
    assertThat(uglyXml).isNotEqualTo(prettyXml);

    // the xml can be unmarshalled correctly by the first locator
    CacheConfig cacheConfig = service.getCacheConfig("cluster");
    service.updateCacheConfig("cluster", cc -> cc);
    assertThat(cacheConfig.getCustomCacheElements()).hasSize(2);
    assertThat(cacheConfig.getCustomCacheElements().get(0)).isInstanceOf(ElementOne.class);
    assertThat(cacheConfig.getCustomCacheElements().get(1)).isInstanceOf(ElementTwo.class);

    assertThat(configuration.getCacheXmlContent()).isEqualTo(prettyXml);
  }

  @Test
  public void getNonExistingGroupConfigShouldReturnNull() {
    assertThat(service.getCacheConfig("non-existing-group")).isNull();
  }

  @Test
  public void getExistingGroupConfigShouldReturnNullIfNoXml() {
    Configuration groupConfig = new Configuration("some-new-group");
    doReturn(groupConfig).when(service).getConfiguration("some-new-group");
    CacheConfig groupCacheConfig = service.getCacheConfig("some-new-group");
    assertThat(groupCacheConfig).isNull();
  }

  @Test
  public void updateShouldInsertIfNotExist() {
    doCallRealMethod().when(service).updateCacheConfig(any(), any());
    doCallRealMethod().when(service).getCacheConfig(any());
    Region region = mock(Region.class);
    doReturn(region).when(service).getConfigurationRegion();

    service.updateCacheConfig("non-existing-group", cc -> cc);

    verify(region).put(eq("non-existing-group"), any());
  }

  @Test
  public void updateGatewayReceiverConfig() {
    service.updateCacheConfig("cluster", cacheConfig -> {
      GatewayReceiverConfig receiver = new GatewayReceiverConfig();
      cacheConfig.setGatewayReceiver(receiver);
      return cacheConfig;
    });

    System.out.println(configuration.getCacheXmlContent());
    assertThat(configuration.getCacheXmlContent()).contains("<gateway-receiver/>");
  }

  @Test
  public void removeDuplicateGatewayReceiversWithDefaultProperties() throws Exception {
    Document document =
        XmlUtils.createDocumentFromXml(getDuplicateReceiversWithDefaultPropertiesXml());
    System.out.println("Initial document:\n" + XmlUtils.prettyXml(document));
    assertThat(document.getElementsByTagName("gateway-receiver").getLength()).isEqualTo(2);
    service.removeDuplicateGatewayReceivers(document);
    System.out.println("Processed document:\n" + XmlUtils.prettyXml(document));
    assertThat(document.getElementsByTagName("gateway-receiver").getLength()).isEqualTo(1);
  }

  @Test
  public void removeInvalidGatewayReceiversWithDifferentHostNameForSenders() throws Exception {
    Document document =
        XmlUtils.createDocumentFromXml(getDuplicateReceiversWithDifferentHostNameForSendersXml());
    System.out.println("Initial document:\n" + XmlUtils.prettyXml(document));
    assertThat(document.getElementsByTagName("gateway-receiver").getLength()).isEqualTo(2);
    service.removeInvalidGatewayReceivers(document);
    System.out.println("Processed document:\n" + XmlUtils.prettyXml(document));
    assertThat(document.getElementsByTagName("gateway-receiver").getLength()).isEqualTo(0);
  }

  @Test
  public void removeInvalidGatewayReceiversWithDifferentBindAddresses() throws Exception {
    Document document =
        XmlUtils.createDocumentFromXml(getDuplicateReceiversWithDifferentBindAddressesXml());
    System.out.println("Initial document:\n" + XmlUtils.prettyXml(document));
    assertThat(document.getElementsByTagName("gateway-receiver").getLength()).isEqualTo(2);
    service.removeInvalidGatewayReceivers(document);
    System.out.println("Processed document:\n" + XmlUtils.prettyXml(document));
    assertThat(document.getElementsByTagName("gateway-receiver").getLength()).isEqualTo(0);
  }

  @Test
  public void keepValidGatewayReceiversWithDefaultBindAddress() throws Exception {
    Document document =
        XmlUtils.createDocumentFromXml(getSingleReceiverWithDefaultBindAddressXml());
    System.out.println("Initial document:\n" + XmlUtils.prettyXml(document));
    assertThat(document.getElementsByTagName("gateway-receiver").getLength()).isEqualTo(1);
    service.removeInvalidGatewayReceivers(document);
    System.out.println("Processed document:\n" + XmlUtils.prettyXml(document));
    assertThat(document.getElementsByTagName("gateway-receiver").getLength()).isEqualTo(1);
  }

  @Test
  @Parameters(method = "getXmlAndExpectedElements")
  public void removeInvalidXmlConfiguration(String xml, int expectedInitialElements,
      int expectFinalElements) throws Exception {
    Region<String, Configuration> configurationRegion = mock(Region.class);
    configuration.setCacheXmlContent(xml);
    System.out.println("Initial xml content:\n" + configuration.getCacheXmlContent());
    Document document = XmlUtils.createDocumentFromXml(configuration.getCacheXmlContent());
    assertThat(document.getElementsByTagName("gateway-receiver").getLength())
        .isEqualTo(expectedInitialElements);
    Set<Map.Entry<String, Configuration>> configurationEntries = new HashSet<>();
    configurationEntries.add(new AbstractMap.SimpleEntry<>("cluster", configuration));
    doReturn(configurationEntries).when(configurationRegion).entrySet();
    service.removeInvalidXmlConfigurations(configurationRegion);
    System.out.println("Processed xml content:\n" + configuration.getCacheXmlContent());
    document = XmlUtils.createDocumentFromXml(configuration.getCacheXmlContent());
    assertThat(document.getElementsByTagName("gateway-receiver").getLength())
        .isEqualTo(expectFinalElements);
  }

  @Test
<<<<<<< HEAD
  public void dontUnlockSharedConfigurationIfNoLockedPreviously() {
    JAXBService jaxbService = mock(JAXBService.class);
    InternalConfigurationPersistenceService cps =
        spy(new InternalConfigurationPersistenceService(jaxbService));
    doReturn(false).when(cps).lockSharedConfiguration();
    cps.createConfigurationResponse(null);
    verify(cps, times(0)).unlockSharedConfiguration();
=======
  public void addJarsToThisLocator() throws Exception {

>>>>>>> e5d07a33
  }

  private String getDuplicateReceiversWithDefaultPropertiesXml() {
    return "<cache>\n<gateway-receiver/>\n<gateway-receiver/>\n</cache>";
  }

  private String getDuplicateReceiversWithDifferentHostNameForSendersXml() {
    return "<cache>\n<gateway-receiver hostname-for-senders=\"123.12.12.12\"/>\n<gateway-receiver hostname-for-senders=\"123.12.12.11\"/>\n</cache>";
  }

  private String getDuplicateReceiversWithDifferentBindAddressesXml() {
    return "<cache>\n<gateway-receiver bind-address=\"123.12.12.12\"/>\n<gateway-receiver bind-address=\"123.12.12.11\"/>\n</cache>";
  }

  private String getSingleReceiverWithDefaultBindAddressXml() {
    return "<cache>\n<gateway-receiver bind-address=\"0.0.0.0\"/>\n</cache>";
  }

  private String getDuplicateReceiversWithDefaultBindAddressesXml() {
    return "<cache>\n<gateway-receiver bind-address=\"0.0.0.0\"/>\n<gateway-receiver bind-address=\"0.0.0.0\"/>\n</cache>";
  }

  private String getValidReceiversXml() {
    return "<cache>\n<gateway-receiver/>\n</cache>";
  }

  private String getNoReceiversXml() {
    return "<cache>\n</cache>";
  }

  protected Object[] getXmlAndExpectedElements() {
    return new Object[] {
        new Object[] {getDuplicateReceiversWithDefaultPropertiesXml(), 2, 1},
        new Object[] {getDuplicateReceiversWithDifferentHostNameForSendersXml(), 2, 0},
        new Object[] {getDuplicateReceiversWithDifferentBindAddressesXml(), 2, 0},
        new Object[] {getSingleReceiverWithDefaultBindAddressXml(), 1, 1},
        new Object[] {getDuplicateReceiversWithDefaultBindAddressesXml(), 2, 1},
        new Object[] {getValidReceiversXml(), 1, 1},
        new Object[] {getNoReceiversXml(), 0, 0}};
  }
}<|MERGE_RESOLUTION|>--- conflicted
+++ resolved
@@ -267,7 +267,6 @@
   }
 
   @Test
-<<<<<<< HEAD
   public void dontUnlockSharedConfigurationIfNoLockedPreviously() {
     JAXBService jaxbService = mock(JAXBService.class);
     InternalConfigurationPersistenceService cps =
@@ -275,10 +274,11 @@
     doReturn(false).when(cps).lockSharedConfiguration();
     cps.createConfigurationResponse(null);
     verify(cps, times(0)).unlockSharedConfiguration();
-=======
+  }
+ 
+  @Test
   public void addJarsToThisLocator() throws Exception {
 
->>>>>>> e5d07a33
   }
 
   private String getDuplicateReceiversWithDefaultPropertiesXml() {
