/*
 * Licensed to the Apache Software Foundation (ASF) under one or more contributor license
 * agreements. See the NOTICE file distributed with this work for additional information regarding
 * copyright ownership. The ASF licenses this file to You under the Apache License, Version 2.0 (the
 * "License"); you may not use this file except in compliance with the License. You may obtain a
 * copy of the License at
 *
 * http://www.apache.org/licenses/LICENSE-2.0
 *
 * Unless required by applicable law or agreed to in writing, software distributed under the License
 * is distributed on an "AS IS" BASIS, WITHOUT WARRANTIES OR CONDITIONS OF ANY KIND, either express
 * or implied. See the License for the specific language governing permissions and limitations under
 * the License.
 */
package org.apache.geode.internal.cache;

import static org.apache.geode.internal.statistics.StatisticsClockFactory.disabledClock;
import static org.assertj.core.api.Assertions.assertThat;
import static org.assertj.core.api.Assertions.assertThatCode;
import static org.mockito.ArgumentMatchers.any;
import static org.mockito.ArgumentMatchers.eq;
import static org.mockito.Mockito.doNothing;
import static org.mockito.Mockito.doReturn;
import static org.mockito.Mockito.mock;
import static org.mockito.Mockito.never;
import static org.mockito.Mockito.spy;
import static org.mockito.Mockito.times;
import static org.mockito.Mockito.verify;
import static org.mockito.Mockito.when;

import java.util.Arrays;
import java.util.Map;
import java.util.function.Function;

import org.junit.Before;
import org.junit.Rule;
import org.junit.Test;
import org.mockito.junit.MockitoJUnit;
import org.mockito.junit.MockitoRule;
import org.mockito.quality.Strictness;

import org.apache.geode.CancelCriterion;
import org.apache.geode.cache.DataPolicy;
import org.apache.geode.cache.DiskWriteAttributes;
import org.apache.geode.cache.EntryDestroyedException;
import org.apache.geode.cache.EvictionAction;
import org.apache.geode.cache.EvictionAttributes;
import org.apache.geode.cache.ExpirationAttributes;
import org.apache.geode.cache.MembershipAttributes;
import org.apache.geode.cache.Operation;
import org.apache.geode.cache.Region;
import org.apache.geode.cache.RegionAttributes;
import org.apache.geode.cache.client.internal.ServerRegionProxy;
import org.apache.geode.distributed.internal.DSClock;
import org.apache.geode.distributed.internal.DistributionManager;
import org.apache.geode.distributed.internal.InternalDistributedSystem;
import org.apache.geode.distributed.internal.membership.InternalDistributedMember;
import org.apache.geode.internal.cache.AbstractRegion.PoolFinder;
import org.apache.geode.internal.cache.LocalRegion.RegionMapConstructor;
import org.apache.geode.internal.cache.LocalRegion.ServerRegionProxyConstructor;
import org.apache.geode.internal.cache.control.InternalResourceManager;
import org.apache.geode.internal.cache.tier.sockets.ClientProxyMembershipID;
import org.apache.geode.internal.cache.tier.sockets.VersionedObjectList;
import org.apache.geode.internal.cache.versions.ConcurrentCacheModificationException;
import org.apache.geode.internal.cache.versions.VersionTag;
import org.apache.geode.internal.util.concurrent.FutureResult;
import org.apache.geode.pdx.PdxInstance;

public class LocalRegionTest {
  private EntryEventFactory entryEventFactory;
  private InternalCache cache;
  private InternalDataView internalDataView;
  private InternalDistributedSystem internalDistributedSystem;
  private InternalRegionArguments internalRegionArguments;
  private PoolFinder poolFinder;
  private RegionAttributes<?, ?> regionAttributes;
  private RegionMapConstructor regionMapConstructor;
  private Function<LocalRegion, RegionPerfStats> regionPerfStatsFactory;
  private ServerRegionProxyConstructor serverRegionProxyConstructor;

  @Rule
  public MockitoRule mockitoRule = MockitoJUnit.rule().strictness(Strictness.STRICT_STUBS);

  @Before
  public void setUp() {
    entryEventFactory = mock(EntryEventFactory.class);
    cache = mock(InternalCache.class);
    internalDataView = mock(InternalDataView.class);
    internalDistributedSystem = mock(InternalDistributedSystem.class);
    internalRegionArguments = mock(InternalRegionArguments.class);
    poolFinder = mock(PoolFinder.class);
    regionAttributes = mock(RegionAttributes.class);
    regionMapConstructor = mock(RegionMapConstructor.class);
    regionPerfStatsFactory = localRegion -> {
      localRegion.getLocalSize();
      return mock(RegionPerfStats.class);
    };
    serverRegionProxyConstructor = mock(ServerRegionProxyConstructor.class);

    DiskWriteAttributes diskWriteAttributes = mock(DiskWriteAttributes.class);
    EvictionAttributes evictionAttributes = mock(EvictionAttributes.class);
    ExpirationAttributes expirationAttributes = mock(ExpirationAttributes.class);

    when(cache.getInternalDistributedSystem()).thenReturn(internalDistributedSystem);
    when(evictionAttributes.getAction()).thenReturn(EvictionAction.NONE);
    when(internalDistributedSystem.getClock()).thenReturn(mock(DSClock.class));
    when(regionAttributes.getDataPolicy()).thenReturn(DataPolicy.DEFAULT);
    when(regionAttributes.getDiskWriteAttributes()).thenReturn(diskWriteAttributes);
    when(regionAttributes.getEntryIdleTimeout()).thenReturn(expirationAttributes);
    when(regionAttributes.getEntryTimeToLive()).thenReturn(expirationAttributes);
    when(regionAttributes.getEvictionAttributes()).thenReturn(evictionAttributes);
    when(regionAttributes.getRegionIdleTimeout()).thenReturn(expirationAttributes);
    when(regionAttributes.getRegionTimeToLive()).thenReturn(expirationAttributes);
    when(regionMapConstructor.create(any(), any(), any())).thenReturn(mock(RegionMap.class));
  }

  @Test
  public void getLocalSizeDoesNotThrowNullPointerExceptionDuringConstruction() {
    Function<LocalRegion, RegionPerfStats> regionPerfStatsFactory = localRegion -> {
      localRegion.getLocalSize();
      return mock(RegionPerfStats.class);
    };

    assertThatCode(
        () -> new LocalRegion("region", regionAttributes, null, cache, internalRegionArguments,
            internalDataView, regionMapConstructor, serverRegionProxyConstructor, entryEventFactory,
            poolFinder, regionPerfStatsFactory, disabledClock()))
                .doesNotThrowAnyException();
  }

  @Test
  public void destroyRegionClosesCachePerfStatsIfHasOwnStatsIsTrue() {
    CachePerfStats cachePerfStats = mock(CachePerfStats.class);
    HasCachePerfStats hasCachePerfStats = mock(HasCachePerfStats.class);
    InternalRegionArguments internalRegionArguments = mock(InternalRegionArguments.class);

    when(cache.getCancelCriterion())
        .thenReturn(mock(CancelCriterion.class));
    when(cache.getDistributedSystem())
        .thenReturn(internalDistributedSystem);
    when(cache.getInternalResourceManager(eq(false)))
        .thenReturn(mock(InternalResourceManager.class));
    when(cache.getTXMgr())
        .thenReturn(mock(TXManagerImpl.class));
    when(hasCachePerfStats.getCachePerfStats())
        .thenReturn(cachePerfStats);
    when(internalDistributedSystem.getDistributionManager())
        .thenReturn(mock(DistributionManager.class));
    when(internalDistributedSystem.getDistributedMember())
        .thenReturn(mock(InternalDistributedMember.class));
    when(internalRegionArguments.getCachePerfStatsHolder())
        .thenReturn(hasCachePerfStats);
    when(regionAttributes.getMembershipAttributes())
        .thenReturn(mock(MembershipAttributes.class));

    when(hasCachePerfStats.hasOwnStats())
        .thenReturn(true);

    Region<?, ?> region =
        new LocalRegion("region", regionAttributes, null, cache, internalRegionArguments,
            internalDataView, regionMapConstructor, serverRegionProxyConstructor, entryEventFactory,
            poolFinder, regionPerfStatsFactory, disabledClock());

    region.destroyRegion();

    verify(cachePerfStats).close();
  }

  @Test
  public void destroyRegionDoesNotCloseCachePerfStatsIfHasOwnStatsIsFalse() {
    CachePerfStats cachePerfStats = mock(CachePerfStats.class);
    HasCachePerfStats hasCachePerfStats = mock(HasCachePerfStats.class);
    InternalRegionArguments internalRegionArguments = mock(InternalRegionArguments.class);

    when(cache.getCancelCriterion())
        .thenReturn(mock(CancelCriterion.class));
    when(cache.getDistributedSystem())
        .thenReturn(internalDistributedSystem);
    when(cache.getInternalResourceManager(eq(false)))
        .thenReturn(mock(InternalResourceManager.class));
    when(cache.getTXMgr())
        .thenReturn(mock(TXManagerImpl.class));
    when(hasCachePerfStats.getCachePerfStats())
        .thenReturn(cachePerfStats);
    when(internalDistributedSystem.getDistributionManager())
        .thenReturn(mock(DistributionManager.class));
    when(internalDistributedSystem.getDistributedMember())
        .thenReturn(mock(InternalDistributedMember.class));
    when(internalRegionArguments.getCachePerfStatsHolder())
        .thenReturn(hasCachePerfStats);
    when(regionAttributes.getMembershipAttributes())
        .thenReturn(mock(MembershipAttributes.class));

    when(hasCachePerfStats.hasOwnStats())
        .thenReturn(false);

    Region<?, ?> region =
        new LocalRegion("region", regionAttributes, null, cache, internalRegionArguments,
            internalDataView, regionMapConstructor, serverRegionProxyConstructor, entryEventFactory,
            poolFinder, regionPerfStatsFactory, disabledClock());

    region.destroyRegion();

    verify(cachePerfStats, never()).close();
  }

  @Test
  public void getAllShouldNotThrowExceptionWhenEntryIsLocallyDeletedBetweenFetches() {
    when(cache.getCancelCriterion()).thenReturn(mock(CancelCriterion.class));
    LocalRegion region =
        spy(new LocalRegion("region", regionAttributes, null, cache, internalRegionArguments,
            internalDataView, regionMapConstructor, serverRegionProxyConstructor, entryEventFactory,
            poolFinder, regionPerfStatsFactory, disabledClock()));
    when(region.hasServerProxy()).thenReturn(true);

    @SuppressWarnings("unchecked")
    Region.Entry<String, String> mockEntryKey1 = mock(Region.Entry.class);
    when(mockEntryKey1.getValue()).thenThrow(new EntryDestroyedException("Mock Exception"));
    doReturn(mockEntryKey1).when(region).accessEntry("key1", true);
    when(region.getServerProxy()).thenReturn(mock(ServerRegionProxy.class));
    when(region.getServerProxy().getAll(any(), any())).thenReturn(new VersionedObjectList());

    @SuppressWarnings("unchecked")
    Region.Entry<String, String> mockEntryKey2 = mock(Region.Entry.class);
    when(mockEntryKey2.getValue()).thenReturn("value2");
    doReturn(mockEntryKey2).when(region).accessEntry("key2", true);

    @SuppressWarnings("unchecked")
    Map<String, String> result = region.getAll(Arrays.asList("key1", "key2"));
    assertThat(result.get("key1")).isNull();
    assertThat(result.get("key2")).isEqualTo("value2");
  }

  @Test
  public void initializeStatsInvokesDiskRegionStatsMethods() {
    LocalRegion region =
        spy(new LocalRegion("region", regionAttributes, null, cache, internalRegionArguments,
            internalDataView, regionMapConstructor, serverRegionProxyConstructor, entryEventFactory,
            poolFinder, regionPerfStatsFactory, disabledClock()));

    // Mock DiskRegion and DiskRegionStats
    DiskRegion dr = mock(DiskRegion.class);
    when(region.getDiskRegion()).thenReturn(dr);
    DiskRegionStats drs = mock(DiskRegionStats.class);
    when(dr.getStats()).thenReturn(drs);

    // Invoke initializeStats
    int numEntriesInVM = 100;
    long numOverflowOnDisk = 200l;
    long numOverflowBytesOnDisk = 300l;
    region.initializeStats(numEntriesInVM, numOverflowOnDisk, numOverflowBytesOnDisk);

    // Verify the DiskRegionStats methods were invoked
    verify(drs).incNumEntriesInVM(numEntriesInVM);
    verify(drs).incNumOverflowOnDisk(numOverflowOnDisk);
    verify(drs).incNumOverflowBytesOnDisk(numOverflowBytesOnDisk);
  }

  @Test
  public void forPdxInstanceByPassTheFutureInLocalRegionOptimizedGetObject() {
    LocalRegion region =
        spy(new LocalRegion("region", regionAttributes, null, cache, internalRegionArguments,
            internalDataView, regionMapConstructor, serverRegionProxyConstructor, entryEventFactory,
            poolFinder, regionPerfStatsFactory, disabledClock()));
    KeyInfo keyInfo = mock(KeyInfo.class);
    Object key = new Object();
    Object result = new Object();
    when(keyInfo.getKey()).thenReturn(key);
    FutureResult thisFuture = new FutureResult(mock(CancelCriterion.class));
    thisFuture.set(new Object[] {result, mock(VersionTag.class)});
    region.getGetFutures().put(key, thisFuture);
    // For non-PdxInstance, use the value in the Future
    Object object = region.optimizedGetObject(keyInfo, true, true,
        new Object(), true, true,
        mock(ClientProxyMembershipID.class), mock(EntryEventImpl.class),
        true);
    assertThat(object).isSameAs(result);

    // For PdxInstance, return a new reference by getObject(), bypassing the Future
    result = mock(PdxInstance.class);
    thisFuture.set(new Object[] {result, mock(VersionTag.class)});
    Object newResult = new Object();
    Object localValue = new Object();
    ClientProxyMembershipID requestingClient = mock(ClientProxyMembershipID.class);
    EntryEventImpl clientEvent = mock(EntryEventImpl.class);
    when(region.getObject(keyInfo, true, true,
        localValue, true, true,
        requestingClient, clientEvent,
        true)).thenReturn(newResult);
    object = region.optimizedGetObject(keyInfo, true, true,
        localValue, true, true,
        requestingClient, clientEvent,
        true);
    assertThat(object).isNotSameAs(result);
    assertThat(object).isSameAs(newResult);
  }

  @Test
<<<<<<< HEAD
  public void verifyBasicBridgePutSetsVersionTagOnClientEventIfConcurrencyConflictAndPossibleDuplicate() {
    // Create the region
=======
  public void cancelAllEntryExpiryTasksShouldClearMapOfExpiryTasks() {
    when(cache.getExpirationScheduler()).thenReturn(mock(ExpirationScheduler.class));
>>>>>>> 6754d1a4
    LocalRegion region =
        spy(new LocalRegion("region", regionAttributes, null, cache, internalRegionArguments,
            internalDataView, regionMapConstructor, serverRegionProxyConstructor, entryEventFactory,
            poolFinder, regionPerfStatsFactory, disabledClock()));

<<<<<<< HEAD
    // Create the client event
    EventIDHolder clientEvent = new EventIDHolder(new EventID(new byte[] {1}, 1, 1));
    clientEvent.setPossibleDuplicate(true);

    // Make assertions of the initial client event
    assertThat(clientEvent.isPossibleDuplicate()).isTrue();
    assertThat(clientEvent.isConcurrencyConflict()).isFalse();
    assertThat(clientEvent.getVersionTag()).isNull();

    // Create the mock EntryEventImpl
    EntryEventImpl event = mock(EntryEventImpl.class);
    when(event.isConcurrencyConflict()).thenReturn(true);
    doNothing().when(event).isConcurrencyConflict(true);
    VersionTag<?> tag = mock(VersionTag.class);
    when(event.getVersionTag()).thenReturn(tag);
    when(entryEventFactory.create(eq(region), eq(Operation.UPDATE), eq(0), eq(null), eq(null),
        eq(false), any(), eq(true), eq(clientEvent.getEventId()))).thenReturn(event);

    // Cause a ConcurrentModificationException to be thrown when basicUpdate is called
    when(region.basicUpdate(event, false, false, 0L, false))
        .thenThrow(ConcurrentCacheModificationException.class);

    // Invoke basicBridgePut
    boolean result = region.basicBridgePut(0, new byte[1], null, true,
        null, mock(ClientProxyMembershipID.class), clientEvent, true);

    // Make assertions of basicBridgePut
    assertThat(result).isFalse();
    verify(event).isConcurrencyConflict(true);

    // Make assertions of the output clientEvent
    assertThat(clientEvent.isPossibleDuplicate()).isTrue();
    assertThat(clientEvent.isConcurrencyConflict()).isTrue();
    assertThat(clientEvent.getVersionTag()).isEqualTo(tag);
=======
    RegionEntry regionEntry1 = mock(RegionEntry.class);
    RegionEntry regionEntry2 = mock(RegionEntry.class);
    EntryExpiryTask entryExpiryTask1 = spy(new EntryExpiryTask(region, regionEntry1));
    EntryExpiryTask entryExpiryTask2 = spy(new EntryExpiryTask(region, regionEntry2));
    region.entryExpiryTasks.put(regionEntry1, entryExpiryTask1);
    region.entryExpiryTasks.put(regionEntry2, entryExpiryTask2);

    region.cancelAllEntryExpiryTasks();
    assertThat(region.entryExpiryTasks).isEmpty();
    verify(entryExpiryTask1, times(1)).cancel();
    verify(entryExpiryTask2, times(1)).cancel();
>>>>>>> 6754d1a4
  }
}<|MERGE_RESOLUTION|>--- conflicted
+++ resolved
@@ -296,19 +296,14 @@
   }
 
   @Test
-<<<<<<< HEAD
   public void verifyBasicBridgePutSetsVersionTagOnClientEventIfConcurrencyConflictAndPossibleDuplicate() {
     // Create the region
-=======
-  public void cancelAllEntryExpiryTasksShouldClearMapOfExpiryTasks() {
-    when(cache.getExpirationScheduler()).thenReturn(mock(ExpirationScheduler.class));
->>>>>>> 6754d1a4
+
     LocalRegion region =
         spy(new LocalRegion("region", regionAttributes, null, cache, internalRegionArguments,
             internalDataView, regionMapConstructor, serverRegionProxyConstructor, entryEventFactory,
             poolFinder, regionPerfStatsFactory, disabledClock()));
 
-<<<<<<< HEAD
     // Create the client event
     EventIDHolder clientEvent = new EventIDHolder(new EventID(new byte[] {1}, 1, 1));
     clientEvent.setPossibleDuplicate(true);
@@ -343,18 +338,6 @@
     assertThat(clientEvent.isPossibleDuplicate()).isTrue();
     assertThat(clientEvent.isConcurrencyConflict()).isTrue();
     assertThat(clientEvent.getVersionTag()).isEqualTo(tag);
-=======
-    RegionEntry regionEntry1 = mock(RegionEntry.class);
-    RegionEntry regionEntry2 = mock(RegionEntry.class);
-    EntryExpiryTask entryExpiryTask1 = spy(new EntryExpiryTask(region, regionEntry1));
-    EntryExpiryTask entryExpiryTask2 = spy(new EntryExpiryTask(region, regionEntry2));
-    region.entryExpiryTasks.put(regionEntry1, entryExpiryTask1);
-    region.entryExpiryTasks.put(regionEntry2, entryExpiryTask2);
-
-    region.cancelAllEntryExpiryTasks();
-    assertThat(region.entryExpiryTasks).isEmpty();
-    verify(entryExpiryTask1, times(1)).cancel();
-    verify(entryExpiryTask2, times(1)).cancel();
->>>>>>> 6754d1a4
+
   }
 }