--- conflicted
+++ resolved
@@ -3005,19 +3005,13 @@
       this.passedValidation = false;
       assertEquals("Expected Call Count Assertion!", this.expectedCallCount, cnt);
 
-<<<<<<< HEAD
+
       assertTrue(!event.isExpiration());
       assertTrue(!event.getOperation().isNetLoad());
       assertEquals("isLoad Assertion!", this.isLoad(), event.getOperation().isLoad());
       assertEquals("isLocalLoad Assertion!", this.isLoad(), event.getOperation().isLocalLoad());
       assertTrue(!event.getOperation().isNetSearch());
-=======
-      assertTrue(!event.getOperation().isExpiration());
-      assertTrue(!event.isNetLoad());
-      assertEquals("isLoad Assertion!", this.isLoad(), event.isLoad());
-      assertEquals("isLocalLoad Assertion!", this.isLoad(), event.isLocalLoad());
-      assertTrue(!event.isNetSearch());
->>>>>>> e8002828
+      
       assertTrue(!event.isOriginRemote());
       assertNotNull(event.getRegion());
       assertNotNull(event.getRegion().getCache());
