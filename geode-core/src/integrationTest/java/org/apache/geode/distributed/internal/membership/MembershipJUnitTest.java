--- conflicted
+++ resolved
@@ -276,14 +276,11 @@
             .setMembershipListener(listener)
             .setConfig(new ServiceConfig(transport, config))
             .setSerializer(serializer)
-<<<<<<< HEAD
             .setLifecycleListener(mock(LifecycleListener.class))
-=======
             .setLocatorClient(new TcpClient(
                 asTcpSocketCreator(
                     SocketCreatorFactory
                         .getSocketCreatorForComponent(SecurableCommunicationChannel.LOCATOR))))
->>>>>>> dc5ebc2f
             .create();
     m1.start();
     m1.startEventProcessing();
