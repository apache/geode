--- conflicted
+++ resolved
@@ -22,7 +22,6 @@
 
 import java.io.IOException;
 import java.net.InetAddress;
-import java.util.Comparator;
 import java.util.concurrent.ExecutorService;
 import java.util.function.Supplier;
 
@@ -33,9 +32,8 @@
 import org.junit.rules.TemporaryFolder;
 
 import org.apache.geode.distributed.internal.membership.api.LifecycleListener;
-import org.apache.geode.distributed.internal.membership.api.MemberData;
 import org.apache.geode.distributed.internal.membership.api.MemberIdentifier;
-import org.apache.geode.distributed.internal.membership.api.MemberIdentifierFactory;
+import org.apache.geode.distributed.internal.membership.api.MemberIdentifierFactoryImpl;
 import org.apache.geode.distributed.internal.membership.api.MemberStartupException;
 import org.apache.geode.distributed.internal.membership.api.Membership;
 import org.apache.geode.distributed.internal.membership.api.MembershipBuilder;
@@ -93,20 +91,20 @@
 
   @Test
   public void memberCanConnectToSelfHostedLocator() throws MemberStartupException {
-    Membership<MemberIdentifierImpl> membership = startMember("member", membershipLocator);
+    Membership<MemberIdentifier> membership = startMember("member", membershipLocator);
     assertThat(membership.getView().getMembers()).hasSize(1);
   }
 
 
   @Test
   public void twoMembersCanConnect() throws MemberStartupException {
-    Membership<MemberIdentifierImpl> member1 = startMember("member1", membershipLocator);
-    Membership<MemberIdentifierImpl> member2 = startMember("member2", null);
+    Membership<MemberIdentifier> member1 = startMember("member1", membershipLocator);
+    Membership<MemberIdentifier> member2 = startMember("member2", null);
     await().untilAsserted(() -> assertThat(member1.getView().getMembers()).hasSize(2));
     await().untilAsserted(() -> assertThat(member2.getView().getMembers()).hasSize(2));
   }
 
-  private Membership<MemberIdentifierImpl> startMember(String name,
+  private Membership<MemberIdentifier> startMember(String name,
       final MembershipLocator embeddedLocator)
       throws MemberStartupException {
     MembershipConfig config = new MembershipConfig() {
@@ -129,35 +127,20 @@
       }
     };
 
-<<<<<<< HEAD
-    // TODO - using geode-core InternalDistributedMember
-    MemberIdentifierFactory<InternalDistributedMember> memberIdFactory =
-        new MemberIdentifierFactory<InternalDistributedMember>() {
-          @Override
-          public InternalDistributedMember create(MemberData memberInfo) {
-            return new InternalDistributedMember(memberInfo);
-          }
-
-          @Override
-          public Comparator<InternalDistributedMember> getComparator() {
-            return InternalDistributedMember::compareTo;
-          }
-        };
-=======
     MemberIdentifierFactoryImpl memberIdFactory = new MemberIdentifierFactoryImpl();
->>>>>>> 11048af2
 
     TcpClient locatorClient = new TcpClient(socketCreator, dsfidSerializer.getObjectSerializer(),
         dsfidSerializer.getObjectDeserializer());
 
-    LifecycleListener<InternalDistributedMember> lifeCycleListener = mock(LifecycleListener.class);
+    LifecycleListener<MemberIdentifier> lifeCycleListener = mock(LifecycleListener.class);
 
-    final Membership<InternalDistributedMember> membership =
-        MembershipBuilder.<InternalDistributedMember>newMembershipBuilder(
+    final Membership<MemberIdentifier> membership =
+        MembershipBuilder.<MemberIdentifier>newMembershipBuilder(
             socketCreator, locatorClient, dsfidSerializer, memberIdFactory)
             .setConfig(config)
             .setLifecycleListener(lifeCycleListener)
             .create();
+
 
     // TODO - the membership *must* be installed in the locator at this special
     // point during membership startup for the start to succeed
