/*
 * Licensed to the Apache Software Foundation (ASF) under one or more contributor license
 * agreements. See the NOTICE file distributed with this work for additional information regarding
 * copyright ownership. The ASF licenses this file to You under the Apache License, Version 2.0 (the
 * "License"); you may not use this file except in compliance with the License. You may obtain a
 * copy of the License at
 *
 * http://www.apache.org/licenses/LICENSE-2.0
 *
 * Unless required by applicable law or agreed to in writing, software distributed under the License
 * is distributed on an "AS IS" BASIS, WITHOUT WARRANTIES OR CONDITIONS OF ANY KIND, either express
 * or implied. See the License for the specific language governing permissions and limitations under
 * the License.
 */
/*
 * Created on Mar 22, 2005
 */
package org.apache.geode.internal.datasource;

import static org.apache.geode.distributed.ConfigurationProperties.CACHE_XML_FILE;
import static org.apache.geode.distributed.ConfigurationProperties.MCAST_PORT;
import static org.junit.Assert.fail;

import java.sql.Connection;
import java.util.Properties;

import javax.naming.Context;

import org.junit.After;
import org.junit.Before;
import org.junit.Test;

import org.apache.geode.cache.Cache;
import org.apache.geode.cache.CacheFactory;
import org.apache.geode.distributed.DistributedSystem;
import org.apache.geode.util.test.TestUtil;


/**
 *
 * To change the template for this generated type comment go to Window - Preferences - Java - Code
 * Generation - Code and Comments
 */
public class CleanUpJUnitTest {

  private static Properties props = null;
  private static DistributedSystem ds1 = null;
  private static Cache cache = null;

  @Before
  public void setUp() {
    props = new Properties();
    props.setProperty(MCAST_PORT, "0");
    String path = TestUtil.getResourcePath(CleanUpJUnitTest.class, "/jta/cachejta.xml");
    props.setProperty(CACHE_XML_FILE, path);
    ds1 = DistributedSystem.connect(props);
    cache = CacheFactory.create(ds1);
  }

  @After
  public void tearDown() {
    ds1.disconnect();
  }

  @Test
  public void testGetSimpleDataSource() throws Exception {
    try {
      Context ctx = cache.getJNDIContext();
      GemFireBasicDataSource ds = (GemFireBasicDataSource) ctx.lookup("java:/SimpleDataSource");
      Connection conn = ds.getConnection();
      if (conn == null)
        fail(
            "DataSourceFactoryTest-testGetSimpleDataSource() Error in creating the GemFireBasicDataSource");
    } catch (Exception e) {
      fail("Exception occurred in testGetSimpleDataSource due to " + e);
      e.printStackTrace();
    }
  }

<<<<<<< HEAD
  @Test
  public void testBlockingTimeOut() {
    try {
      Context ctx = cache.getJNDIContext();
      GemFireConnPooledDataSource ds =
          (GemFireConnPooledDataSource) ctx.lookup("java:/PooledDataSource");
      GemFireConnectionPoolManager provider =
          (GemFireConnectionPoolManager) ds.getConnectionProvider();
      ConnectionPoolCacheImpl poolCache =
          (ConnectionPoolCacheImpl) provider.getConnectionPoolCache();
      poolCache.getPooledConnectionFromPool();
      Thread.sleep(40000);
      if (!(poolCache.activeCache.isEmpty())) {
        fail("Clean-up on expiration not done");
      }
    } catch (Exception e) {
      fail("Exception occurred in testBlockingTimeOut due to " + e);
      e.printStackTrace();
    }
  }

=======
>>>>>>> 861abf44
  @Test
  public void testCleanUp() {
    cache.close();
    ds1.disconnect();
  }
}<|MERGE_RESOLUTION|>--- conflicted
+++ resolved
@@ -77,30 +77,6 @@
     }
   }
 
-<<<<<<< HEAD
-  @Test
-  public void testBlockingTimeOut() {
-    try {
-      Context ctx = cache.getJNDIContext();
-      GemFireConnPooledDataSource ds =
-          (GemFireConnPooledDataSource) ctx.lookup("java:/PooledDataSource");
-      GemFireConnectionPoolManager provider =
-          (GemFireConnectionPoolManager) ds.getConnectionProvider();
-      ConnectionPoolCacheImpl poolCache =
-          (ConnectionPoolCacheImpl) provider.getConnectionPoolCache();
-      poolCache.getPooledConnectionFromPool();
-      Thread.sleep(40000);
-      if (!(poolCache.activeCache.isEmpty())) {
-        fail("Clean-up on expiration not done");
-      }
-    } catch (Exception e) {
-      fail("Exception occurred in testBlockingTimeOut due to " + e);
-      e.printStackTrace();
-    }
-  }
-
-=======
->>>>>>> 861abf44
   @Test
   public void testCleanUp() {
     cache.close();
