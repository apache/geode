/*
 * Licensed to the Apache Software Foundation (ASF) under one or more contributor license
 * agreements. See the NOTICE file distributed with this work for additional information regarding
 * copyright ownership. The ASF licenses this file to You under the Apache License, Version 2.0 (the
 * "License"); you may not use this file except in compliance with the License. You may obtain a
 * copy of the License at
 *
 * http://www.apache.org/licenses/LICENSE-2.0
 *
 * Unless required by applicable law or agreed to in writing, software distributed under the License
 * is distributed on an "AS IS" BASIS, WITHOUT WARRANTIES OR CONDITIONS OF ANY KIND, either express
 * or implied. See the License for the specific language governing permissions and limitations under
 * the License.
 */
package org.apache.geode.management;

import java.util.Map;

import org.apache.geode.distributed.DistributedMember;
import org.apache.geode.management.internal.security.ResourceOperation;
import org.apache.geode.security.ResourcePermission.Operation;
import org.apache.geode.security.ResourcePermission.Resource;
import org.apache.geode.security.ResourcePermission.Target;

/**
 * MBean that provides access to information and management functionality for a
 * {@link DistributedMember} of the GemFire distributed system.
 * 
 * <p>
 * ObjectName of the MBean :GemFire:type=Member,member=&ltname-or-dist-member-id&gt
 * 
 * <p>
 * There will be one instance of this MBean per GemFire node.
 * 
 * <p>
 * List of notification emitted by MemberMXBean.
 * 
 * <p>
 * <table border="1">
 * <tr>
 * <th>Notification Type</th>
 * <th>Notification Source</th>
 * <th>Message</th>
 * </tr>
 * <tr>
 * <td>gemfire.distributedsystem.cache.region.created</td>
 * <td>Member name or ID</td>
 * <td>Region Created with Name &ltRegion Name&gt</td>
 * </tr>
 * <tr>
 * <td>gemfire.distributedsystem.cache.region.closed</td>
 * <td>Member name or ID</td>
 * <td>Region Destroyed/Closed with Name &ltRegion Name&gt</td>
 * </tr>
 * <tr>
 * <td>gemfire.distributedsystem.cache.disk.created</td>
 * <td>Member name or ID</td>
 * <td>DiskStore Created with Name &ltDiskStore Name&gt</td>
 * </tr>
 * <tr>
 * <td>gemfire.distributedsystem.cache.disk.closed</td>
 * <td>Member name or ID</td>
 * <td>DiskStore Destroyed/Closed with Name &ltDiskStore Name&gt</td>
 * </tr>
 * <tr>
 * <td>gemfire.distributedsystem.cache.lockservice.created</td>
 * <td>Member name or ID</td>
 * <td>LockService Created with Name &ltLockService Name&gt</td>
 * </tr>
 * <tr>
 * <td>gemfire.distributedsystem.cache.lockservice.closed</td>
 * <td>Member name or ID</td>
 * <td>Lockservice Closed with Name &ltLockService Name&gt</td>
 * </tr>
 * <tr>
 * <td>gemfire.distributedsystem.gateway.sender.created</td>
 * <td>Member name or ID</td>
 * <td>GatewaySender Created in the VM</td>
 * </tr>
 * <tr>
 * <td>gemfire.distributedsystem.gateway.sender.started</td>
 * <td>Member name or ID</td>
 * <td>GatewaySender Started in the VM &ltSender Id&gt</td>
 * </tr>
 * <tr>
 * <td>gemfire.distributedsystem.gateway.sender.stopped</td>
 * <td>Member name or ID</td>
 * <td>GatewaySender Stopped in the VM &ltSender Id&gt</td>
 * </tr>
 * <tr>
 * <td>gemfire.distributedsystem.gateway.sender.paused</td>
 * <td>Member name or ID</td>
 * <td>GatewaySender Paused in the VM &ltSender Id&gt</td>
 * </tr>
 * <tr>
 * <td>gemfire.distributedsystem.gateway.sender.resumed</td>
 * <td>Member name or ID</td>
 * <td>GatewaySender Resumed in the VM &ltSender Id&gt</td>
 * </tr>
 * <tr>
 * <td>gemfire.distributedsystem.async.event.queue.created</td>
 * <td>Member name or ID</td>
 * <td>Async Event Queue is Created in the VM</td>
 * </tr>
 * <tr>
 * <td>gemfire.distributedsystem.gateway.receiver.created</td>
 * <td>Member name or ID</td>
 * <td>GatewayReceiver Created in the VM</td>
 * </tr>
 * <tr>
 * <td>gemfire.distributedsystem.gateway.receiver.started</td>
 * <td>Member name or ID</td>
 * <td>GatewayReceiver Started in the VM</td>
 * </tr>
 * <tr>
 * <td>gemfire.distributedsystem.gateway.receiver.stopped</td>
 * <td>Member name or ID</td>
 * <td>GatewayReceiver Stopped in the VM</td>
 * </tr>
 * <tr>
 * <td>gemfire.distributedsystem.cache.server.started</td>
 * <td>Member name or ID</td>
 * <td>Cache Server is Started in the VM</td>
 * </tr>
 * <tr>
 * <td>gemfire.distributedsystem.cache.server.stopped</td>
 * <td>Member name or ID</td>
 * <td>Cache Server is stopped in the VM</td>
 * </tr>
 * <tr>
 * <td>gemfire.distributedsystem.locator.started</td>
 * <td>Member name or ID</td>
 * <td>Locator is Started in the VM</td>
 * </tr>
 * </table>
 *
 * @since GemFire 7.0
 */
@ResourceOperation(resource = Resource.CLUSTER, operation = Operation.READ)
public interface MemberMXBean {

  /**
   * Returns the most recent log entries for the member.
   * 
   * @param numberOfLines Number of lines to return, up to a maximum of 100.
   */
  String showLog(int numberOfLines);

  /**
   * Returns the license string for this member.
   *
   * @deprecated Removed licensing in 8.0.
   */
  @Deprecated
  String viewLicense();

  /**
   * Performs compaction on all of the member's disk stores.
   * 
   * @return A list of names of the disk stores that were compacted.
   */
<<<<<<< HEAD
  @ResourceOperation(resource = Resource.DATA, operation = Operation.MANAGE)
=======
  @ResourceOperation(resource = Resource.CLUSTER, operation = Operation.MANAGE,
      target = Target.DISK)
>>>>>>> 1efbf58f
  String[] compactAllDiskStores();

  /**
   * Creates a Manager MBean on this member.
   * 
   * @return True if the Manager MBean was successfully created, false otherwise.
   */
  @ResourceOperation(resource = Resource.CLUSTER, operation = Operation.MANAGE)
  boolean createManager();

  /**
   * Shuts down the member. This is an asynchronous call and it will return immediately without
   * waiting for a result.
   */
  @ResourceOperation(resource = Resource.CLUSTER, operation = Operation.MANAGE)
  void shutDownMember();

  /**
   * Returns JVM metrics.
   */
  JVMMetrics showJVMMetrics();

  /**
   * Returns operating system metrics.
   */
  OSMetrics showOSMetrics();

  /**
   * Executes a command on the member.
   * 
   * @param commandString Command to be executed.
   * 
   * @return Result of the execution in JSON format.
   */
  @ResourceOperation()
  String processCommand(String commandString);

  /**
   * Executes a command on the member.
   * 
   * @param commandString Command to be execute.
   * @param env Environmental properties to use during command execution.
   * @return Result of the execution in JSON format.
   */
  @ResourceOperation()
  String processCommand(String commandString, Map<String, String> env);

  /**
   * Executes a command on the member.
   * 
   * @param commandString Command to be execute.
   * @param env Environmental properties to use during command execution.
   * @param binaryData Binary data specific to the command being executed.
   * @return Result of the execution in JSON format.
   */
  @ResourceOperation()
  String processCommand(String commandString, Map<String, String> env, Byte[][] binaryData);

  /**
   * Returns the name of all disk stores in use by this member.
   * 
   * @param includeRegionOwned Whether to include disk stores owned by a region.
   */
  String[] listDiskStores(boolean includeRegionOwned);

  /**
   * Returns the GemFire specific properties for this member.
   */
  GemFireProperties listGemFireProperties();

  /**
   * Returns the name or IP address of the host on which this member is running.
   */
  String getHost();

  /**
   * Returns the name of this member.
   */
  String getName();

  /**
   * Returns the ID of this member.
   */
  String getId();

  /**
   * Returns the name of the member if it's been set, otherwise the ID.
   */
  String getMember();

  /**
   * Returns the names of the groups this member belongs to.
   */
  String[] getGroups();

  /**
   * Returns the operating system process ID.
   */
  int getProcessId();

  /**
   * Returns the status.
   */
  String status();

  /**
   * Returns the GemFire version.
   */
  String getVersion();

  /**
   * Returns whether this member is attached to at least one Locator.
   * 
   * @return True if this member is attached to a Locator, false otherwise.
   */
  boolean isLocator();

  /**
   * Returns the number of seconds that this member will wait for a distributed lock.
   */
  long getLockTimeout();

  /**
   * Returns the number of second that this member will lease a distributed lock.
   */
  long getLockLease();

  /**
   * Any long-running GemFire process that was started with "start server" command from GFSH. It
   * returns true even if that process has --disable-default-server=true.
   */
  boolean isServer();

  /**
   * Returns whether this member has at least one GatewaySender.
   * 
   * @return True if this member has at least one GatewaySender, false otherwise.
   */
  boolean hasGatewaySender();

  /**
   * Returns whether this member is running the Manager service.
   * 
   * @return True if this member is running the Manager service, false otherwise.
   */
  boolean isManager();

  /**
   * Returns whether this member has created the Manager service (it may be created, but not
   * running).
   * 
   * @return True if this member has created the Manager service, false otherwise.
   */
  boolean isManagerCreated();

  /**
   * Returns whether this member has at least one GatewayReceiver.
   * 
   * @return True if this member has at least one GatewayReceiver, false otherwise.
   */
  boolean hasGatewayReceiver();

  /**
   * Returns the ClassPath.
   */
  String getClassPath();

  /**
   * Returns the current time on the member's host.
   */
  long getCurrentTime();

  /**
   * Returns the number of seconds that this member has been running.
   */
  long getMemberUpTime();

  /**
   * Returns the time (as a percentage) that this member's process time with respect to Statistics
   * sample time interval. If process time between two sample time t1 & t2 is p1 and p2 cpuUsage =
   * ((p2-p1) * 100) / ((t2-t1))
   * 
   * ProcessCpuTime is obtained from OperatingSystemMXBean. If process CPU time is not available in
   * the platform it will be shown as -1
   * 
   */
  float getCpuUsage();

  /**
   * Returns the current size of the heap in megabytes.
   * 
   * @deprecated Please use {@link #getUsedMemory()} instead.
   */
  long getCurrentHeapSize();

  /**
   * Returns the maximum size of the heap in megabytes.
   * 
   * @deprecated Please use {@link #getMaxMemory()} instead.
   */
  long getMaximumHeapSize();

  /**
   * Returns the free heap size in megabytes.
   * 
   * @deprecated Please use {@link #getFreeMemory()} instead.
   */
  long getFreeHeapSize();

  /**
   * Returns the maximum size of the heap in megabytes.
   * 
   */
  long getMaxMemory();

  /**
   * Returns the free heap size in megabytes.
   */
  long getFreeMemory();

  /**
   * Returns the current size of the heap in megabytes.
   */
  long getUsedMemory();

  /**
   * Returns the current threads.
   */
  String[] fetchJvmThreads();

  /**
   * Returns the maximum number of open file descriptors allowed for the member's host operating
   * system.
   */
  long getFileDescriptorLimit();

  /**
   * Returns the current number of open file descriptors.
   */
  long getTotalFileDescriptorOpen();

  /**
   * Returns the number of Regions present in the Cache.
   */
  int getTotalRegionCount();

  /**
   * Returns the number of Partition Regions present in the Cache.
   */
  int getPartitionRegionCount();

  /**
   * Returns a list of all Region names.
   */
  String[] listRegions();


  /**
   * Returns a list of all disk stores, including those owned by a Region.
   */
  String[] getDiskStores();

  /**
   * Returns a list of all root Region names.
   */
  String[] getRootRegionNames();

  /**
   * Returns the total number of entries in all regions.
   */
  int getTotalRegionEntryCount();

  /**
   * Returns the total number of buckets.
   */
  int getTotalBucketCount();

  /**
   * Returns the number of buckets for which this member is the primary holder.
   */
  int getTotalPrimaryBucketCount();

  /**
   * Returns the cache get average latency.
   */
  long getGetsAvgLatency();

  /**
   * Returns the cache put average latency.
   */
  long getPutsAvgLatency();

  /**
   * Returns the cache putAll average latency.
   */
  long getPutAllAvgLatency();

  /**
   * Returns the number of times that a cache miss occurred for all regions.
   */
  int getTotalMissCount();

  /**
   * Returns the number of times that a hit occurred for all regions.
   */
  int getTotalHitCount();

  /**
   * Returns the number of gets per second.
   */
  float getGetsRate();

  /**
   * Returns the number of puts per second. Only includes puts done explicitly on this member's
   * cache, not those pushed from another member.
   */
  float getPutsRate();

  /**
   * Returns the number of putAlls per second.
   */
  float getPutAllRate();

  /**
   * Returns the number of creates per second.
   */
  float getCreatesRate();

  /**
   * Returns the number of destroys per second.
   */
  float getDestroysRate();

  /**
   * Returns the average latency of a call to a CacheWriter.
   */
  long getCacheWriterCallsAvgLatency();

  /**
   * Returns the average latency of a call to a CacheListener.
   */
  long getCacheListenerCallsAvgLatency();

  /**
   * Returns the total number of times that a load on this cache has completed, as a result of
   * either a local get or a remote net load.
   */
  int getTotalLoadsCompleted();

  /**
   * Returns the average latency of a load.
   */
  long getLoadsAverageLatency();

  /**
   * Returns the total number of times the a network load initiated by this cache has completed.
   */
  int getTotalNetLoadsCompleted();

  /**
   * Returns the net load average latency.
   */
  long getNetLoadsAverageLatency();

  /**
   * Returns the total number of times that a network search initiated by this cache has completed.
   */
  int getTotalNetSearchCompleted();

  /**
   * Returns the net search average latency.
   */
  long getNetSearchAverageLatency();

  /**
   * Returns the current number of disk tasks (op-log compaction, asynchronous recovery, etc.) that
   * are waiting for a thread to run.
   */
  int getTotalDiskTasksWaiting();

  /**
   * Returns the average number of bytes per second sent.
   */
  float getBytesSentRate();

  /**
   * Returns the average number of bytes per second received.
   */
  float getBytesReceivedRate();

  /**
   * Returns a list of IDs for all connected gateway receivers.
   */
  String[] listConnectedGatewayReceivers();

  /**
   * Returns a list of IDs for all gateway senders.
   */
  String[] listConnectedGatewaySenders();

  /**
   * Returns the number of currently executing functions.
   */
  int getNumRunningFunctions();

  /**
   * Returns the average function execution rate.
   */
  float getFunctionExecutionRate();

  /**
   * Returns the number of currently executing functions that will return results.
   */
  int getNumRunningFunctionsHavingResults();

  /**
   * Returns the number of current transactions.
   */
  int getTotalTransactionsCount();

  /**
   * Returns the average commit latency in nanoseconds .
   */
  long getTransactionCommitsAvgLatency();

  /**
   * Returns the number of committed transactions.
   */
  int getTransactionCommittedTotalCount();

  /**
   * Returns the number of transactions that were rolled back.
   */
  int getTransactionRolledBackTotalCount();

  /**
   * Returns the average number of transactions committed per second.
   */
  float getTransactionCommitsRate();


  /**
   * Returns the number of bytes reads per second from all the disks of the member.
   */
  float getDiskReadsRate();

  /**
   * Returns the number of bytes written per second to disk to all the disks of the member.
   */
  float getDiskWritesRate();

  /**
   * Returns the average disk flush latency time in nanoseconds.
   */
  long getDiskFlushAvgLatency();

  /**
   * Returns the number of backups currently in progress for all disk stores.
   */
  int getTotalBackupInProgress();

  /**
   * Returns the number of backups that have been completed.
   */
  int getTotalBackupCompleted();

  /**
   * Returns the number of threads waiting for a lock.
   */
  int getLockWaitsInProgress();

  /**
   * Returns the amount of time (in milliseconds) spent waiting for a lock.
   */
  long getTotalLockWaitTime();

  /**
   * Returns the number of lock services in use.
   */
  int getTotalNumberOfLockService();

  /**
   * Returns the number of locks for which this member is a granter.
   */
  int getTotalNumberOfGrantors();

  /**
   * Returns the number of lock request queues in use by this member.
   */
  int getLockRequestQueues();

  /**
   * Returns the entry eviction rate as triggered by the LRU policy.
   */
  float getLruEvictionRate();

  /**
   * Returns the rate of entries destroyed either by destroy cache operations or eviction.
   */
  float getLruDestroyRate();
<<<<<<< HEAD
=======

  /**
   * Returns the number of initial images in progress.
   * 
   * @deprecated as typo in name has been corrected: use
   *             {@link MemberMXBean#getInitialImagesInProgress} instead.
   */
  @Deprecated
  int getInitialImagesInProgres();
>>>>>>> 1efbf58f

  /**
   * Returns the number of initial images in progress.
   */
<<<<<<< HEAD
  int getInitialImagesInProgres();
=======
  int getInitialImagesInProgress();
>>>>>>> 1efbf58f

  /**
   * Returns the total amount of time spent performing a "get initial image" operation when creating
   * a region.
   */
  long getInitialImageTime();

  /**
   * Return the number of keys received while performing a "get initial image" operation when
   * creating a region.
   */
  int getInitialImageKeysReceived();

  /**
   * Returns the average time (in nanoseconds) spent deserializing objects. Includes
   * deserializations that result in a PdxInstance.
   */
  long getDeserializationAvgLatency();

  /**
   * Returns the average latency (in nanoseconds) spent deserializing objects. Includes
   * deserializations that result in a PdxInstance.
   */
  long getDeserializationLatency();

  /**
   * Returns the instantaneous rate of deserializing objects. Includes deserializations that result
   * in a PdxInstance.
   */
  float getDeserializationRate();

  /**
   * Returns the average time (in nanoseconds) spent serializing objects. Includes serializations
   * that result in a PdxInstance.
   */
  long getSerializationAvgLatency();

  /**
   * Returns the average latency (in nanoseconds) spent serializing objects. Includes serializations
   * that result in a PdxInstance.
   */
  long getSerializationLatency();

  /**
   * Returns the instantaneous rate of serializing objects. Includes serializations that result in a
   * PdxInstance.
   */
  float getSerializationRate();

  /**
   * Returns the instantaneous rate of PDX instance deserialization.
   */
  float getPDXDeserializationRate();

  /**
   * Returns the average time, in seconds, spent deserializing PDX instanced.
   */
  long getPDXDeserializationAvgLatency();

  /**
   * Returns the total number of bytes used on all disks.
   */
  long getTotalDiskUsage();

  /**
   * Returns the number of threads in use.
   */
  int getNumThreads();

  /**
   * Returns the system load average for the last minute. The system load average is the sum of the
   * number of runnable entities queued to the available processors and the number of runnable
   * entities running on the available processors averaged over a period of time.
   * 
   * Pulse Attribute
   * 
   * @return The load average or a negative value if one is not available.
   */
  double getLoadAverage();

  /**
   * Returns the number of times garbage collection has occurred.
   */
  long getGarbageCollectionCount();

  /**
   * Returns the amount of time (in milliseconds) spent on garbage collection.
   */
  long getGarbageCollectionTime();

  /**
   * Returns the average number of reads per second.
   */
  float getAverageReads();

  /**
   * Returns the average writes per second, including both put and putAll operations.
   */
  float getAverageWrites();

  /**
   * Returns the number JVM pauses (which may or may not include full garbage collection pauses)
   * detected by GemFire.
   */
  long getJVMPauses();


  /**
   * Returns the underlying host's current cpuActive percentage
   */
  int getHostCpuUsage();

  /**
   * 
   * Returns true if a cache server is running on this member and able server requests from GemFire
   * clients
   */
  boolean isCacheServer();

  /**
   * Returns the redundancy-zone of the member;
   */
  String getRedundancyZone();

  /**
   * Returns current number of cache rebalance operations being directed by this process.
   */
  int getRebalancesInProgress();

  /**
   * Returns current number of threads waiting for a reply.
   */
  int getReplyWaitsInProgress();

  /**
   * Returns total number of times waits for a reply have completed.
   */
  int getReplyWaitsCompleted();

  /**
   * The current number of nodes in this distributed system visible to this member.
   */
  int getVisibleNodes();

  /**
   * Returns the number of off heap objects.
   */
  int getOffHeapObjects();

  /**
   * Returns the size of the maximum configured off-heap memory in bytes.
   */
  long getOffHeapMaxMemory();

  /**
   * Returns the size of available (or unallocated) off-heap memory in bytes.
   */
  long getOffHeapFreeMemory();

  /**
   * Returns the size of utilized off-heap memory in bytes.
   */
  long getOffHeapUsedMemory();

  /**
   * Returns the percentage of off-heap memory fragmentation.
   */
  int getOffHeapFragmentation();

  /**
   * Returns the total time spent compacting in milliseconds.
   */
  long getOffHeapCompactionTime();
}<|MERGE_RESOLUTION|>--- conflicted
+++ resolved
@@ -159,12 +159,8 @@
    * 
    * @return A list of names of the disk stores that were compacted.
    */
-<<<<<<< HEAD
-  @ResourceOperation(resource = Resource.DATA, operation = Operation.MANAGE)
-=======
   @ResourceOperation(resource = Resource.CLUSTER, operation = Operation.MANAGE,
       target = Target.DISK)
->>>>>>> 1efbf58f
   String[] compactAllDiskStores();
 
   /**
@@ -665,8 +661,6 @@
    * Returns the rate of entries destroyed either by destroy cache operations or eviction.
    */
   float getLruDestroyRate();
-<<<<<<< HEAD
-=======
 
   /**
    * Returns the number of initial images in progress.
@@ -676,16 +670,11 @@
    */
   @Deprecated
   int getInitialImagesInProgres();
->>>>>>> 1efbf58f
 
   /**
    * Returns the number of initial images in progress.
    */
-<<<<<<< HEAD
-  int getInitialImagesInProgres();
-=======
   int getInitialImagesInProgress();
->>>>>>> 1efbf58f
 
   /**
    * Returns the total amount of time spent performing a "get initial image" operation when creating
