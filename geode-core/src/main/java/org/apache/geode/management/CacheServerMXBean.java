/*
 * Licensed to the Apache Software Foundation (ASF) under one or more contributor license
 * agreements. See the NOTICE file distributed with this work for additional information regarding
 * copyright ownership. The ASF licenses this file to You under the Apache License, Version 2.0 (the
 * "License"); you may not use this file except in compliance with the License. You may obtain a
 * copy of the License at
 *
 * http://www.apache.org/licenses/LICENSE-2.0
 *
 * Unless required by applicable law or agreed to in writing, software distributed under the License
 * is distributed on an "AS IS" BASIS, WITHOUT WARRANTIES OR CONDITIONS OF ANY KIND, either express
 * or implied. See the License for the specific language governing permissions and limitations under
 * the License.
 */
package org.apache.geode.management;

import org.apache.geode.cache.server.CacheServer;
import org.apache.geode.management.internal.security.ResourceOperation;
import org.apache.geode.security.ResourcePermission.Operation;
import org.apache.geode.security.ResourcePermission.Resource;
import org.apache.geode.security.ResourcePermission.Target;

/**
 * MBean that provides access to information and management functionality for a {@link CacheServer}.
 * 
 * <p>
 * The will be one CacheServerMBean per {@link CacheServer} started in GemFire node.
 * 
 * <p>
 * ObjectName for this MBean is GemFire:service=CacheServer,port={0},type=Member,member={1}
 * <p>
 * <table border="1">
 * <tr>
 * <th>Notification Type</th>
 * <th>Notification Source</th>
 * <th>Message</th>
 * </tr>
 * <tr>
 * <td>gemfire.distributedsystem.cacheserver.client.joined</td>
 * <td>CacheServer MBean Name</td>
 * <td>Client joined with Id &ltClient ID&gt</td>
 * </tr>
 * <tr>
 * <td>gemfire.distributedsystem.cacheserver.client.left</td>
 * <td>CacheServer MBean Name</td>
 * <td>Client crashed with Id &ltClient ID&gt</td>
 * </tr>
 * <tr>
 * <td>gemfire.distributedsystem.cacheserver.client.crashed</td>
 * <td>CacheServer MBean Name</td>
 * <td>Client left with Id &ltClient ID&gt</td>
 * </tr>
 * </table>
 * 
 * @since GemFire 7.0
 * 
 */
@ResourceOperation(resource = Resource.CLUSTER, operation = Operation.READ)
public interface CacheServerMXBean {

  /**
   * Returns the port on which this CacheServer listens for clients.
   */
  int getPort();

  /**
   * Returns a string representing the IP address or host name that this CacheServer will listen on.
   */
  String getBindAddress();

  /**
   * Returns the configured buffer size of the socket connection for this CacheServer.
   */
  int getSocketBufferSize();

  /**
   * Returns the maximum amount of time between client pings. This value is used to determine the
   * health of client's attached to the server.
   */
  int getMaximumTimeBetweenPings();

  /**
   * Returns the maximum allowed client connections.
   */
  int getMaxConnections();

  /**
   * Returns the maximum number of threads allowed in this CacheServer to service client requests.
   */
  int getMaxThreads();

  /**
   * Returns the maximum number of messages that can be enqueued in a client-queue.
   */
  int getMaximumMessageCount();

  /**
   * Returns the time (in seconds) after which a message in the client queue will expire.
   */
  int getMessageTimeToLive();

  /**
   * Returns the frequency (in milliseconds) to poll the load probe on this CacheServer.
   */
  long getLoadPollInterval();

  /**
   * Returns the name or IP address to pass to the client as the location where the server is
   * listening. When the server connects to the locator it tells the locator the host and port where
   * it is listening for client connections. If the host the server uses by default is one that the
   * client can’t translate into an IP address, the client will have no route to the server’s host
   * and won’t be able to find the server. For this situation, you must supply the server’s
   * alternate hostname for the locator to pass to the client.
   */
  String getHostNameForClients();

  /**
   * Returns the load probe for this CacheServer.
   */
  ServerLoadData fetchLoadProbe();

  /**
   * Returns whether or not this CacheServer is running.
   * 
   * @return True of the server is running, false otherwise.
   */
  boolean isRunning();

  /**
   * Returns the capacity (in megabytes) of the client queue.
   */
  int getCapacity();

  /**
   * Returns the eviction policy that is executed when the capacity of the client queue is reached.
   */
  String getEvictionPolicy();

  /**
   * Returns the name of the disk store that is used for persistence.
   */
  String getDiskStoreName();

  /**
   * Returns the number of sockets accepted and used for client to server messaging.
   */
  int getClientConnectionCount();

  /**
   * Returns the number of client virtual machines connected.
   */
  int getCurrentClients();

  /**
   * Returns the average get request latency.
   */
  long getGetRequestAvgLatency();

  /**
   * Returns the average put request latency.
   */
  long getPutRequestAvgLatency();

  /**
   * Returns the total number of client connections that timed out and were closed.
   */
  int getTotalConnectionsTimedOut();

  /**
   * Returns the total number of client connection requests that failed.
   */
  int getTotalFailedConnectionAttempts();

  /**
   * Returns the current number of connections waiting for a thread to start processing their
   * message.
   */
  int getThreadQueueSize();

  /**
   * Returns the current number of threads handling a client connection.
   */
  int getConnectionThreads();

  /**
   * Returns the load from client to server connections as reported by the load probe installed in
   * this server.
   */
  double getConnectionLoad();

  /**
   * Returns the estimate of how much load is added for each new connection as reported by the load
   * probe installed in this server.
   */
  double getLoadPerConnection();

  /**
   * Returns the load from queues as reported by the load probe installed in this server.
   */
  double getQueueLoad();

  /**
   * Returns the estimate of how much load is added for each new queue as reported by the load probe
   * installed in this server.
   */
  double getLoadPerQueue();


  /**
   * Returns the rate of get requests.
   */
  float getGetRequestRate();

  /**
   * Returns the rate of put requests.
   */
  float getPutRequestRate();

  /**
   * Returns the total number of bytes sent to clients.
   */
  long getTotalSentBytes();

  /**
   * Returns the total number of bytes received from clients.
   */
  long getTotalReceivedBytes();

  /**
   * Returns the number of cache client notification requests.
   */
  int getNumClientNotificationRequests();

  /**
   * Returns the average latency for processing client notifications.
   */
  long getClientNotificationAvgLatency();

  /**
   * Returns the rate of client notifications.
   */
  float getClientNotificationRate();

  /**
   * Returns the number of registered CQs.
   */
  long getRegisteredCQCount();

  /**
   * Returns the number of active (currently executing) CQs.
   */
  long getActiveCQCount();

  /**
   * Returns the rate of queries.
   */
  float getQueryRequestRate();

  /**
   * Returns the total number of indexes in use by the member.
   */
  int getIndexCount();

  /**
   * Returns a list of names for all indexes.
   */
  String[] getIndexList();

  /**
   * Returns the total time spent updating indexes due to changes in the data.
   */
  long getTotalIndexMaintenanceTime();

  /**
   * Remove an index.
   * 
   * @param indexName Name of the index to be removed.
   */
  @ResourceOperation(resource = Resource.DATA, operation = Operation.MANAGE)
  void removeIndex(String indexName) throws Exception;

  /**
   * Returns a list of names for all registered CQs.
   */
  String[] getContinuousQueryList();

  /**
   * Execute an ad-hoc CQ on the server
   * 
   * @param queryName Name of the CQ to execute.
   * @deprecated This method is dangerous because it only modifies the target cache server - other
   *             copies of the CQ on other servers are not affected. Using the client side CQ
   *             methods to modify a CQ.
   */
  @Deprecated
  @ResourceOperation(resource = Resource.DATA, operation = Operation.READ)
  void executeContinuousQuery(String queryName) throws Exception;

  /**
   * Stop (pause) a CQ from executing
   * 
   * @param queryName Name of the CQ to stop.
   * 
   * @deprecated This method is dangerous because it only modifies the target cache server - other
   *             copies of the CQ on other servers are not affected. Using the client side CQ
   *             methods to modify a CQ.
   */
  @Deprecated
<<<<<<< HEAD
  @ResourceOperation(resource = Resource.DATA, operation = Operation.MANAGE)
=======
  @ResourceOperation(resource = Resource.CLUSTER, operation = Operation.MANAGE,
      target = Target.QUERY)
>>>>>>> 1efbf58f
  void stopContinuousQuery(String queryName) throws Exception;

  /**
   * Unregister all CQs from a region
   * 
   * @param regionName Name of the region from which to remove CQs.
   * @deprecated This method is dangerous because it only modifies the target cache server - other
   *             copies of the CQ on other servers are not affected. Using the client side CQ
   *             methods to modify a CQ.
   */
  @Deprecated
<<<<<<< HEAD
  @ResourceOperation(resource = Resource.DATA, operation = Operation.MANAGE)
=======
  @ResourceOperation(resource = Resource.CLUSTER, operation = Operation.MANAGE,
      target = Target.QUERY)
>>>>>>> 1efbf58f
  void closeAllContinuousQuery(String regionName) throws Exception;


  /**
   * Unregister a CQ
   * 
   * @param queryName Name of the CQ to unregister.
   * @deprecated This method is dangerous because it only modifies the target cache server - other
   *             copies of the CQ on other servers are not affected. Using the client side CQ
   *             methods to modify a CQ.
   */
  @Deprecated
<<<<<<< HEAD
  @ResourceOperation(resource = Resource.DATA, operation = Operation.MANAGE)
=======
  @ResourceOperation(resource = Resource.CLUSTER, operation = Operation.MANAGE,
      target = Target.QUERY)
>>>>>>> 1efbf58f
  void closeContinuousQuery(String queryName) throws Exception;


  /**
   * Returns a list of IDs for all connected clients.
   * 
   * @return A list of IDs or a length 0 array if no clients are registered.
   */
  String[] getClientIds() throws Exception;

  /**
   * Returns health and statistic information for the give client id. Some of the information (CPUs,
   * NumOfCacheListenerCalls, NumOfGets,NumOfMisses, NumOfPuts,NumOfThreads, ProcessCpuTime) only
   * available for clients which have set a "StatisticsInterval".
   * 
   * @param clientId ID of the client for which to retrieve information.
   */
  ClientHealthStatus showClientStats(String clientId) throws Exception;

  /**
   * Returns the number of clients who have existing subscriptions.
   */
  int getNumSubscriptions();

  /**
   * Returns health and statistic information for all clients. Some of the information (CPUs,
   * NumOfCacheListenerCalls, NumOfGets,NumOfMisses, NumOfPuts,NumOfThreads, ProcessCpuTime) only
   * available for clients which have set a "StatisticsInterval".
   */
  ClientHealthStatus[] showAllClientStats() throws Exception;

  /**
   * Shows a list of client with their queue statistics. Client queue statistics shown in this
   * method are the following
   * 
   * eventsEnqueued,eventsRemoved , eventsConflated ,markerEventsConflated , eventsExpired,
   * eventsRemovedByQrm , eventsTaken , numVoidRemovals
   * 
   * @return an array of ClientQueueDetail
   * @throws Exception
   */
  ClientQueueDetail[] showClientQueueDetails() throws Exception;

  /**
   * 
   * Shows queue statistics of the given client. Client queue statistics shown in this method are
   * the following
   * 
   * eventsEnqueued,eventsRemoved , eventsConflated ,markerEventsConflated , eventsExpired,
   * eventsRemovedByQrm , eventsTaken , numVoidRemovals
   * 
   * @param clientId the ID of client which is returned by the attribute ClientIds
   * @return ClientQueueDetail
   * @throws Exception
   */
  ClientQueueDetail showClientQueueDetails(String clientId) throws Exception;

}<|MERGE_RESOLUTION|>--- conflicted
+++ resolved
@@ -306,12 +306,8 @@
    *             methods to modify a CQ.
    */
   @Deprecated
-<<<<<<< HEAD
-  @ResourceOperation(resource = Resource.DATA, operation = Operation.MANAGE)
-=======
   @ResourceOperation(resource = Resource.CLUSTER, operation = Operation.MANAGE,
       target = Target.QUERY)
->>>>>>> 1efbf58f
   void stopContinuousQuery(String queryName) throws Exception;
 
   /**
@@ -323,12 +319,8 @@
    *             methods to modify a CQ.
    */
   @Deprecated
-<<<<<<< HEAD
-  @ResourceOperation(resource = Resource.DATA, operation = Operation.MANAGE)
-=======
   @ResourceOperation(resource = Resource.CLUSTER, operation = Operation.MANAGE,
       target = Target.QUERY)
->>>>>>> 1efbf58f
   void closeAllContinuousQuery(String regionName) throws Exception;
 
 
@@ -341,12 +333,8 @@
    *             methods to modify a CQ.
    */
   @Deprecated
-<<<<<<< HEAD
-  @ResourceOperation(resource = Resource.DATA, operation = Operation.MANAGE)
-=======
   @ResourceOperation(resource = Resource.CLUSTER, operation = Operation.MANAGE,
       target = Target.QUERY)
->>>>>>> 1efbf58f
   void closeContinuousQuery(String queryName) throws Exception;
 
 
