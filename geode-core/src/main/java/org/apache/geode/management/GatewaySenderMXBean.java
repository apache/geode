--- conflicted
+++ resolved
@@ -166,56 +166,36 @@
    * changed.
    * 
    */
-<<<<<<< HEAD
-  @ResourceOperation(resource = Resource.DATA, operation = Operation.MANAGE)
-=======
-  @ResourceOperation(resource = Resource.CLUSTER, operation = Operation.MANAGE,
-      target = Target.GATEWAY)
->>>>>>> 1efbf58f
+  @ResourceOperation(resource = Resource.CLUSTER, operation = Operation.MANAGE,
+      target = Target.GATEWAY)
   void start();
 
   /**
    * Stops this GatewaySender.
    */
-<<<<<<< HEAD
-  @ResourceOperation(resource = Resource.DATA, operation = Operation.MANAGE)
-=======
-  @ResourceOperation(resource = Resource.CLUSTER, operation = Operation.MANAGE,
-      target = Target.GATEWAY)
->>>>>>> 1efbf58f
+  @ResourceOperation(resource = Resource.CLUSTER, operation = Operation.MANAGE,
+      target = Target.GATEWAY)
   void stop();
 
   /**
    * Pauses this GatewaySender.
    */
-<<<<<<< HEAD
-  @ResourceOperation(resource = Resource.DATA, operation = Operation.MANAGE)
-=======
-  @ResourceOperation(resource = Resource.CLUSTER, operation = Operation.MANAGE,
-      target = Target.GATEWAY)
->>>>>>> 1efbf58f
+  @ResourceOperation(resource = Resource.CLUSTER, operation = Operation.MANAGE,
+      target = Target.GATEWAY)
   void pause();
 
   /**
    * Resumes this paused GatewaySender.
    */
-<<<<<<< HEAD
-  @ResourceOperation(resource = Resource.DATA, operation = Operation.MANAGE)
-=======
-  @ResourceOperation(resource = Resource.CLUSTER, operation = Operation.MANAGE,
-      target = Target.GATEWAY)
->>>>>>> 1efbf58f
+  @ResourceOperation(resource = Resource.CLUSTER, operation = Operation.MANAGE,
+      target = Target.GATEWAY)
   void resume();
 
   /**
    * Rebalances this GatewaySender.
    */
-<<<<<<< HEAD
-  @ResourceOperation(resource = Resource.DATA, operation = Operation.MANAGE)
-=======
-  @ResourceOperation(resource = Resource.CLUSTER, operation = Operation.MANAGE,
-      target = Target.GATEWAY)
->>>>>>> 1efbf58f
+  @ResourceOperation(resource = Resource.CLUSTER, operation = Operation.MANAGE,
+      target = Target.GATEWAY)
   void rebalance();
 
   /**
