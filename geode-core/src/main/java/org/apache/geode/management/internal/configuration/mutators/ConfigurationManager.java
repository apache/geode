--- conflicted
+++ resolved
@@ -32,15 +32,11 @@
  * type {@link CacheElement}, which represents the configuration change.
  */
 @Experimental
-<<<<<<< HEAD
 public interface ConfigurationManager<T extends RestfulEndpoint<R>, R extends RuntimeResponse> {
-=======
-public interface ConfigurationManager<T extends CacheElement> {
   /**
    * specify how to add the config to the existing cache config. Note at this point, the config
    * should have passed all the validations already.
    */
->>>>>>> a806801c
   void add(T config, CacheConfig existing);
 
   void update(T config, CacheConfig existing);
