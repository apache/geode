/*
 * Licensed to the Apache Software Foundation (ASF) under one or more contributor license
 * agreements. See the NOTICE file distributed with this work for additional information regarding
 * copyright ownership. The ASF licenses this file to You under the Apache License, Version 2.0 (the
 * "License"); you may not use this file except in compliance with the License. You may obtain a
 * copy of the License at
 *
 * http://www.apache.org/licenses/LICENSE-2.0
 *
 * Unless required by applicable law or agreed to in writing, software distributed under the License
 * is distributed on an "AS IS" BASIS, WITHOUT WARRANTIES OR CONDITIONS OF ANY KIND, either express
 * or implied. See the License for the specific language governing permissions and limitations under
 * the License.
 */
package org.apache.geode.management.internal.cli.remote;

import org.apache.logging.log4j.Logger;
import org.springframework.util.ReflectionUtils;

import org.apache.geode.SystemFailure;
import org.apache.geode.distributed.ConfigurationPersistenceService;
import org.apache.geode.internal.logging.LogService;
import org.apache.geode.management.cli.Result;
import org.apache.geode.management.cli.SingleGfshCommand;
import org.apache.geode.management.internal.cli.GfshParseResult;
import org.apache.geode.management.internal.cli.exceptions.EntityNotFoundException;
import org.apache.geode.management.internal.cli.exceptions.UserErrorException;
import org.apache.geode.management.internal.cli.result.model.InfoResultModel;
import org.apache.geode.management.internal.cli.result.model.ResultModel;
import org.apache.geode.security.NotAuthorizedException;

/**
 * this executes the command using method reflection. It logs all possible exceptions, and generates
 * GemfireErrorResult based on the exceptions.
 *
 * For AuthorizationExceptions, it logs it and then rethrow it.
 */
public class CommandExecutor {
  private Logger logger = LogService.getLogger();

  // used by the product
  public Object execute(GfshParseResult parseResult) {
    return execute(null, parseResult);
  }

  // used by the GfshParserRule to pass in a mock command
  public Object execute(Object command, GfshParseResult parseResult) {
    try {
      Object result = invokeCommand(command, parseResult);

      if (result == null) {
        return ResultModel.createError("Command returned null: " + parseResult);
      }
      return result;
    }

    // for Authorization Exception, we need to throw them for higher level code to catch
    catch (NotAuthorizedException e) {
      logger.error("Not authorized to execute \"" + parseResult + "\".", e);
      throw e;
    }

    // for these exceptions, needs to create a UserErrorResult (still reported as error by gfsh)
    // no need to log since this is a user error
    catch (UserErrorException | IllegalStateException | IllegalArgumentException e) {
      return ResultModel.createError(e.getMessage());
    }

    // if entity not found, depending on the thrower's intention, report either as success or error
    // no need to log since this is a user error
    catch (EntityNotFoundException e) {
      if (e.isStatusOK()) {
        return ResultModel.createInfo("Skipping: " + e.getMessage());
      } else {
        return ResultModel.createError(e.getMessage());
      }
    }

    // all other exceptions, log it and build an error result.
    catch (Exception e) {
      logger.error("Could not execute \"" + parseResult + "\".", e);
      return ResultModel.createError(
          "Error while processing command <" + parseResult + "> Reason : " + e.getMessage());
    }

    // for errors more lower-level than Exception, just throw them.
    catch (VirtualMachineError e) {
      SystemFailure.initiateFailure(e);
      throw e;
    } catch (Throwable t) {
      SystemFailure.checkFailure();
      throw t;
    }
  }

  protected Object invokeCommand(Object command, GfshParseResult parseResult) {
    // if no command instance is passed in, use the one in the parseResult
    if (command == null) {
      command = parseResult.getInstance();
    }

    Object result =
        ReflectionUtils.invokeMethod(parseResult.getMethod(), command, parseResult.getArguments());

    if (!(command instanceof SingleGfshCommand)) {
      return result;
    }

    SingleGfshCommand gfshCommand = (SingleGfshCommand) command;
    ResultModel resultModel = (ResultModel) result;
    if (resultModel.getStatus() == Result.Status.ERROR) {
      return result;
    }

    // if command result is ok, we will need to see if we need to update cluster configuration
    InfoResultModel infoResultModel = resultModel.addInfo();
    ConfigurationPersistenceService ccService = gfshCommand.getConfigurationPersistenceService();
    if (ccService == null) {
      infoResultModel.addLine(
<<<<<<< HEAD
          "Cluster configuration is not updated because the command is executed on specific member "
              + "or cluster configuration is not enabled.");
=======
          "Cluster configuration service is not running. Configuration change is not persisted.");
      return resultModel;
    }

    if (parseResult.getParamValue("member") != null) {
      infoResultModel.addLine(
          "Configuration change is not persisted because the command is executed on specific member.");
>>>>>>> a6cdf6b4
      return resultModel;
    }

    String groupInput = parseResult.getParamValueAsString("group");
    if (groupInput == null) {
      groupInput = "cluster";
    }
    String[] groups = groupInput.split(",");
    for (String group : groups) {
      ccService.updateCacheConfig(group, cc -> {
        try {
          gfshCommand.updateClusterConfig(group, cc, resultModel.getConfigObject());
          infoResultModel
              .addLine("Changes to configuration for group '" + group + "' is persisted.");
        } catch (Exception e) {
          String message = "failed to update cluster config for " + group;
          logger.error(message, e);
          // for now, if one cc update failed, we will set this flag. Will change this when we can
          // add lines to the result returned by the command
          infoResultModel.addLine(message + ". Reason: " + e.getMessage());
          return null;
        }
        return cc;
      });
    }
    return resultModel;
  }
}<|MERGE_RESOLUTION|>--- conflicted
+++ resolved
@@ -117,10 +117,6 @@
     ConfigurationPersistenceService ccService = gfshCommand.getConfigurationPersistenceService();
     if (ccService == null) {
       infoResultModel.addLine(
-<<<<<<< HEAD
-          "Cluster configuration is not updated because the command is executed on specific member "
-              + "or cluster configuration is not enabled.");
-=======
           "Cluster configuration service is not running. Configuration change is not persisted.");
       return resultModel;
     }
@@ -128,7 +124,6 @@
     if (parseResult.getParamValue("member") != null) {
       infoResultModel.addLine(
           "Configuration change is not persisted because the command is executed on specific member.");
->>>>>>> a6cdf6b4
       return resultModel;
     }
 
