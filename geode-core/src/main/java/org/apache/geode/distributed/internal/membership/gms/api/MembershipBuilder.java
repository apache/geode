/*
 * Licensed to the Apache Software Foundation (ASF) under one or more contributor license
 * agreements. See the NOTICE file distributed with this work for additional information regarding
 * copyright ownership. The ASF licenses this file to You under the Apache License, Version 2.0 (the
 * "License"); you may not use this file except in compliance with the License. You may obtain a
 * copy of the License at
 *
 * http://www.apache.org/licenses/LICENSE-2.0
 *
 * Unless required by applicable law or agreed to in writing, software distributed under the License
 * is distributed on an "AS IS" BASIS, WITHOUT WARRANTIES OR CONDITIONS OF ANY KIND, either express
 * or implied. See the License for the specific language governing permissions and limitations under
 * the License.
 */
package org.apache.geode.distributed.internal.membership.gms.api;


import org.apache.geode.distributed.internal.ClusterDistributionManager;
import org.apache.geode.distributed.internal.membership.gms.MembershipBuilderImpl;
import org.apache.geode.distributed.internal.tcpserver.TcpClient;
import org.apache.geode.internal.serialization.DSFIDSerializer;

/**
 * Builder for creating a new {@link Membership}.
 *
 */
public interface MembershipBuilder {
  MembershipBuilder setAuthenticator(Authenticator authenticator);

  MembershipBuilder setStatistics(MembershipStatistics statistics);

  MembershipBuilder setMembershipListener(MembershipListener membershipListener);

  MembershipBuilder setMessageListener(MessageListener messageListener);

  MembershipBuilder setConfig(MembershipConfig membershipConfig);

  MembershipBuilder setSerializer(DSFIDSerializer serializer);

  MembershipBuilder setMemberIDFactory(MemberIdentifierFactory memberFactory);

<<<<<<< HEAD
  MembershipBuilder setLifecycleListener(LifecycleListener lifecycleListener);

=======
  MembershipBuilder setLocatorClient(final TcpClient tcpClient);
>>>>>>> dc5ebc2f


  Membership create();

  static MembershipBuilder newMembershipBuilder(ClusterDistributionManager dm) {
    return new MembershipBuilderImpl(dm);
  }
}<|MERGE_RESOLUTION|>--- conflicted
+++ resolved
@@ -39,12 +39,9 @@
 
   MembershipBuilder setMemberIDFactory(MemberIdentifierFactory memberFactory);
 
-<<<<<<< HEAD
   MembershipBuilder setLifecycleListener(LifecycleListener lifecycleListener);
 
-=======
   MembershipBuilder setLocatorClient(final TcpClient tcpClient);
->>>>>>> dc5ebc2f
 
 
   Membership create();
