/*
 * Licensed to the Apache Software Foundation (ASF) under one or more contributor license
 * agreements. See the NOTICE file distributed with this work for additional information regarding
 * copyright ownership. The ASF licenses this file to You under the Apache License, Version 2.0 (the
 * "License"); you may not use this file except in compliance with the License. You may obtain a
 * copy of the License at
 *
 * http://www.apache.org/licenses/LICENSE-2.0
 *
 * Unless required by applicable law or agreed to in writing, software distributed under the License
 * is distributed on an "AS IS" BASIS, WITHOUT WARRANTIES OR CONDITIONS OF ANY KIND, either express
 * or implied. See the License for the specific language governing permissions and limitations under
 * the License.
 */
package org.apache.geode.distributed.internal.membership.gms.messenger;

import java.io.InputStream;
import java.io.OutputStream;
import java.net.InetSocketAddress;
import java.net.SocketAddress;
import java.util.Collection;
import java.util.List;
import java.util.Map;
import java.util.Set;
import java.util.concurrent.ConcurrentHashMap;
import java.util.concurrent.ConcurrentLinkedQueue;

import org.apache.logging.log4j.Logger;
import org.jgroups.Address;
import org.jgroups.Event;
import org.jgroups.JChannel;
import org.jgroups.Message;
import org.jgroups.Receiver;
import org.jgroups.View;

import org.apache.geode.distributed.internal.membership.gms.GMSMembershipView;
import org.apache.geode.distributed.internal.membership.gms.api.MemberIdentifier;
import org.apache.geode.distributed.internal.membership.gms.api.MembershipInformation;
import org.apache.geode.distributed.internal.membership.gms.api.QuorumChecker;
import org.apache.geode.internal.concurrent.ConcurrentHashSet;
import org.apache.geode.logging.internal.log4j.api.LogService;

public class GMSQuorumChecker<ID extends MemberIdentifier> implements QuorumChecker {
  private static final Logger logger = LogService.getLogger();
  private boolean isInfoEnabled = false;
  private Map<SocketAddress, ID> addressConversionMap;
  private GMSPingPonger pingPonger;

  private Set<ID> receivedAcks;

  private final GMSMembershipView<ID> lastView;

  // guarded by this
  private boolean quorumAchieved = false;
  private final JChannel channel;
  private JGAddress myAddress;
  private final long partitionThreshold;
<<<<<<< HEAD
  private Set<ID> oldMemberIdentifiers;
  private ConcurrentLinkedQueue<Message> messageQueue = new ConcurrentLinkedQueue<>();

  public GMSQuorumChecker(GMSMembershipView<ID> jgView, int partitionThreshold, JChannel channel,
      Set<ID> oldMemberIdentifiers) {
=======
  private ConcurrentLinkedQueue<Message> messageQueue = new ConcurrentLinkedQueue<>();

  public GMSQuorumChecker(GMSMembershipView jgView, int partitionThreshold, JChannel channel) {
>>>>>>> d1eaf7d5
    this.lastView = jgView;
    this.partitionThreshold = partitionThreshold;
    this.channel = channel;
  }

  public void initialize() {
    receivedAcks = new ConcurrentHashSet<>();

    pingPonger = new GMSPingPonger();
    myAddress = (JGAddress) channel.down(new Event(Event.GET_LOCAL_ADDRESS));

    addressConversionMap = new ConcurrentHashMap<>(this.lastView.size());
    List<ID> members = this.lastView.getMembers();
    for (ID addr : members) {
      SocketAddress sockaddr =
          new InetSocketAddress(addr.getInetAddress(), addr.getMembershipPort());
      addressConversionMap.put(sockaddr, addr);
    }

    isInfoEnabled = logger.isInfoEnabled();
    resume();
  }


  public synchronized boolean checkForQuorum(long timeout) throws InterruptedException {
    if (quorumAchieved) {
      return true;
    }

    if (isInfoEnabled) {
      logger.info("beginning quorum check with {}", this);
    }
    sendPingMessages();
    quorumAchieved = waitForResponses(lastView.getMembers().size(), timeout);
    // If we did not achieve full quorum, calculate if we achieved quorum
    if (!quorumAchieved) {
      quorumAchieved = calculateQuorum();
    }
    return quorumAchieved;
  }

  public void close() {
    if (channel != null && !channel.isClosed()) {
      channel.close();
    }
  }


  public void resume() {
    JGroupsMessenger.setChannelReceiver(channel, new QuorumCheckerReceiver());
  }


  public MembershipInformation getMembershipInfo() {
<<<<<<< HEAD
    return new MembershipInformationImpl<>(channel, oldMemberIdentifiers, messageQueue);
=======
    return new MembershipInformationImpl(channel, messageQueue);
>>>>>>> d1eaf7d5
  }

  private boolean calculateQuorum() {
    // quorum check
    int weight = getWeight(this.lastView.getMembers(), this.lastView.getLeadMember());
    int ackedWeight = getWeight(receivedAcks, this.lastView.getLeadMember());
    int lossThreshold = (int) Math.round((weight * this.partitionThreshold) / 100.0);
    if (isInfoEnabled) {
      logger.info(
          "quorum check: contacted {} processes with {} member weight units.  Threshold for a quorum is {}",
          receivedAcks.size(), ackedWeight, lossThreshold);
    }
    return (ackedWeight >= lossThreshold);
  }

  private boolean waitForResponses(int numMembers, long timeout) throws InterruptedException {
    long endTime = System.currentTimeMillis() + timeout;
    for (;;) {
      long time = System.currentTimeMillis();
      long remaining = (endTime - time);
      if (remaining <= 0) {
        if (isInfoEnabled) {
          logger.info("quorum check: timeout waiting for responses.  {} responses received",
              receivedAcks.size());
        }
        break;
      }
      if (isInfoEnabled) {
        logger.info("quorum check: waiting up to {}ms to receive a quorum of responses",
            remaining);
      }
      Thread.sleep(500);
      if (receivedAcks.size() == numMembers) {
        // we've heard from everyone now so we've got a quorum
        if (isInfoEnabled) {
          logger.info(
              "quorum check: received responses from all members that were in the old distributed system");
        }
        return true;
      }
    }
    return false;
  }

  private int getWeight(Collection<ID> idms,
      MemberIdentifier leader) {
    int weight = 0;
    for (ID mbr : idms) {
      int thisWeight = mbr.getMemberWeight();
      if (mbr.getVmKind() == 10 /* NORMAL_DM_KIND */) {
        thisWeight += 10;
        if (leader != null && mbr.equals(leader)) {
          thisWeight += 5;
        }
      } else if (mbr.preferredForCoordinator()) {
        thisWeight += 3;
      }
      weight += thisWeight;
    }
    return weight;
  }

  private void sendPingMessages() {
    // send a ping message to each member in the last view seen
    List<ID> members = this.lastView.getMembers();
    for (ID addr : members) {
      if (!receivedAcks.contains(addr)) {
        JGAddress dest = new JGAddress(addr);
        if (isInfoEnabled) {
          logger.info("quorum check: sending request to {}", addr);
        }
        try {
          pingPonger.sendPingMessage(channel, myAddress, dest);
        } catch (Exception e) {
          logger.info("Failed sending Ping message to " + dest);
        }
      }
    }
  }

  private class QuorumCheckerReceiver implements Receiver {

    @Override
    public void receive(Message msg) {
      byte[] msgBytes = msg.getBuffer();
      if (pingPonger.isPingMessage(msgBytes)) {
        try {
          pingPonger.sendPongMessage(channel, myAddress, msg.getSrc());
        } catch (Exception e) {
          logger.info("Failed sending Pong message to " + msg.getSrc());
        }
      } else if (pingPonger.isPongMessage(msgBytes)) {
        pongReceived(msg.getSrc());
      } else {
        queueMessage(msg);
      }
    }

    private void queueMessage(Message msg) {
      messageQueue.add(msg);
    }

    @Override
    public void getState(OutputStream output) throws Exception {}

    @Override
    public void setState(InputStream input) throws Exception {}

    @Override
    public void viewAccepted(View new_view) {}

    @Override
    public void suspect(Address suspected_mbr) {}

    @Override
    public void block() {}

    @Override
    public void unblock() {}

    public void pongReceived(Address sender) {
      logger.info("received ping-pong response from {}", sender);
      JGAddress jgSender = (JGAddress) sender;
      SocketAddress sockaddr = new InetSocketAddress(jgSender.getInetAddress(), jgSender.getPort());
      ID memberAddr = addressConversionMap.get(sockaddr);

      if (memberAddr != null) {
        logger.info("quorum check: mapped address to member ID {}", memberAddr);
        receivedAcks.add(memberAddr);
      }
    }
  }

  public String toString() {
    return getClass().getSimpleName() + " on view " + this.lastView;
  }

}<|MERGE_RESOLUTION|>--- conflicted
+++ resolved
@@ -55,17 +55,9 @@
   private final JChannel channel;
   private JGAddress myAddress;
   private final long partitionThreshold;
-<<<<<<< HEAD
-  private Set<ID> oldMemberIdentifiers;
   private ConcurrentLinkedQueue<Message> messageQueue = new ConcurrentLinkedQueue<>();
 
-  public GMSQuorumChecker(GMSMembershipView<ID> jgView, int partitionThreshold, JChannel channel,
-      Set<ID> oldMemberIdentifiers) {
-=======
-  private ConcurrentLinkedQueue<Message> messageQueue = new ConcurrentLinkedQueue<>();
-
-  public GMSQuorumChecker(GMSMembershipView jgView, int partitionThreshold, JChannel channel) {
->>>>>>> d1eaf7d5
+  public GMSQuorumChecker(GMSMembershipView<ID> jgView, int partitionThreshold, JChannel channel) {
     this.lastView = jgView;
     this.partitionThreshold = partitionThreshold;
     this.channel = channel;
@@ -120,11 +112,7 @@
 
 
   public MembershipInformation getMembershipInfo() {
-<<<<<<< HEAD
-    return new MembershipInformationImpl<>(channel, oldMemberIdentifiers, messageQueue);
-=======
     return new MembershipInformationImpl(channel, messageQueue);
->>>>>>> d1eaf7d5
   }
 
   private boolean calculateQuorum() {
