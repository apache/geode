--- conflicted
+++ resolved
@@ -101,13 +101,8 @@
   }
 
   @Override
-<<<<<<< HEAD
-  public boolean setServices(Services<InternalDistributedMember> pservices) {
-    return gmsLocator.setServices(pservices);
-=======
-  public boolean setMembership(Membership membership) {
+  public boolean setMembership(Membership<InternalDistributedMember> membership) {
     return gmsLocator.setMembership(membership);
->>>>>>> d1eaf7d5
   }
 
   public Locator getGMSLocator() {
