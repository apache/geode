--- conflicted
+++ resolved
@@ -733,32 +733,7 @@
         // included the available memory calculation.
         long avail = LinuxProcFsStatistics.getAvailableMemory(logger);
         long size = offHeapMemorySize + Runtime.getRuntime().totalMemory();
-<<<<<<< HEAD
         lockMemory(avail, size);
-=======
-        if (avail < size) {
-          if (ALLOW_MEMORY_LOCK_WHEN_OVERCOMMITTED) {
-            logger.warn(
-                "System memory appears to be over committed by {} bytes.  You may experience "
-                    + "instability, performance issues, or terminated processes due to the Linux "
-                    + "OOM killer.",
-                size - avail);
-          } else {
-            throw new IllegalStateException(
-                String.format(
-                    "Insufficient free memory (%s) when attempting to lock %s bytes.  Either "
-                        + "reduce the amount of heap or off-heap memory requested or free up "
-                        + "additional system memory.  You may also specify -Dgemfire.Cache"
-                        + ".ALLOW_MEMORY_OVERCOMMIT=true on the command-line to override the "
-                        + "constraint check.",
-                    avail, size));
-          }
-        }
-
-        logger.info("Locking memory. This may take a while...");
-        GemFireCacheImpl.lockMemory();
-        logger.info("Finished locking memory.");
->>>>>>> 5874bfc1
       }
 
       try {
