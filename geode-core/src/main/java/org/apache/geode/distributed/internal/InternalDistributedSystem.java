--- conflicted
+++ resolved
@@ -822,15 +822,9 @@
               // and
               // Appenders
               this.securityLogWriter, // LOG: this is after IDS has created LogWriterLoggers and
-<<<<<<< HEAD
-              // Appenders
-              locId.getHost(), locId.getHostnameForClients(), this.originalConfig.toProperties(),
-              false);
-=======
-                                      // Appenders
+
               locId.getHost().getAddress(), locId.getHostnameForClients(),
               this.originalConfig.toProperties(), false);
->>>>>>> 1e3cc132
 
       // if locator is started this way, cluster config is not enabled, set the flag correctly
       this.startedLocator.getConfig().setEnableClusterConfiguration(false);
