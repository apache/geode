--- conflicted
+++ resolved
@@ -113,13 +113,9 @@
     this.locatorClient = locatorClient;
   }
 
-<<<<<<< HEAD
-  public synchronized boolean setServices(Services<ID> pservices) {
-=======
-  public synchronized boolean setMembership(Membership membership) {
->>>>>>> d1eaf7d5
+  public synchronized boolean setMembership(Membership<ID> membership) {
     if (services == null || services.isStopped()) {
-      services = ((GMSMembership) membership).getServices();
+      services = ((GMSMembership<ID>) membership).getServices();
       localAddress = services.getMessenger().getMemberID();
       Objects.requireNonNull(localAddress, "member address should have been established");
       logger.info("Peer locator is connecting to local membership services with ID {}",
