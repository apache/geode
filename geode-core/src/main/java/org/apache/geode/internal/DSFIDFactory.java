--- conflicted
+++ resolved
@@ -685,15 +685,7 @@
     serializer.register(PR_DUMP_B2N_REPLY_MESSAGE, DumpB2NReplyMessage.class);
     serializer.register(DESTROY_PARTITIONED_REGION_MESSAGE,
         DestroyPartitionedRegionMessage.class);
-<<<<<<< HEAD
     serializer.register(INVALIDATE_PARTITIONED_REGION_MESSAGE,
-=======
-    serializer.registerDSFID(CLEAR_PARTITIONED_REGION_MESSAGE,
-        PartitionedRegionClearMessage.class);
-    serializer.registerDSFID(CLEAR_PARTITIONED_REGION_REPLY_MESSAGE,
-        PartitionedRegionClearMessage.PartitionedRegionClearReplyMessage.class);
-    serializer.registerDSFID(INVALIDATE_PARTITIONED_REGION_MESSAGE,
->>>>>>> 6754d1a4
         InvalidatePartitionedRegionMessage.class);
     serializer.register(COMMIT_PROCESS_QUERY_MESSAGE, CommitProcessQueryMessage.class);
     serializer.register(COMMIT_PROCESS_QUERY_REPLY_MESSAGE,
