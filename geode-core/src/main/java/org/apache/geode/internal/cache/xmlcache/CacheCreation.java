/*
 * Licensed to the Apache Software Foundation (ASF) under one or more contributor license
 * agreements. See the NOTICE file distributed with this work for additional information regarding
 * copyright ownership. The ASF licenses this file to You under the Apache License, Version 2.0 (the
 * "License"); you may not use this file except in compliance with the License. You may obtain a
 * copy of the License at
 *
 * http://www.apache.org/licenses/LICENSE-2.0
 *
 * Unless required by applicable law or agreed to in writing, software distributed under the License
 * is distributed on an "AS IS" BASIS, WITHOUT WARRANTIES OR CONDITIONS OF ANY KIND, either express
 * or implied. See the License for the specific language governing permissions and limitations under
 * the License.
 */
package org.apache.geode.internal.cache.xmlcache;

import java.io.File;
import java.io.IOException;
import java.io.InputStream;
import java.net.URL;
import java.util.ArrayList;
import java.util.Arrays;
import java.util.Collection;
import java.util.Collections;
import java.util.HashMap;
import java.util.HashSet;
import java.util.LinkedHashMap;
import java.util.LinkedHashSet;
import java.util.List;
import java.util.Map;
import java.util.Map.Entry;
import java.util.Properties;
import java.util.Set;
import java.util.concurrent.Executor;
import java.util.concurrent.TimeUnit;

import javax.naming.Context;
import javax.transaction.TransactionManager;

import org.apache.geode.CancelCriterion;
import org.apache.geode.GemFireIOException;
import org.apache.geode.LogWriter;
import org.apache.geode.cache.AttributesFactory;
import org.apache.geode.cache.Cache;
import org.apache.geode.cache.CacheClosedException;
import org.apache.geode.cache.CacheTransactionManager;
import org.apache.geode.cache.CacheWriterException;
import org.apache.geode.cache.CacheXmlException;
import org.apache.geode.cache.Declarable;
import org.apache.geode.cache.DiskStore;
import org.apache.geode.cache.DiskStoreFactory;
import org.apache.geode.cache.DynamicRegionFactory;
import org.apache.geode.cache.GatewayException;
import org.apache.geode.cache.Region;
import org.apache.geode.cache.RegionAttributes;
import org.apache.geode.cache.RegionExistsException;
import org.apache.geode.cache.RegionFactory;
import org.apache.geode.cache.RegionShortcut;
import org.apache.geode.cache.TimeoutException;
import org.apache.geode.cache.TransactionListener;
import org.apache.geode.cache.asyncqueue.AsyncEventQueue;
import org.apache.geode.cache.asyncqueue.AsyncEventQueueFactory;
import org.apache.geode.cache.asyncqueue.internal.AsyncEventQueueFactoryImpl;
import org.apache.geode.cache.asyncqueue.internal.AsyncEventQueueImpl;
import org.apache.geode.cache.client.Pool;
import org.apache.geode.cache.client.PoolFactory;
import org.apache.geode.cache.client.PoolManager;
import org.apache.geode.cache.client.internal.ClientMetadataService;
import org.apache.geode.cache.client.internal.PoolImpl;
import org.apache.geode.cache.query.CqAttributes;
import org.apache.geode.cache.query.CqException;
import org.apache.geode.cache.query.CqExistsException;
import org.apache.geode.cache.query.CqQuery;
import org.apache.geode.cache.query.CqServiceStatistics;
import org.apache.geode.cache.query.Index;
import org.apache.geode.cache.query.IndexExistsException;
import org.apache.geode.cache.query.IndexInvalidException;
import org.apache.geode.cache.query.IndexNameConflictException;
import org.apache.geode.cache.query.IndexType;
import org.apache.geode.cache.query.MultiIndexCreationException;
import org.apache.geode.cache.query.Query;
import org.apache.geode.cache.query.QueryInvalidException;
import org.apache.geode.cache.query.QueryService;
import org.apache.geode.cache.query.RegionNotFoundException;
import org.apache.geode.cache.query.internal.InternalQueryService;
import org.apache.geode.cache.query.internal.MethodInvocationAuthorizer;
import org.apache.geode.cache.query.internal.QueryMonitor;
import org.apache.geode.cache.query.internal.cq.CqService;
import org.apache.geode.cache.server.CacheServer;
import org.apache.geode.cache.snapshot.CacheSnapshotService;
import org.apache.geode.cache.util.GatewayConflictResolver;
import org.apache.geode.cache.wan.GatewayReceiver;
import org.apache.geode.cache.wan.GatewayReceiverFactory;
import org.apache.geode.cache.wan.GatewaySender;
import org.apache.geode.cache.wan.GatewaySenderFactory;
import org.apache.geode.cache.wan.GatewayTransportFilter;
import org.apache.geode.distributed.DistributedLockService;
import org.apache.geode.distributed.DistributedMember;
import org.apache.geode.distributed.DistributedSystem;
import org.apache.geode.distributed.internal.DistributionAdvisor;
import org.apache.geode.distributed.internal.DistributionManager;
import org.apache.geode.distributed.internal.InternalDistributedSystem;
import org.apache.geode.distributed.internal.membership.InternalDistributedMember;
import org.apache.geode.i18n.LogWriterI18n;
import org.apache.geode.internal.Assert;
import org.apache.geode.internal.SystemTimer;
import org.apache.geode.internal.cache.CacheConfig;
import org.apache.geode.internal.cache.CachePerfStats;
import org.apache.geode.internal.cache.CacheServerImpl;
import org.apache.geode.internal.cache.CacheServerLauncher;
import org.apache.geode.internal.cache.CacheService;
import org.apache.geode.internal.cache.DiskStoreAttributes;
import org.apache.geode.internal.cache.DiskStoreFactoryImpl;
import org.apache.geode.internal.cache.DiskStoreImpl;
import org.apache.geode.internal.cache.DiskStoreMonitor;
import org.apache.geode.internal.cache.DistributedRegion;
import org.apache.geode.internal.cache.ExpirationScheduler;
import org.apache.geode.internal.cache.FilterProfile;
import org.apache.geode.internal.cache.GemFireCacheImpl;
import org.apache.geode.internal.cache.InitialImageOperation;
import org.apache.geode.internal.cache.InternalCache;
import org.apache.geode.internal.cache.InternalRegion;
import org.apache.geode.internal.cache.InternalRegionArguments;
import org.apache.geode.internal.cache.LocalRegion;
import org.apache.geode.internal.cache.PartitionedRegion;
import org.apache.geode.internal.cache.PoolFactoryImpl;
import org.apache.geode.internal.cache.PoolManagerImpl;
import org.apache.geode.internal.cache.RegionListener;
import org.apache.geode.internal.cache.TXEntryStateFactory;
import org.apache.geode.internal.cache.TXManagerImpl;
import org.apache.geode.internal.cache.TombstoneService;
import org.apache.geode.internal.cache.backup.BackupService;
import org.apache.geode.internal.cache.control.InternalResourceManager;
import org.apache.geode.internal.cache.control.ResourceAdvisor;
import org.apache.geode.internal.cache.event.EventTrackerExpiryTask;
import org.apache.geode.internal.cache.extension.Extensible;
import org.apache.geode.internal.cache.extension.ExtensionPoint;
import org.apache.geode.internal.cache.extension.SimpleExtensionPoint;
import org.apache.geode.internal.cache.ha.HARegionQueue;
import org.apache.geode.internal.cache.persistence.PersistentMemberManager;
import org.apache.geode.internal.cache.tier.sockets.CacheClientNotifier;
import org.apache.geode.internal.cache.tier.sockets.ClientProxyMembershipID;
import org.apache.geode.internal.cache.wan.AbstractGatewaySender;
import org.apache.geode.internal.cache.wan.InternalGatewaySenderFactory;
import org.apache.geode.internal.cache.wan.WANServiceProvider;
import org.apache.geode.internal.i18n.LocalizedStrings;
import org.apache.geode.internal.jndi.JNDIInvoker;
import org.apache.geode.internal.logging.InternalLogWriter;
import org.apache.geode.internal.logging.LocalLogWriter;
import org.apache.geode.internal.logging.LogWriterFactory;
import org.apache.geode.internal.offheap.MemoryAllocator;
import org.apache.geode.internal.security.SecurityService;
import org.apache.geode.internal.security.SecurityServiceFactory;
import org.apache.geode.management.internal.JmxManagerAdvisor;
import org.apache.geode.management.internal.RestAgent;
import org.apache.geode.pdx.PdxInstance;
import org.apache.geode.pdx.PdxInstanceFactory;
import org.apache.geode.pdx.PdxSerializer;
import org.apache.geode.pdx.internal.TypeRegistry;

/**
 * Represents a {@link Cache} that is created declaratively. Notice that it implements the
 * {@link Cache} interface so that this class must be updated when {@link Cache} is modified. This
 * class is public for testing purposes.
 *
 * @since GemFire 3.0
 */
public class CacheCreation implements InternalCache {

  /**
   * The amount of time to wait for a distributed lock
   */
  private int lockTimeout = GemFireCacheImpl.DEFAULT_LOCK_TIMEOUT;
  private boolean hasLockTimeout = false;

  /**
   * The duration of a lease on a distributed lock
   */
  private int lockLease = GemFireCacheImpl.DEFAULT_LOCK_LEASE;
  private boolean hasLockLease = false;

  /**
   * The amount of time to wait for a {@code netSearch}
   */
  private int searchTimeout = GemFireCacheImpl.DEFAULT_SEARCH_TIMEOUT;
  private boolean hasSearchTimeout = false;

  private boolean hasMessageSyncInterval = false;

  /**
   * This cache's roots keyed on name
   */
  protected final Map<String, Region<?, ?>> roots = new LinkedHashMap<>();

  /**
   * Are dynamic regions enabled in this cache?
   */
  private DynamicRegionFactory.Config dynamicRegionFactoryConfig = null;
  private boolean hasDynamicRegionFactory = false;

  /**
   * Is this a cache server?
   */
  private boolean isServer = false;
  private boolean hasServer = false;

  /**
   * The bridge servers configured for this cache
   */
  private final List<CacheServer> bridgeServers = new ArrayList<>();

  // Stores the properties used to initialize declarables.
  private final Map<Declarable, Properties> declarablePropertiesMap = new HashMap<>();
  private final List<DeclarableAndProperties> declarablePropertiesList = new ArrayList<>();

  private static class DeclarableAndProperties {
    private final Declarable declarable;
    private final Properties properties;

    public DeclarableAndProperties(Declarable d, Properties p) {
      declarable = d;
      properties = p;
    }

    public Declarable getDeclarable() {
      return declarable;
    }

    public Properties getProperties() {
      return properties;
    }
  }

  private final Set<GatewaySender> gatewaySenders = new HashSet<>();

  private final Set<GatewayReceiver> gatewayReceivers = new HashSet<>();

  private final Set<AsyncEventQueue> asyncEventQueues = new HashSet<>();

  private GatewayConflictResolver gatewayConflictResolver;

  /**
   * The copyOnRead attribute
   */
  private boolean copyOnRead = GemFireCacheImpl.DEFAULT_COPY_ON_READ;
  private boolean hasCopyOnRead = false;

  /**
   * The CacheTransactionManager representative for this Cache
   */
  CacheTransactionManagerCreation txMgrCreation = null;

  /**
   * The named region attributes associated with this cache
   */
  private final Map<String, RegionAttributes<?, ?>> namedRegionAttributes = new HashMap<>();

  /**
   * The names of the region attributes in the order in which they were added. Keeping track of this
   * ensures that named region attributes are processed in the correct order. That is, "parent"
   * named region attributes will be processed before "children" named region attributes.
   */
  final List<String> regionAttributesNames = new ArrayList<>();

  /**
   * The named disk store attributes associated with this cache. Made this linked so its iteration
   * would be in insert order. This is important for unit testing 44914.
   */
  protected final Map<String, DiskStore> diskStores = new LinkedHashMap<>();

  private final List<File> backups = new ArrayList<>();

  private final CacheConfig cacheConfig = new CacheConfig();

  /**
   * A logger that is used in debugging
   */
  private final InternalLogWriter logWriter =
      new LocalLogWriter(InternalLogWriter.ALL_LEVEL, System.out);

  private final InternalLogWriter securityLogWriter =
      LogWriterFactory.toSecurityLogWriter(this.logWriter);

  /**
   * {@link ExtensionPoint} support.
   *
   * @since GemFire 8.1
   */
  private final SimpleExtensionPoint<Cache> extensionPoint = new SimpleExtensionPoint<>(this, this);

  /**
   * Creates a new {@code CacheCreation} with no root regions
   */
  public CacheCreation() {
    this(false);
  }

  /**
   * clear thread locals that may have been set by previous uses of CacheCreation
   */
  public static void clearThreadLocals() {
    createInProgress.remove();
  }

  /**
   * @param forParsing if true then this creation is used for parsing xml; if false then it is used
   *        for generating xml.
   * @since GemFire 5.7
   */
  public CacheCreation(boolean forParsing) {
    initializeRegionShortcuts();
    if (!forParsing) {
      createInProgress.set(this.poolManager);
    }
  }

  /**
   * @since GemFire 5.7
   */
  void startingGenerate() {
    createInProgress.set(null);
  }

  private static final RegionAttributes defaults = new AttributesFactory().create();

  RegionAttributes getDefaultAttributes() {
    return defaults;
  }

  protected void initializeRegionShortcuts() {
    GemFireCacheImpl.initializeRegionShortcuts(this);
  }

  /**
   * Sets the attributes of the root region
   *
   * @throws RegionExistsException If this cache already contains a region with the same name as
   *         {@code root}.
   */
  void addRootRegion(RegionCreation root) throws RegionExistsException {

    String name = root.getName();
    RegionCreation existing = (RegionCreation) this.roots.get(name);
    if (existing != null) {
      throw new RegionExistsException(existing);

    } else {
      this.roots.put(root.getName(), root);
    }
  }

  @Override
  public int getLockTimeout() {
    return this.lockTimeout;
  }

  @Override
  public void setLockTimeout(int seconds) {
    this.lockTimeout = seconds;
    this.hasLockTimeout = true;
  }

  boolean hasLockTimeout() {
    return this.hasLockTimeout;
  }

  @Override
  public int getLockLease() {
    return this.lockLease;
  }

  @Override
  public void setLockLease(int seconds) {
    this.lockLease = seconds;
    this.hasLockLease = true;
  }

  boolean hasLockLease() {
    return this.hasLockLease;
  }

  @Override
  public int getSearchTimeout() {
    return this.searchTimeout;
  }

  @Override
  public void setSearchTimeout(int seconds) {
    this.searchTimeout = seconds;
    this.hasSearchTimeout = true;
  }

  boolean hasSearchTimeout() {
    return this.hasSearchTimeout;
  }

  @Override
  public int getMessageSyncInterval() {
    return HARegionQueue.getMessageSyncInterval();
  }

  @Override
  public void setMessageSyncInterval(int seconds) {
    if (seconds < 0) {
      throw new IllegalArgumentException(
          LocalizedStrings.CacheCreation_THE_MESSAGESYNCINTERVAL_PROPERTY_FOR_CACHE_CANNOT_BE_NEGATIVE
              .toLocalizedString());
    }
    HARegionQueue.setMessageSyncInterval(seconds);
    this.hasMessageSyncInterval = true;
  }

  boolean hasMessageSyncInterval() {
    return this.hasMessageSyncInterval;
  }

  @Override
  public Set<Region<?, ?>> rootRegions() {
    Set<Region<?, ?>> regions = new LinkedHashSet<>(this.roots.values());
    return Collections.unmodifiableSet(regions);
  }

  /**
   * create diskstore factory
   *
   * @since GemFire prPersistSprint2
   */
  @Override
  public DiskStoreFactory createDiskStoreFactory() {
    return new DiskStoreFactoryImpl(this);
  }

  /**
   * Store the current CacheCreation that is doing a create. Used from PoolManager to defer to
   * CacheCreation as a manager of pools.
   *
   * @since GemFire 5.7
   */
  private static final ThreadLocal<PoolManagerImpl> createInProgress = new ThreadLocal<>();

  /**
   * Returns null if the current thread is not doing a CacheCreation create. Otherwise returns the
   * PoolManagerImpl of the CacheCreation of the create being invoked.
   *
   * @since GemFire 5.7
   */
  public static PoolManagerImpl getCurrentPoolManager() {
    return createInProgress.get();
  }

  /**
   * Fills in the contents of a {@link Cache} based on this creation object's state.
   */
  void create(InternalCache cache)
      throws TimeoutException, CacheWriterException, GatewayException, RegionExistsException {
    this.extensionPoint.beforeCreate(cache);

    cache.setDeclarativeCacheConfig(this.cacheConfig);

    if (cache.isClient()) {
      throw new IllegalStateException(
          "You must use client-cache in the cache.xml when ClientCacheFactory is used.");
    }

    initializeDeclarablesMap(cache);

    if (hasFunctionService()) {
      getFunctionServiceCreation().create();
    }

    if (this.hasLockLease()) {
      cache.setLockLease(this.lockLease);
    }
    if (this.hasLockTimeout()) {
      cache.setLockTimeout(this.lockTimeout);
    }
    if (this.hasSearchTimeout()) {
      cache.setSearchTimeout(this.searchTimeout);
    }
    if (this.hasMessageSyncInterval()) {
      cache.setMessageSyncInterval(this.getMessageSyncInterval());
    }
    if (this.gatewayConflictResolver != null) {
      cache.setGatewayConflictResolver(this.gatewayConflictResolver);
    }
    // create connection pools
    Map<String, Pool> pools = getPools();
    if (!pools.isEmpty()) {
      for (Pool pool : pools.values()) {
        PoolFactoryImpl poolFactory = (PoolFactoryImpl) PoolManager.createFactory();
        poolFactory.init(pool);
        poolFactory.create(pool.getName());
      }
    }

    if (hasResourceManager()) {
      // moved this up to fix bug 42128
      getResourceManager().configure(cache.getResourceManager());
    }

    DiskStoreAttributesCreation pdxRegDSC = initializePdxDiskStore(cache);

    cache.initializePdxRegistry();

    for (DiskStore diskStore : this.diskStores.values()) {
      DiskStoreAttributesCreation creation = (DiskStoreAttributesCreation) diskStore;
      if (creation != pdxRegDSC) {
        createDiskStore(creation, cache);
      }
    }

    if (this.hasDynamicRegionFactory()) {
      DynamicRegionFactory.get().open(this.getDynamicRegionFactoryConfig());
    }
    if (this.hasServer()) {
      cache.setIsServer(this.isServer);
    }
    if (this.hasCopyOnRead()) {
      cache.setCopyOnRead(this.copyOnRead);
    }

    if (this.txMgrCreation != null && this.txMgrCreation.getListeners().length > 0
        && cache.getCacheTransactionManager() != null) {
      cache.getCacheTransactionManager().initListeners(this.txMgrCreation.getListeners());
    }

    if (this.txMgrCreation != null && cache.getCacheTransactionManager() != null) {
      cache.getCacheTransactionManager().setWriter(this.txMgrCreation.getWriter());
    }

    for (GatewaySender senderCreation : this.getGatewaySenders()) {
      GatewaySenderFactory factory = cache.createGatewaySenderFactory();
      ((InternalGatewaySenderFactory) factory).configureGatewaySender(senderCreation);
      GatewaySender gatewaySender =
          factory.create(senderCreation.getId(), senderCreation.getRemoteDSId());
      // Start the sender if it is not set to manually start
      if (gatewaySender.isManualStart()) {
        cache.getLoggerI18n().info(
            LocalizedStrings.CacheCreation_0_IS_NOT_BEING_STARTED_SINCE_IT_IS_CONFIGURED_FOR_MANUAL_START,
            gatewaySender);
      }
    }

    for (AsyncEventQueue asyncEventQueueCreation : this.getAsyncEventQueues()) {
      AsyncEventQueueFactoryImpl asyncQueueFactory =
          (AsyncEventQueueFactoryImpl) cache.createAsyncEventQueueFactory();
      asyncQueueFactory.configureAsyncEventQueue(asyncEventQueueCreation);

      AsyncEventQueue asyncEventQueue = cache.getAsyncEventQueue(asyncEventQueueCreation.getId());
      if (asyncEventQueue == null) {
        asyncQueueFactory.create(asyncEventQueueCreation.getId(),
            asyncEventQueueCreation.getAsyncEventListener());
      }
    }

    cache.initializePdxRegistry();

    for (String id : this.regionAttributesNames) {
      RegionAttributesCreation creation = (RegionAttributesCreation) getRegionAttributes(id);
      creation.inheritAttributes(cache, false);

      // Don't let the RegionAttributesCreation escape to the user
      AttributesFactory<?, ?> factory = new AttributesFactory<>(creation);
      RegionAttributes<?, ?> attrs = factory.create();

      cache.setRegionAttributes(id, attrs);
    }

    initializeRegions(this.roots, cache);

    cache.readyDynamicRegionFactory();

    // Create and start the BridgeServers. This code was moved from
    // before region initialization to after it to fix bug 33587.
    // Create and start the CacheServers after the gateways have been initialized
    // to fix bug 39736.

    Integer serverPort = CacheServerLauncher.getServerPort();
    String serverBindAdd = CacheServerLauncher.getServerBindAddress();
    Boolean disableDefaultServer = CacheServerLauncher.getDisableDefaultServer();
    startCacheServers(getCacheServers(), cache, serverPort, serverBindAdd, disableDefaultServer);

    for (GatewayReceiver receiverCreation : this.getGatewayReceivers()) {
      GatewayReceiverFactory factory = cache.createGatewayReceiverFactory();
      factory.setBindAddress(receiverCreation.getBindAddress());
      factory.setMaximumTimeBetweenPings(receiverCreation.getMaximumTimeBetweenPings());
      factory.setStartPort(receiverCreation.getStartPort());
      factory.setEndPort(receiverCreation.getEndPort());
      factory.setSocketBufferSize(receiverCreation.getSocketBufferSize());
      factory.setManualStart(receiverCreation.isManualStart());
      for (GatewayTransportFilter filter : receiverCreation.getGatewayTransportFilters()) {
        factory.addGatewayTransportFilter(filter);
      }
      factory.setHostnameForSenders(receiverCreation.getHostnameForSenders());
      GatewayReceiver receiver = factory.create();
      if (receiver.isManualStart()) {
        cache.getLoggerI18n().info(
            LocalizedStrings.CacheCreation_0_IS_NOT_BEING_STARTED_SINCE_IT_IS_CONFIGURED_FOR_MANUAL_START,
            receiver);
      }
    }

    cache.setBackupFiles(this.backups);

    runInitializer(cache);
    cache.setInitializer(getInitializer(), getInitializerProps());

    // Create all extensions
    this.extensionPoint.fireCreate(cache);
  }

  public void initializeDeclarablesMap(InternalCache cache) {
    for (DeclarableAndProperties struct : this.declarablePropertiesList) {
      Declarable declarable = struct.getDeclarable();
      Properties properties = struct.getProperties();
      try {
        declarable.initialize(cache, properties);
        declarable.init(properties); // for backwards compatibility
      } catch (Exception ex) {
        throw new CacheXmlException(
            "Exception while initializing an instance of " + declarable.getClass().getName(), ex);
      }
      this.declarablePropertiesMap.put(declarable, properties);
    }
    cache.addDeclarableProperties(this.declarablePropertiesMap);
  }

  void initializeRegions(Map<String, Region<?, ?>> declarativeRegions, Cache cache) {
    for (Region region : declarativeRegions.values()) {
      RegionCreation regionCreation = (RegionCreation) region;
      regionCreation.createRoot(cache);
    }
  }

  /**
   * starts declarative cache servers if a server is not running on the port already. Also adds a
   * default server to the param declarativeCacheServers if a serverPort is specified.
   */
  void startCacheServers(List<CacheServer> declarativeCacheServers, Cache cache, Integer serverPort,
      String serverBindAdd, Boolean disableDefaultServer) {

    if (declarativeCacheServers.size() > 1 && (serverPort != null || serverBindAdd != null)) {
      throw new RuntimeException(
          LocalizedStrings.CacheServerLauncher_SERVER_PORT_MORE_THAN_ONE_CACHE_SERVER
              .toLocalizedString());
    }

    CacheServerCreation defaultServer = null;
    boolean hasServerPortOrBindAddress = serverPort != null || serverBindAdd != null;
    boolean isDefaultServerDisabled = disableDefaultServer == null || !disableDefaultServer;
    if (declarativeCacheServers.isEmpty() && hasServerPortOrBindAddress
        && isDefaultServerDisabled) {
      boolean existingCacheServer = false;

      List<CacheServer> cacheServers = cache.getCacheServers();
      if (cacheServers != null) {
        for (CacheServer cacheServer : cacheServers) {
          if (serverPort == cacheServer.getPort()) {
            existingCacheServer = true;
          }
        }
      }

      if (!existingCacheServer) {
        defaultServer = new CacheServerCreation((InternalCache) cache, false);
        declarativeCacheServers.add(defaultServer);
      }
    }

    for (CacheServer declarativeCacheServer : declarativeCacheServers) {
      CacheServerCreation declaredCacheServer = (CacheServerCreation) declarativeCacheServer;

      boolean startServer = true;
      List<CacheServer> cacheServers = cache.getCacheServers();
      if (cacheServers != null) {
        for (CacheServer cacheServer : cacheServers) {
          if (declaredCacheServer.getPort() == cacheServer.getPort()) {
            startServer = false;
          }
        }
      }

      if (!startServer) {
        continue;
      }

      CacheServerImpl impl = (CacheServerImpl) cache.addCacheServer();
      impl.configureFrom(declaredCacheServer);
      if (declaredCacheServer == defaultServer) {
        impl.setIsDefaultServer();
      }

      if (serverPort != null && serverPort != CacheServer.DEFAULT_PORT) {
        impl.setPort(serverPort);
      }
      if (serverBindAdd != null) {
        impl.setBindAddress(serverBindAdd.trim());
      }

      try {
        if (!impl.isRunning()) {
          impl.start();
        }

      } catch (IOException ex) {
        throw new GemFireIOException(
            LocalizedStrings.CacheCreation_WHILE_STARTING_CACHE_SERVER_0.toLocalizedString(impl),
            ex);
      }
    }
  }

  void removeCacheServers(List<CacheServer> declarativeCacheServers, Cache cache,
      Integer serverPort, String serverBindAdd, Boolean disableDefaultServer) {

    throw new UnsupportedOperationException(LocalizedStrings.SHOULDNT_INVOKE.toLocalizedString());
  }

  /**
   * Returns a description of the disk store used by the pdx registry.
   */
  DiskStoreAttributesCreation initializePdxDiskStore(InternalCache cache) {
    // to fix bug 44271 create the disk store used by the pdx registry first.
    // If it is using the default disk store we need to create it now.
    // If the cache has a pool then no need to create disk store.
    DiskStoreAttributesCreation pdxRegDSC = null;
    if (TypeRegistry.mayNeedDiskStore(cache)) {
      String pdxRegDsName = cache.getPdxDiskStore();
      if (pdxRegDsName == null) {
        pdxRegDsName = DiskStoreFactory.DEFAULT_DISK_STORE_NAME;
      }
      // make sure pdxRegDSC gets set to fix for bug 44914
      pdxRegDSC = (DiskStoreAttributesCreation) this.diskStores.get(pdxRegDsName);
      if (pdxRegDSC == null) {
        if (pdxRegDsName.equals(DiskStoreFactory.DEFAULT_DISK_STORE_NAME)) {
          // need to create default disk store
          cache.getOrCreateDefaultDiskStore();
        }
      } else {
        createDiskStore(pdxRegDSC, cache);
      }
    }
    return pdxRegDSC;
  }

  protected void createDiskStore(DiskStoreAttributesCreation creation, InternalCache cache) {
    // Don't let the DiskStoreAttributesCreation escape to the user
    DiskStoreFactory factory = cache.createDiskStoreFactory(creation);
    factory.create(creation.getName());
  }

  /**
   * Returns whether or not this {@code CacheCreation} is equivalent to another {@code Cache}.
   */
  public boolean sameAs(Cache other) {
    boolean sameConfig = other.getLockLease() == this.getLockLease()
        && other.getLockTimeout() == this.getLockTimeout()
        && other.getSearchTimeout() == this.getSearchTimeout()
        && other.getMessageSyncInterval() == this.getMessageSyncInterval()
        && other.getCopyOnRead() == this.getCopyOnRead() && other.isServer() == this.isServer();

    if (!sameConfig) {
      throw new RuntimeException(LocalizedStrings.CacheCreation_SAMECONFIG.toLocalizedString());

    } else {
      DynamicRegionFactory.Config drc1 = this.getDynamicRegionFactoryConfig();
      if (drc1 != null) {
        // we have a dynamic region factory
        DynamicRegionFactory.Config drc2 = null;
        if (other instanceof CacheCreation) {
          drc2 = ((CacheCreation) other).getDynamicRegionFactoryConfig();
        } else {
          drc2 = DynamicRegionFactory.get().getConfig();
        }
        if (drc2 == null) {
          return false;
        }
        if (!drc1.equals(drc2)) {
          return false;
        }
      } else {
        // we have no dynamic region factory; how about other?
        if (other instanceof CacheCreation) {
          if (((CacheCreation) other).getDynamicRegionFactoryConfig() != null) {
            return false;
          }
        } else {
          // other must be real cache in which case we compare to DynamicRegionFactory
          if (DynamicRegionFactory.get().isOpen()) {
            return false;
          }
        }
      }

      Collection<CacheServer> myBridges = this.getCacheServers();
      Collection<CacheServer> otherBridges = other.getCacheServers();
      if (myBridges.size() != otherBridges.size()) {
        throw new RuntimeException(
            LocalizedStrings.CacheCreation_CACHESERVERS_SIZE.toLocalizedString());
      }

      for (CacheServer myBridge1 : myBridges) {
        CacheServerCreation myBridge = (CacheServerCreation) myBridge1;
        boolean found = false;
        for (CacheServer otherBridge : otherBridges) {
          if (myBridge.sameAs(otherBridge)) {
            found = true;
            break;
          }
        }

        if (!found) {
          throw new RuntimeException(
              LocalizedStrings.CacheCreation_CACHE_SERVER_0_NOT_FOUND.toLocalizedString(myBridge));
        }
      }

      // compare connection pools
      Map<String, Pool> m1 = getPools();
      Map<String, Pool> m2 = other instanceof CacheCreation ? ((CacheCreation) other).getPools()
          : PoolManager.getAll();
      int m1Size = m1.size();

      // ignore any gateway instances
      for (Pool cp : m1.values()) {
        if (((PoolImpl) cp).isUsedByGateway()) {
          m1Size--;
        }
      }

      int m2Size = m2.size();

      // ignore any gateway instances
      for (Pool cp : m2.values()) {
        if (((PoolImpl) cp).isUsedByGateway()) {
          m2Size--;
        }
      }

      if (m2Size == 1) {
        // if it is just the DEFAULT pool then ignore it
        Pool p = (Pool) m2.values().iterator().next();
        if (p.getName().equals("DEFAULT")) {
          m2Size = 0;
        }
      }

      if (m1Size != m2Size) {
        throw new RuntimeException("pool sizes differ m1Size=" + m1Size + " m2Size=" + m2Size
            + " m1=" + m1.values() + " m2=" + m2.values());
      }

      if (m1Size > 0) {
        for (Pool pool : m1.values()) {
          PoolImpl poolImpl = (PoolImpl) pool;
          // ignore any gateway instances
          if (!poolImpl.isUsedByGateway()) {
            poolImpl.sameAs(m2.get(poolImpl.getName()));
          }
        }
      }

      // compare disk stores
      for (DiskStore diskStore : this.diskStores.values()) {
        DiskStoreAttributesCreation dsac = (DiskStoreAttributesCreation) diskStore;
        String name = dsac.getName();
        DiskStore ds = other.findDiskStore(name);
        if (ds == null) {
          getLogger().fine("Disk store " + name + " not found.");
          throw new RuntimeException(
              LocalizedStrings.CacheCreation_DISKSTORE_NOTFOUND_0.toLocalizedString(name));
        } else {
          if (!dsac.sameAs(ds)) {
            getLogger().fine("Attributes for disk store " + name + " do not match");
            throw new RuntimeException(
                LocalizedStrings.CacheCreation_ATTRIBUTES_FOR_DISKSTORE_0_DO_NOT_MATCH
                    .toLocalizedString(name));
          }
        }
      }

      Map<String, RegionAttributes<?, ?>> myNamedAttributes = this.listRegionAttributes();
      Map<String, RegionAttributes<Object, Object>> otherNamedAttributes =
          other.listRegionAttributes();
      if (myNamedAttributes.size() != otherNamedAttributes.size()) {
        throw new RuntimeException(
            LocalizedStrings.CacheCreation_NAMEDATTRIBUTES_SIZE.toLocalizedString());
      }

      for (Object object : myNamedAttributes.entrySet()) {
        Entry myEntry = (Entry) object;
        String myId = (String) myEntry.getKey();
        Assert.assertTrue(myEntry.getValue() instanceof RegionAttributesCreation,
            "Entry value is a " + myEntry.getValue().getClass().getName());
        RegionAttributesCreation myAttrs = (RegionAttributesCreation) myEntry.getValue();
        RegionAttributes<Object, Object> otherAttrs = other.getRegionAttributes(myId);
        if (otherAttrs == null) {
          getLogger().fine("No attributes for " + myId);
          throw new RuntimeException(
              LocalizedStrings.CacheCreation_NO_ATTRIBUTES_FOR_0.toLocalizedString(myId));

        } else {
          if (!myAttrs.sameAs(otherAttrs)) {
            getLogger().fine("Attributes for " + myId + " do not match");
            throw new RuntimeException(LocalizedStrings.CacheCreation_ATTRIBUTES_FOR_0_DO_NOT_MATCH
                .toLocalizedString(myId));
          }
        }
      }

      Collection<Region<?, ?>> myRoots = this.roots.values();
      Collection<Region<?, ?>> otherRoots = other.rootRegions();
      if (myRoots.size() != otherRoots.size()) {
        throw new RuntimeException(LocalizedStrings.CacheCreation_ROOTS_SIZE.toLocalizedString());
      }

      for (final Region<?, ?> myRoot : myRoots) {
        RegionCreation rootRegion = (RegionCreation) myRoot;
        Region<Object, Object> otherRegion = other.getRegion(rootRegion.getName());
        if (otherRegion == null) {
          throw new RuntimeException(
              LocalizedStrings.CacheCreation_NO_ROOT_0.toLocalizedString(rootRegion.getName()));
        } else if (!rootRegion.sameAs(otherRegion)) {
          throw new RuntimeException(
              LocalizedStrings.CacheCreation_REGIONS_DIFFER.toLocalizedString());
        }
      }

      // If both have a listener, make sure they are equal.
      if (getCacheTransactionManager() != null) {
        // Currently the GemFireCache always has a CacheTransactionManager,
        // whereas that is not true for CacheTransactionManagerCreation.

        List<TransactionListener> otherTxListeners =
            Arrays.asList(other.getCacheTransactionManager().getListeners());
        List<TransactionListener> thisTxListeners =
            Arrays.asList(getCacheTransactionManager().getListeners());

        if (!thisTxListeners.equals(otherTxListeners)) {
          throw new RuntimeException(LocalizedStrings.CacheCreation_TXLISTENER.toLocalizedString());
        }
      }
    }

    if (hasResourceManager()) {
      getResourceManager().sameAs(other.getResourceManager());
    }

    return true;
  }

  @Override
  public void close() {
    throw new UnsupportedOperationException(LocalizedStrings.SHOULDNT_INVOKE.toLocalizedString());
  }

  @Override
  public void close(boolean keepAlive) {
    throw new UnsupportedOperationException(LocalizedStrings.SHOULDNT_INVOKE.toLocalizedString());
  }

  @Override
  public boolean isReconnecting() {
    throw new UnsupportedOperationException(LocalizedStrings.SHOULDNT_INVOKE.toLocalizedString());
  }

  @Override
  public boolean waitUntilReconnected(long time, TimeUnit units) throws InterruptedException {
    throw new UnsupportedOperationException(LocalizedStrings.SHOULDNT_INVOKE.toLocalizedString());
  }

  @Override
  public void stopReconnecting() {
    throw new UnsupportedOperationException(LocalizedStrings.SHOULDNT_INVOKE.toLocalizedString());
  }

  @Override
  public Cache getReconnectedCache() {
    throw new UnsupportedOperationException(LocalizedStrings.SHOULDNT_INVOKE.toLocalizedString());
  }

  @Override
  public LogWriter getLogger() {
    return this.logWriter;
  }

  @Override
  public LogWriter getSecurityLogger() {
    return this.securityLogWriter;
  }

  @Override
  public LogWriterI18n getLoggerI18n() {
    return this.logWriter.convertToLogWriterI18n();
  }

  @Override
  public LogWriterI18n getSecurityLoggerI18n() {
    return this.securityLogWriter.convertToLogWriterI18n();
  }

  @Override
  public DistributedSystem getDistributedSystem() {
    throw new UnsupportedOperationException(LocalizedStrings.SHOULDNT_INVOKE.toLocalizedString());
  }

  @Override
  public boolean isClosed() {
    throw new UnsupportedOperationException(LocalizedStrings.SHOULDNT_INVOKE.toLocalizedString());
  }

  @Override
  public String getName() {
    throw new UnsupportedOperationException(LocalizedStrings.SHOULDNT_INVOKE.toLocalizedString());
  }

  @Override
  public CancelCriterion getCancelCriterion() {
    throw new UnsupportedOperationException(LocalizedStrings.SHOULDNT_INVOKE.toLocalizedString());
  }

  @Override
  public InternalQueryService getQueryService() {
    return this.queryService;
  }

  /**
   * @since GemFire 6.5
   */
  @Override
  public <K, V> RegionFactory<K, V> createRegionFactory(RegionShortcut shortcut) {
    throw new UnsupportedOperationException(LocalizedStrings.SHOULDNT_INVOKE.toLocalizedString());
  }

  /**
   * @since GemFire 6.5
   */
  @Override
  public <K, V> RegionFactory<K, V> createRegionFactory() {
    throw new UnsupportedOperationException(LocalizedStrings.SHOULDNT_INVOKE.toLocalizedString());
  }

  /**
   * @since GemFire 6.5
   */
  @Override
  public <K, V> RegionFactory<K, V> createRegionFactory(String regionAttributesId) {
    throw new UnsupportedOperationException(LocalizedStrings.SHOULDNT_INVOKE.toLocalizedString());
  }

  /**
   * @since GemFire 6.5
   */
  @Override
  public <K, V> RegionFactory<K, V> createRegionFactory(RegionAttributes<K, V> regionAttributes) {
    throw new UnsupportedOperationException(LocalizedStrings.SHOULDNT_INVOKE.toLocalizedString());
  }

  @Override
  public Region createVMRegion(String name, RegionAttributes aRegionAttributes)
      throws RegionExistsException, TimeoutException {
    return createRegion(name, aRegionAttributes);
  }

  @Override
  public Region createRegion(String name, RegionAttributes aRegionAttributes)
      throws RegionExistsException, TimeoutException {
    if (aRegionAttributes instanceof RegionAttributesCreation) {
      ((RegionAttributesCreation) aRegionAttributes).inheritAttributes(this);
      ((RegionAttributesCreation) aRegionAttributes).prepareForValidation();
    }
    AttributesFactory.validateAttributes(aRegionAttributes);
    RegionCreation region = new RegionCreation(this, name, null);
    region.setAttributes(aRegionAttributes);
    this.addRootRegion(region);
    return region;
  }

  public Region createRegion(String name, String refid)
      throws RegionExistsException, TimeoutException {
    RegionCreation region = new RegionCreation(this, name, refid);
    this.addRootRegion(region);
    return region;
  }

  @Override
  public Region getRegion(String path) {
    if (path.contains("/")) {
      throw new UnsupportedOperationException("Region path '" + path + "' contains '/'");
    }
    return this.roots.get(path);
  }

  @Override
  public CacheServer addCacheServer() {
    return addCacheServer(false);
  }

  public CacheServer addCacheServer(boolean isGatewayReceiver) {
    CacheServer bridge = new CacheServerCreation(this, false);
    this.bridgeServers.add(bridge);
    return bridge;
  }

  @Override
  public boolean removeCacheServer(final CacheServer cacheServer) {
    throw new UnsupportedOperationException(LocalizedStrings.SHOULDNT_INVOKE.toLocalizedString());
  }

  @Override
  public void setReadSerializedForCurrentThread(final boolean value) {
    throw new UnsupportedOperationException(LocalizedStrings.SHOULDNT_INVOKE.toLocalizedString());
  }

  @Override
  public void setReadSerializedForTest(final boolean value) {
    throw new UnsupportedOperationException(LocalizedStrings.SHOULDNT_INVOKE.toLocalizedString());
  }

  @Override
  public PdxInstanceFactory createPdxInstanceFactory(final String className,
      final boolean expectDomainClass) {
    throw new UnsupportedOperationException(LocalizedStrings.SHOULDNT_INVOKE.toLocalizedString());
  }

  @Override
  public void waitForRegisterInterestsInProgress() {
    throw new UnsupportedOperationException(LocalizedStrings.SHOULDNT_INVOKE.toLocalizedString());
  }

  @Override
  public SecurityService getSecurityService() {
    return SecurityServiceFactory.create();
  }

  void addDeclarableProperties(final Declarable declarable, final Properties properties) {
    this.declarablePropertiesList.add(new DeclarableAndProperties(declarable, properties));
  }

  @Override
  public List<CacheServer> getCacheServers() {
    return this.bridgeServers;
  }

  @Override
  public void addGatewaySender(GatewaySender sender) {
    this.gatewaySenders.add(sender);
  }

  @Override
  public void addAsyncEventQueue(final AsyncEventQueueImpl asyncQueue) {
    throw new UnsupportedOperationException(LocalizedStrings.SHOULDNT_INVOKE.toLocalizedString());
  }

  @Override
  public void removeAsyncEventQueue(final AsyncEventQueue asyncQueue) {
    throw new UnsupportedOperationException(LocalizedStrings.SHOULDNT_INVOKE.toLocalizedString());
  }

  @Override
  public QueryMonitor getQueryMonitor() {
    throw new UnsupportedOperationException(LocalizedStrings.SHOULDNT_INVOKE.toLocalizedString());
  }

  @Override
  public void close(final String reason, final Throwable systemFailureCause,
      final boolean keepAlive, final boolean keepDS) {
    throw new UnsupportedOperationException(LocalizedStrings.SHOULDNT_INVOKE.toLocalizedString());
  }

  @Override
  public JmxManagerAdvisor getJmxManagerAdvisor() {
    throw new UnsupportedOperationException(LocalizedStrings.SHOULDNT_INVOKE.toLocalizedString());
  }

  @Override
  public List<Properties> getDeclarableProperties(final String className) {
    throw new UnsupportedOperationException(LocalizedStrings.SHOULDNT_INVOKE.toLocalizedString());
  }

  @Override
  public int getUpTime() {
    throw new UnsupportedOperationException(LocalizedStrings.SHOULDNT_INVOKE.toLocalizedString());
  }

  @Override
  public Set<Region<?, ?>> rootRegions(final boolean includePRAdminRegions) {
    throw new UnsupportedOperationException(LocalizedStrings.SHOULDNT_INVOKE.toLocalizedString());
  }

  @Override
  public Set<InternalRegion> getAllRegions() {
    throw new UnsupportedOperationException(LocalizedStrings.SHOULDNT_INVOKE.toLocalizedString());
  }

  @Override
  public DistributedRegion getRegionInDestroy(final String path) {
    throw new UnsupportedOperationException(LocalizedStrings.SHOULDNT_INVOKE.toLocalizedString());
  }

  @Override
  public void addRegionOwnedDiskStore(final DiskStoreImpl dsi) {
    throw new UnsupportedOperationException(LocalizedStrings.SHOULDNT_INVOKE.toLocalizedString());
  }

  @Override
  public DiskStoreMonitor getDiskStoreMonitor() {
    throw new UnsupportedOperationException(LocalizedStrings.SHOULDNT_INVOKE.toLocalizedString());
  }

  @Override
  public void close(final String reason, final Throwable optionalCause) {
    throw new UnsupportedOperationException(LocalizedStrings.SHOULDNT_INVOKE.toLocalizedString());
  }

  @Override
  public LocalRegion getRegionByPathForProcessing(final String path) {
    throw new UnsupportedOperationException(LocalizedStrings.SHOULDNT_INVOKE.toLocalizedString());
  }

  @Override
  public List getCacheServersAndGatewayReceiver() {
    throw new UnsupportedOperationException(LocalizedStrings.SHOULDNT_INVOKE.toLocalizedString());
  }

  @Override
  public boolean isGlobalRegionInitializing(final String fullPath) {
    throw new UnsupportedOperationException(LocalizedStrings.SHOULDNT_INVOKE.toLocalizedString());
  }

  @Override
  public DistributionAdvisor getDistributionAdvisor() {
    throw new UnsupportedOperationException(LocalizedStrings.SHOULDNT_INVOKE.toLocalizedString());
  }

  @Override
  public void setQueryMonitorRequiredForResourceManager(final boolean required) {
    throw new UnsupportedOperationException(LocalizedStrings.SHOULDNT_INVOKE.toLocalizedString());
  }

  @Override
  public boolean isQueryMonitorDisabledForLowMemory() {
    throw new UnsupportedOperationException(LocalizedStrings.SHOULDNT_INVOKE.toLocalizedString());
  }

  @Override
  public boolean isRESTServiceRunning() {
    throw new UnsupportedOperationException(LocalizedStrings.SHOULDNT_INVOKE.toLocalizedString());
  }

  @Override
  public InternalLogWriter getInternalLogWriter() {
    throw new UnsupportedOperationException(LocalizedStrings.SHOULDNT_INVOKE.toLocalizedString());
  }

  @Override
  public InternalLogWriter getSecurityInternalLogWriter() {
    throw new UnsupportedOperationException(LocalizedStrings.SHOULDNT_INVOKE.toLocalizedString());
  }

  @Override
  public Set<InternalRegion> getApplicationRegions() {
    throw new UnsupportedOperationException(LocalizedStrings.SHOULDNT_INVOKE.toLocalizedString());
  }

  @Override
  public void removeGatewaySender(final GatewaySender sender) {
    throw new UnsupportedOperationException(LocalizedStrings.SHOULDNT_INVOKE.toLocalizedString());
  }

  @Override
  public DistributedLockService getGatewaySenderLockService() {
    throw new UnsupportedOperationException(LocalizedStrings.SHOULDNT_INVOKE.toLocalizedString());
  }

  @Override
  public RestAgent getRestAgent() {
    throw new UnsupportedOperationException(LocalizedStrings.SHOULDNT_INVOKE.toLocalizedString());
  }

  @Override
  public Properties getDeclarableProperties(final Declarable declarable) {
    throw new UnsupportedOperationException(LocalizedStrings.SHOULDNT_INVOKE.toLocalizedString());
  }

  @Override
  public void setRESTServiceRunning(final boolean isRESTServiceRunning) {
    throw new UnsupportedOperationException(LocalizedStrings.SHOULDNT_INVOKE.toLocalizedString());
  }

  @Override
  public void close(final String reason, final boolean keepAlive, final boolean keepDS) {
    throw new UnsupportedOperationException(LocalizedStrings.SHOULDNT_INVOKE.toLocalizedString());
  }

  public void addGatewayReceiver(GatewayReceiver receiver) {
    this.gatewayReceivers.add(receiver);
  }

  public void removeGatewayReceiver(GatewayReceiver receiver) {
    throw new UnsupportedOperationException(LocalizedStrings.SHOULDNT_INVOKE.toLocalizedString());
  }

  public void addAsyncEventQueue(AsyncEventQueue asyncEventQueue) {
    this.asyncEventQueues.add(asyncEventQueue);
  }

  @Override
  public Set<GatewaySender> getGatewaySenders() {
    Set<GatewaySender> tempSet = new HashSet<>();
    for (GatewaySender sender : this.gatewaySenders) {
      if (!((AbstractGatewaySender) sender).isForInternalUse()) {
        tempSet.add(sender);
      }
    }
    return tempSet;
  }

  @Override
  public GatewaySender getGatewaySender(String id) {
    for (GatewaySender sender : this.gatewaySenders) {
      if (sender.getId().equals(id)) {
        return sender;
      }
    }
    return null;
  }

  @Override
  public Set<GatewayReceiver> getGatewayReceivers() {
    return this.gatewayReceivers;
  }

  @Override
  public Set<AsyncEventQueue> getAsyncEventQueues() {
    return this.asyncEventQueues;
  }

  @Override
  public Set<AsyncEventQueue> getAsyncEventQueues(boolean visibleOnly) {
    return this.asyncEventQueues;
  }

  @Override
  public void closeDiskStores() {
    throw new UnsupportedOperationException(LocalizedStrings.SHOULDNT_INVOKE.toLocalizedString());
  }

  @Override
  public AsyncEventQueue getAsyncEventQueue(String id) {
    for (AsyncEventQueue asyncEventQueue : this.asyncEventQueues) {
      if (asyncEventQueue.getId().equals(id)) {
        return asyncEventQueue;
      }
    }
    return null;
  }

  @Override
  public void setIsServer(boolean isServer) {
    this.isServer = isServer;
    this.hasServer = true;
  }

  @Override
  public boolean isServer() {
    return this.isServer || !this.bridgeServers.isEmpty();
  }

  boolean hasServer() {
    return this.hasServer;
  }

  public void setDynamicRegionFactoryConfig(DynamicRegionFactory.Config v) {
    this.dynamicRegionFactoryConfig = v;
    this.hasDynamicRegionFactory = true;
  }

  boolean hasDynamicRegionFactory() {
    return this.hasDynamicRegionFactory;
  }

  DynamicRegionFactory.Config getDynamicRegionFactoryConfig() {
    return this.dynamicRegionFactoryConfig;
  }

  @Override
  public CacheTransactionManager getCacheTransactionManager() {
    return this.txMgrCreation;
  }

  /**
   * Implementation of {@link Cache#setCopyOnRead}
   *
   * @since GemFire 4.0
   */
  @Override
  public void setCopyOnRead(boolean copyOnRead) {
    this.copyOnRead = copyOnRead;
    this.hasCopyOnRead = true;
  }

  /**
   * Implementation of {@link Cache#getCopyOnRead}
   *
   * @since GemFire 4.0
   */
  @Override
  public boolean getCopyOnRead() {
    return this.copyOnRead;
  }

  boolean hasCopyOnRead() {
    return this.hasCopyOnRead;
  }

  /**
   * Adds a CacheTransactionManagerCreation for this Cache (really just a placeholder since a
   * CacheTransactionManager is really a Cache singleton)
   *
   * @see GemFireCacheImpl
   * @since GemFire 4.0
   */
  public void addCacheTransactionManagerCreation(CacheTransactionManagerCreation txm) {
    this.txMgrCreation = txm;
  }

  /**
   * @return Context jndi context associated with the Cache.
   */
  @Override
  public Context getJNDIContext() {
    return JNDIInvoker.getJNDIContext();
  }

  @Override
  public DiskStore findDiskStore(String name) {
    if (name == null) {
      name = GemFireCacheImpl.getDefaultDiskStoreName();
    }
    return this.diskStores.get(name);
  }

  public void addDiskStore(DiskStore ds) {
    this.diskStores.put(ds.getName(), ds);
  }

  /**
   * Returns the DiskStore list
   *
   * @since GemFire prPersistSprint2
   */
  @Override
  public Collection<DiskStore> listDiskStores() {
    return this.diskStores.values();
  }

  void setDiskStore(String name, DiskStoreAttributesCreation dsac) {
    this.diskStores.put(name, dsac);
  }

  @Override
  public RegionAttributes getRegionAttributes(String id) {
    return this.namedRegionAttributes.get(id);
  }

  @Override
  public void setRegionAttributes(String id, RegionAttributes attrs) {
    RegionAttributes a = attrs;
    if (!(a instanceof RegionAttributesCreation)) {
      a = new RegionAttributesCreation(this, a, false);
    }
    this.namedRegionAttributes.put(id, a);
    this.regionAttributesNames.add(id);
  }

  @Override
  public Map<String, RegionAttributes<?, ?>> listRegionAttributes() {
    return Collections.unmodifiableMap(this.namedRegionAttributes);
  }

  @Override
  public void loadCacheXml(InputStream is)
      throws TimeoutException, CacheWriterException, RegionExistsException {
    throw new UnsupportedOperationException(LocalizedStrings.SHOULDNT_INVOKE.toLocalizedString());
  }

  @Override
  public void readyForEvents() {
    throw new UnsupportedOperationException(LocalizedStrings.SHOULDNT_INVOKE.toLocalizedString());
  }

  private final PoolManagerImpl poolManager = new PoolManagerImpl(false);

  private volatile FunctionServiceCreation functionServiceCreation;

  public Map<String, Pool> getPools() {
    return this.poolManager.getMap();
  }

  public PoolFactory createPoolFactory() {
    return new PoolFactoryImpl(this.poolManager).setStartDisabled(true);
  }

  private volatile boolean hasFunctionService = false;

  boolean hasFunctionService() {
    return this.hasFunctionService;
  }

  public void setFunctionServiceCreation(FunctionServiceCreation functionServiceCreation) {
    this.hasFunctionService = true;
    this.functionServiceCreation = functionServiceCreation;
  }

  public FunctionServiceCreation getFunctionServiceCreation() {
    return this.functionServiceCreation;
  }

  private volatile boolean hasResourceManager = false;

  private volatile ResourceManagerCreation resourceManagerCreation;

  public void setResourceManagerCreation(ResourceManagerCreation resourceManagerCreation) {
    this.hasResourceManager = true;
    this.resourceManagerCreation = resourceManagerCreation;
  }

  @Override
  public ResourceManagerCreation getResourceManager() {
    return this.resourceManagerCreation;
  }

  boolean hasResourceManager() {
    return this.hasResourceManager;
  }

  private volatile SerializerCreation serializerCreation;

  public void setSerializerCreation(SerializerCreation serializerCreation) {
    this.serializerCreation = serializerCreation;
  }

  SerializerCreation getSerializerCreation() {
    return this.serializerCreation;
  }

  public void addBackup(File backup) {
    this.backups.add(backup);
  }

  @Override
  public List<File> getBackupFiles() {
    return Collections.unmodifiableList(this.backups);
  }

  @Override
  public LocalRegion getRegionByPath(final String path) {
    return null;
  }

  @Override
  public boolean isClient() {
    return false;
  }

  @Override
  public InternalDistributedSystem getInternalDistributedSystem() {
    throw new UnsupportedOperationException(LocalizedStrings.SHOULDNT_INVOKE.toLocalizedString());
  }

  @Override
  public Set<PartitionedRegion> getPartitionedRegions() {
    throw new UnsupportedOperationException(LocalizedStrings.SHOULDNT_INVOKE.toLocalizedString());
  }

  @Override
  public void addRegionListener(final RegionListener regionListener) {
    throw new UnsupportedOperationException(LocalizedStrings.SHOULDNT_INVOKE.toLocalizedString());
  }

  @Override
  public void removeRegionListener(final RegionListener regionListener) {
    throw new UnsupportedOperationException(LocalizedStrings.SHOULDNT_INVOKE.toLocalizedString());
  }

  @Override
  public Set<RegionListener> getRegionListeners() {
    throw new UnsupportedOperationException(LocalizedStrings.SHOULDNT_INVOKE.toLocalizedString());
  }

  @Override
  public GatewaySenderFactory createGatewaySenderFactory() {
    return WANServiceProvider.createGatewaySenderFactory(this);
  }

  @Override
  public GatewayReceiverFactory createGatewayReceiverFactory() {
    return WANServiceProvider.createGatewayReceiverFactory(this);
  }

  @Override
  public AsyncEventQueueFactory createAsyncEventQueueFactory() {
    return new AsyncEventQueueFactoryImpl(this);
  }

  public void setPdxReadSerialized(boolean readSerialized) {
    this.cacheConfig.setPdxReadSerialized(readSerialized);
  }

  public void setPdxIgnoreUnreadFields(boolean ignore) {
    this.cacheConfig.setPdxIgnoreUnreadFields(ignore);
  }

  public void setPdxSerializer(PdxSerializer serializer) {
    this.cacheConfig.setPdxSerializer(serializer);
  }

  public void setPdxDiskStore(String diskStore) {
    this.cacheConfig.setPdxDiskStore(diskStore);
  }

  public void setPdxPersistent(boolean persistent) {
    this.cacheConfig.setPdxPersistent(persistent);
  }

  /**
   * Returns whether PdxInstance is preferred for PDX types instead of Java object.
   *
   * @see org.apache.geode.cache.CacheFactory#setPdxReadSerialized(boolean)
   * @since GemFire 6.6
   */
  @Override
  public boolean getPdxReadSerialized() {
    return this.cacheConfig.isPdxReadSerialized();
  }

  @Override
  public PdxSerializer getPdxSerializer() {
    return this.cacheConfig.getPdxSerializer();
  }

  @Override
  public String getPdxDiskStore() {
    return this.cacheConfig.getPdxDiskStore();
  }

  @Override
  public boolean getPdxPersistent() {
    return this.cacheConfig.isPdxPersistent();
  }

  @Override
  public boolean getPdxIgnoreUnreadFields() {
    return this.cacheConfig.getPdxIgnoreUnreadFields();
  }

  @Override
  public CacheConfig getCacheConfig() {
    return this.cacheConfig;
  }

  @Override
  public boolean getPdxReadSerializedByAnyGemFireServices() {
    throw new UnsupportedOperationException(LocalizedStrings.SHOULDNT_INVOKE.toLocalizedString());
  }

  @Override
  public void setDeclarativeCacheConfig(final CacheConfig cacheConfig) {
    throw new UnsupportedOperationException(LocalizedStrings.SHOULDNT_INVOKE.toLocalizedString());
  }

  @Override
  public void initializePdxRegistry() {
    throw new UnsupportedOperationException(LocalizedStrings.SHOULDNT_INVOKE.toLocalizedString());
  }

  @Override
  public void readyDynamicRegionFactory() {
    throw new UnsupportedOperationException(LocalizedStrings.SHOULDNT_INVOKE.toLocalizedString());
  }

  @Override
  public void setBackupFiles(final List<File> backups) {
    throw new UnsupportedOperationException(LocalizedStrings.SHOULDNT_INVOKE.toLocalizedString());
  }

  @Override
  public void addDeclarableProperties(final Map<Declarable, Properties> mapOfNewDeclarableProps) {
    throw new UnsupportedOperationException(LocalizedStrings.SHOULDNT_INVOKE.toLocalizedString());
  }

  @Override
  public Set<DistributedMember> getMembers() {
    return Collections.emptySet();
  }

  @Override
  public Set<DistributedMember> getAdminMembers() {
    return Collections.emptySet();
  }

  @Override
  public Set<DistributedMember> getMembers(Region region) {
    return Collections.emptySet();
  }

  private Declarable initializer = null;

  private Properties initializerProps = null;

  @Override
  public Declarable getInitializer() {
    return this.initializer;
  }

  @Override
  public Properties getInitializerProps() {
    return this.initializerProps;
  }

  @Override
  public void setInitializer(Declarable declarable, Properties props) {
    this.initializer = declarable;
    this.initializerProps = props;
  }

  @Override
  public boolean hasPool() {
    return false;
  }

  @Override
  public DiskStoreFactory createDiskStoreFactory(final DiskStoreAttributes attrs) {
    return null;
  }

  @Override
  public void determineDefaultPool() {
    throw new UnsupportedOperationException(LocalizedStrings.SHOULDNT_INVOKE.toLocalizedString());
  }

  @Override
  public <K, V> Region<K, V> basicCreateRegion(final String name,
      final RegionAttributes<K, V> attrs) throws RegionExistsException, TimeoutException {
    throw new UnsupportedOperationException(LocalizedStrings.SHOULDNT_INVOKE.toLocalizedString());
  }

  @Override
  public BackupService getBackupService() {
    throw new UnsupportedOperationException(LocalizedStrings.SHOULDNT_INVOKE.toLocalizedString());
  }

  @Override
  public Throwable getDisconnectCause() {
    throw new UnsupportedOperationException(LocalizedStrings.SHOULDNT_INVOKE.toLocalizedString());
  }

  @Override
  public void addPartitionedRegion(final PartitionedRegion region) {
    throw new UnsupportedOperationException(LocalizedStrings.SHOULDNT_INVOKE.toLocalizedString());
  }

  @Override
  public void removePartitionedRegion(final PartitionedRegion region) {
    throw new UnsupportedOperationException(LocalizedStrings.SHOULDNT_INVOKE.toLocalizedString());
  }

  @Override
  public void addDiskStore(final DiskStoreImpl dsi) {
    throw new UnsupportedOperationException(LocalizedStrings.SHOULDNT_INVOKE.toLocalizedString());
  }

  @Override
  public TXEntryStateFactory getTXEntryStateFactory() {
    throw new UnsupportedOperationException(LocalizedStrings.SHOULDNT_INVOKE.toLocalizedString());
  }

  @Override
  public EventTrackerExpiryTask getEventTrackerTask() {
    throw new UnsupportedOperationException(LocalizedStrings.SHOULDNT_INVOKE.toLocalizedString());
  }

  @Override
  public void removeDiskStore(final DiskStoreImpl diskStore) {
    throw new UnsupportedOperationException(LocalizedStrings.SHOULDNT_INVOKE.toLocalizedString());
  }

  void runInitializer(InternalCache cache) {
    Declarable initializer = getInitializer();
    if (initializer != null) {
      initializer.initialize(cache, getInitializerProps());
      initializer.init(getInitializerProps()); // for backwards compatibility
    }
  }

  @Override
  public void setGatewayConflictResolver(GatewayConflictResolver resolver) {
    this.gatewayConflictResolver = resolver;
  }

  @Override
  public GatewayConflictResolver getGatewayConflictResolver() {
    return this.gatewayConflictResolver;
  }

  @Override
  public PdxInstanceFactory createPdxInstanceFactory(String className) {
    throw new UnsupportedOperationException(LocalizedStrings.SHOULDNT_INVOKE.toLocalizedString());
  }

  @Override
  public PdxInstance createPdxEnum(String className, String enumName, int enumOrdinal) {
    throw new UnsupportedOperationException(LocalizedStrings.SHOULDNT_INVOKE.toLocalizedString());
  }

  @Override
  public CacheSnapshotService getSnapshotService() {
    throw new UnsupportedOperationException(LocalizedStrings.SHOULDNT_INVOKE.toLocalizedString());
  }

  /**
   * @see Extensible#getExtensionPoint()
   * @since GemFire 8.1
   */
  @Override
  public ExtensionPoint<Cache> getExtensionPoint() {
    return this.extensionPoint;
  }

  @Override
  public InternalDistributedMember getMyId() {
    return null;
  }

  @Override
  public Collection<DiskStore> listDiskStoresIncludingRegionOwned() {
    return null;
  }

  @Override
  public CqService getCqService() {
    return null;
  }

  private final InternalQueryService queryService = new InternalQueryService() {

    private final Map<String, List<Index>> indexes = new HashMap<>();

    @Override
    public Query newQuery(String queryString) {
      throw new UnsupportedOperationException(LocalizedStrings.SHOULDNT_INVOKE.toLocalizedString());
    }

    @Override
    public Index createHashIndex(String indexName, String indexedExpression, String regionPath)
        throws IndexInvalidException, IndexNameConflictException, IndexExistsException,
        RegionNotFoundException, UnsupportedOperationException {
      return createHashIndex(indexName, indexedExpression, regionPath, "");
    }

    @Override
    public Index createHashIndex(String indexName, String indexedExpression, String regionPath,
        String imports) throws IndexInvalidException, IndexNameConflictException,
        IndexExistsException, RegionNotFoundException, UnsupportedOperationException {
      return createIndex(indexName, IndexType.HASH, indexedExpression, regionPath, imports);
    }

    @Override
    public Index createIndex(String indexName, IndexType indexType, String indexedExpression,
        String fromClause) throws IndexInvalidException, IndexNameConflictException,
        IndexExistsException, RegionNotFoundException, UnsupportedOperationException {
      return createIndex(indexName, indexType, indexedExpression, fromClause, "");
    }

    /**
     * Due to not having the full implementation to determine region names etc this implementation
     * will only match a single region with no alias at this time
     */
    @Override
    public Index createIndex(String indexName, IndexType indexType, String indexedExpression,
        String fromClause, String imports) throws IndexInvalidException, IndexNameConflictException,
        IndexExistsException, RegionNotFoundException, UnsupportedOperationException {
      IndexCreationData indexData = new IndexCreationData(indexName);
      indexData.setFunctionalIndexData(fromClause, indexedExpression, imports);
      indexData.setIndexType(indexType.toString());
      List<Index> indexesForRegion = this.indexes.get(fromClause);
      if (indexesForRegion == null) {
        indexesForRegion = new ArrayList<>();
        this.indexes.put(fromClause, indexesForRegion);
      }
      indexesForRegion.add(indexData);
      return indexData;
    }

    @Override
    public Index createIndex(String indexName, String indexedExpression, String regionPath)
        throws IndexInvalidException, IndexNameConflictException, IndexExistsException,
        RegionNotFoundException, UnsupportedOperationException {
      return createIndex(indexName, indexedExpression, regionPath, "");
    }

    @Override
    public Index createIndex(String indexName, String indexedExpression, String regionPath,
        String imports) throws IndexInvalidException, IndexNameConflictException,
        IndexExistsException, RegionNotFoundException, UnsupportedOperationException {
      return createIndex(indexName, IndexType.FUNCTIONAL, indexedExpression, regionPath, imports);

    }

    @Override
    public Index createKeyIndex(String indexName, String indexedExpression, String regionPath)
        throws IndexInvalidException, IndexNameConflictException, IndexExistsException,
        RegionNotFoundException, UnsupportedOperationException {
      return createIndex(indexName, IndexType.PRIMARY_KEY, indexedExpression, regionPath, "");

    }

    @Override
    public Index getIndex(Region<?, ?> region, String indexName) {
      throw new UnsupportedOperationException(LocalizedStrings.SHOULDNT_INVOKE.toLocalizedString());
    }

    @Override
    public Collection<Index> getIndexes() {
      throw new UnsupportedOperationException(LocalizedStrings.SHOULDNT_INVOKE.toLocalizedString());
    }

    @Override
    public Collection<Index> getIndexes(Region<?, ?> region) {
      return this.indexes.get(region.getFullPath());
    }

    @Override
    public Collection<Index> getIndexes(Region<?, ?> region, IndexType indexType) {
      throw new UnsupportedOperationException(LocalizedStrings.SHOULDNT_INVOKE.toLocalizedString());
    }

    @Override
    public void removeIndex(Index index) {
      throw new UnsupportedOperationException(LocalizedStrings.SHOULDNT_INVOKE.toLocalizedString());
    }

    @Override
    public void removeIndexes() {
      throw new UnsupportedOperationException(LocalizedStrings.SHOULDNT_INVOKE.toLocalizedString());
    }

    @Override
    public void removeIndexes(Region<?, ?> region) {
      throw new UnsupportedOperationException(LocalizedStrings.SHOULDNT_INVOKE.toLocalizedString());
    }

    @Override
    public CqQuery newCq(String queryString, CqAttributes cqAttr)
        throws QueryInvalidException, CqException {
      throw new UnsupportedOperationException(LocalizedStrings.SHOULDNT_INVOKE.toLocalizedString());
    }

    @Override
    public CqQuery newCq(String queryString, CqAttributes cqAttr, boolean isDurable)
        throws QueryInvalidException, CqException {
      throw new UnsupportedOperationException(LocalizedStrings.SHOULDNT_INVOKE.toLocalizedString());
    }

    @Override
    public CqQuery newCq(String name, String queryString, CqAttributes cqAttr)
        throws QueryInvalidException, CqExistsException, CqException {
      throw new UnsupportedOperationException(LocalizedStrings.SHOULDNT_INVOKE.toLocalizedString());
    }

    @Override
    public CqQuery newCq(String name, String queryString, CqAttributes cqAttr, boolean isDurable)
        throws QueryInvalidException, CqExistsException, CqException {
      throw new UnsupportedOperationException(LocalizedStrings.SHOULDNT_INVOKE.toLocalizedString());
    }

    @Override
    public void closeCqs() {
      throw new UnsupportedOperationException(LocalizedStrings.SHOULDNT_INVOKE.toLocalizedString());
    }

    @Override
    public CqQuery[] getCqs() {
      throw new UnsupportedOperationException(LocalizedStrings.SHOULDNT_INVOKE.toLocalizedString());
    }

    @Override
    public CqQuery[] getCqs(String regionName) throws CqException {
      throw new UnsupportedOperationException(LocalizedStrings.SHOULDNT_INVOKE.toLocalizedString());
    }

    @Override
    public CqQuery getCq(String cqName) {
      throw new UnsupportedOperationException(LocalizedStrings.SHOULDNT_INVOKE.toLocalizedString());
    }

    @Override
    public void executeCqs() throws CqException {
      throw new UnsupportedOperationException(LocalizedStrings.SHOULDNT_INVOKE.toLocalizedString());
    }

    @Override
    public void stopCqs() throws CqException {
      throw new UnsupportedOperationException(LocalizedStrings.SHOULDNT_INVOKE.toLocalizedString());
    }

    @Override
    public void executeCqs(String regionName) throws CqException {
      throw new UnsupportedOperationException(LocalizedStrings.SHOULDNT_INVOKE.toLocalizedString());
    }

    @Override
    public void stopCqs(String regionName) throws CqException {
      throw new UnsupportedOperationException(LocalizedStrings.SHOULDNT_INVOKE.toLocalizedString());
    }

    @Override
    public List<String> getAllDurableCqsFromServer() throws CqException {
      throw new UnsupportedOperationException(LocalizedStrings.SHOULDNT_INVOKE.toLocalizedString());
    }

    @Override
    public CqServiceStatistics getCqStatistics() {
      throw new UnsupportedOperationException(LocalizedStrings.SHOULDNT_INVOKE.toLocalizedString());
    }


    @Override
    public void defineKeyIndex(String indexName, String indexedExpression, String regionPath)
        throws RegionNotFoundException {
      throw new UnsupportedOperationException(LocalizedStrings.SHOULDNT_INVOKE.toLocalizedString());
    }

    @Override
    public void defineHashIndex(String indexName, String indexedExpression, String regionPath)
        throws RegionNotFoundException {
      throw new UnsupportedOperationException(LocalizedStrings.SHOULDNT_INVOKE.toLocalizedString());
    }

    @Override
    public void defineHashIndex(String indexName, String indexedExpression, String regionPath,
        String imports) throws RegionNotFoundException {
      throw new UnsupportedOperationException(LocalizedStrings.SHOULDNT_INVOKE.toLocalizedString());
    }

    @Override
    public void defineIndex(String indexName, String indexedExpression, String regionPath)
        throws RegionNotFoundException {
      throw new UnsupportedOperationException(LocalizedStrings.SHOULDNT_INVOKE.toLocalizedString());
    }

    @Override
    public void defineIndex(String indexName, String indexedExpression, String regionPath,
        String imports) throws RegionNotFoundException {
      throw new UnsupportedOperationException(LocalizedStrings.SHOULDNT_INVOKE.toLocalizedString());
    }

    @Override
    public List<Index> createDefinedIndexes() throws MultiIndexCreationException {
      throw new UnsupportedOperationException(LocalizedStrings.SHOULDNT_INVOKE.toLocalizedString());
    }

    @Override
    public boolean clearDefinedIndexes() {
      throw new UnsupportedOperationException(LocalizedStrings.SHOULDNT_INVOKE.toLocalizedString());
    }

    @Override
    public MethodInvocationAuthorizer getMethodInvocationAuthorizer() {
      throw new UnsupportedOperationException(LocalizedStrings.SHOULDNT_INVOKE.toLocalizedString());
    }
  };

  @Override
  public <T extends CacheService> T getService(Class<T> clazz) {
    throw new UnsupportedOperationException(LocalizedStrings.SHOULDNT_INVOKE.toLocalizedString());
  }

  @Override
  public Collection<CacheService> getServices() {
    throw new UnsupportedOperationException(LocalizedStrings.SHOULDNT_INVOKE.toLocalizedString());
  }

  @Override
  public SystemTimer getCCPTimer() {
    throw new UnsupportedOperationException(LocalizedStrings.SHOULDNT_INVOKE.toLocalizedString());
  }

  @Override
  public void cleanupForClient(final CacheClientNotifier ccn,
      final ClientProxyMembershipID client) {
    throw new UnsupportedOperationException(LocalizedStrings.SHOULDNT_INVOKE.toLocalizedString());
  }

  @Override
  public void purgeCCPTimer() {
    throw new UnsupportedOperationException(LocalizedStrings.SHOULDNT_INVOKE.toLocalizedString());
  }

  @Override
  public FilterProfile getFilterProfile(final String regionName) {
    throw new UnsupportedOperationException(LocalizedStrings.SHOULDNT_INVOKE.toLocalizedString());
  }

  @Override
  public Region getRegion(final String path, final boolean returnDestroyedRegion) {
    throw new UnsupportedOperationException(LocalizedStrings.SHOULDNT_INVOKE.toLocalizedString());
  }

  @Override
  public MemoryAllocator getOffHeapStore() {
    throw new UnsupportedOperationException(LocalizedStrings.SHOULDNT_INVOKE.toLocalizedString());
  }

  @Override
  public <K, V> Region<K, V> createVMRegion(final String name, final RegionAttributes<K, V> p_attrs,
      final InternalRegionArguments internalRegionArgs)
      throws RegionExistsException, TimeoutException, IOException, ClassNotFoundException {
    throw new UnsupportedOperationException(LocalizedStrings.SHOULDNT_INVOKE.toLocalizedString());
  }

  @Override
  public DistributedLockService getPartitionedRegionLockService() {
    throw new UnsupportedOperationException(LocalizedStrings.SHOULDNT_INVOKE.toLocalizedString());
  }

  @Override
  public PersistentMemberManager getPersistentMemberManager() {
    throw new UnsupportedOperationException(LocalizedStrings.SHOULDNT_INVOKE.toLocalizedString());
  }

  @Override
  public Set<GatewaySender> getAllGatewaySenders() {
    throw new UnsupportedOperationException(LocalizedStrings.SHOULDNT_INVOKE.toLocalizedString());
  }

  @Override
  public CachePerfStats getCachePerfStats() {
    throw new UnsupportedOperationException(LocalizedStrings.SHOULDNT_INVOKE.toLocalizedString());
  }

  @Override
  public DistributionManager getDistributionManager() {
    throw new UnsupportedOperationException(LocalizedStrings.SHOULDNT_INVOKE.toLocalizedString());
  }

  @Override
  public void regionReinitialized(final Region region) {
    throw new UnsupportedOperationException(LocalizedStrings.SHOULDNT_INVOKE.toLocalizedString());
  }

  @Override
  public void setRegionByPath(final String path, final InternalRegion r) {
    throw new UnsupportedOperationException(LocalizedStrings.SHOULDNT_INVOKE.toLocalizedString());
  }

  @Override
  public InternalResourceManager getInternalResourceManager() {
    throw new UnsupportedOperationException(LocalizedStrings.SHOULDNT_INVOKE.toLocalizedString());
  }

  @Override
  public ResourceAdvisor getResourceAdvisor() {
    throw new UnsupportedOperationException(LocalizedStrings.SHOULDNT_INVOKE.toLocalizedString());
  }

  @Override
  public boolean isCacheAtShutdownAll() {
    throw new UnsupportedOperationException(LocalizedStrings.SHOULDNT_INVOKE.toLocalizedString());
  }

  @Override
  public boolean requiresNotificationFromPR(final PartitionedRegion r) {
    throw new UnsupportedOperationException(LocalizedStrings.SHOULDNT_INVOKE.toLocalizedString());
  }

  @Override
  public <K, V> RegionAttributes<K, V> invokeRegionBefore(final InternalRegion parent,
      final String name, final RegionAttributes<K, V> attrs,
      final InternalRegionArguments internalRegionArgs) {
    throw new UnsupportedOperationException(LocalizedStrings.SHOULDNT_INVOKE.toLocalizedString());
  }

  @Override
  public void invokeRegionAfter(final InternalRegion region) {
    throw new UnsupportedOperationException(LocalizedStrings.SHOULDNT_INVOKE.toLocalizedString());
  }

  @Override
  public void invokeBeforeDestroyed(final InternalRegion region) {
    throw new UnsupportedOperationException(LocalizedStrings.SHOULDNT_INVOKE.toLocalizedString());
  }

  @Override
  public void invokeCleanupFailedInitialization(final InternalRegion region) {
    throw new UnsupportedOperationException(LocalizedStrings.SHOULDNT_INVOKE.toLocalizedString());
  }

  @Override
  public TXManagerImpl getTXMgr() {
    throw new UnsupportedOperationException(LocalizedStrings.SHOULDNT_INVOKE.toLocalizedString());
  }

  @Override
  public boolean forcedDisconnect() {
    throw new UnsupportedOperationException(LocalizedStrings.SHOULDNT_INVOKE.toLocalizedString());
  }

  @Override
  public InternalResourceManager getInternalResourceManager(
      final boolean checkCancellationInProgress) {
    throw new UnsupportedOperationException(LocalizedStrings.SHOULDNT_INVOKE.toLocalizedString());
  }

  @Override
  public boolean isCopyOnRead() {
    throw new UnsupportedOperationException(LocalizedStrings.SHOULDNT_INVOKE.toLocalizedString());
  }

  @Override
  public TombstoneService getTombstoneService() {
    throw new UnsupportedOperationException(LocalizedStrings.SHOULDNT_INVOKE.toLocalizedString());
  }

  @Override
  public QueryService getLocalQueryService() {
    throw new UnsupportedOperationException(LocalizedStrings.SHOULDNT_INVOKE.toLocalizedString());
  }

  @Override
  public void registerInterestStarted() {
    throw new UnsupportedOperationException(LocalizedStrings.SHOULDNT_INVOKE.toLocalizedString());
  }

  @Override
  public void registerInterestCompleted() {
    throw new UnsupportedOperationException(LocalizedStrings.SHOULDNT_INVOKE.toLocalizedString());
  }

  @Override
  public void regionReinitializing(final String fullPath) {
    throw new UnsupportedOperationException(LocalizedStrings.SHOULDNT_INVOKE.toLocalizedString());
  }

  @Override
  public void unregisterReinitializingRegion(final String fullPath) {
    throw new UnsupportedOperationException(LocalizedStrings.SHOULDNT_INVOKE.toLocalizedString());
  }

  @Override
  public boolean removeRoot(final InternalRegion rootRgn) {
    throw new UnsupportedOperationException(LocalizedStrings.SHOULDNT_INVOKE.toLocalizedString());
  }

  @Override
  public Executor getEventThreadPool() {
    throw new UnsupportedOperationException(LocalizedStrings.SHOULDNT_INVOKE.toLocalizedString());
  }

  @Override
  public LocalRegion getReinitializingRegion(final String fullPath) {
    throw new UnsupportedOperationException(LocalizedStrings.SHOULDNT_INVOKE.toLocalizedString());
  }

  @Override
  public boolean keepDurableSubscriptionsAlive() {
    throw new UnsupportedOperationException(LocalizedStrings.SHOULDNT_INVOKE.toLocalizedString());
  }

  @Override
  public CacheClosedException getCacheClosedException(final String reason) {
    throw new UnsupportedOperationException(LocalizedStrings.SHOULDNT_INVOKE.toLocalizedString());
  }

  @Override
  public CacheClosedException getCacheClosedException(final String reason, final Throwable cause) {
    throw new UnsupportedOperationException(LocalizedStrings.SHOULDNT_INVOKE.toLocalizedString());
  }

  @Override
  public TypeRegistry getPdxRegistry() {
    throw new UnsupportedOperationException(LocalizedStrings.SHOULDNT_INVOKE.toLocalizedString());
  }

  @Override
  public DiskStoreImpl getOrCreateDefaultDiskStore() {
    throw new UnsupportedOperationException(LocalizedStrings.SHOULDNT_INVOKE.toLocalizedString());
  }

  @Override
  public ExpirationScheduler getExpirationScheduler() {
    throw new UnsupportedOperationException(LocalizedStrings.SHOULDNT_INVOKE.toLocalizedString());
  }

  @Override
  public TransactionManager getJTATransactionManager() {
    throw new UnsupportedOperationException(LocalizedStrings.SHOULDNT_INVOKE.toLocalizedString());
  }

  @Override
  public TXManagerImpl getTxManager() {
    throw new UnsupportedOperationException(LocalizedStrings.SHOULDNT_INVOKE.toLocalizedString());
  }

  @Override
  public void beginDestroy(final String path, final DistributedRegion region) {
    throw new UnsupportedOperationException(LocalizedStrings.SHOULDNT_INVOKE.toLocalizedString());
  }

  @Override
  public void endDestroy(final String path, final DistributedRegion region) {
    throw new UnsupportedOperationException(LocalizedStrings.SHOULDNT_INVOKE.toLocalizedString());
  }

  @Override
  public ClientMetadataService getClientMetadataService() {
    throw new UnsupportedOperationException(LocalizedStrings.SHOULDNT_INVOKE.toLocalizedString());
  }

  @Override
  public long cacheTimeMillis() {
    throw new UnsupportedOperationException(LocalizedStrings.SHOULDNT_INVOKE.toLocalizedString());
  }

  @Override
  public URL getCacheXmlURL() {
    throw new UnsupportedOperationException(LocalizedStrings.SHOULDNT_INVOKE.toLocalizedString());
  }

  @Override
  public boolean hasPersistentRegion() {
    throw new UnsupportedOperationException(LocalizedStrings.SHOULDNT_INVOKE.toLocalizedString());
  }

  @Override
  public void shutDownAll() {
    throw new UnsupportedOperationException(LocalizedStrings.SHOULDNT_INVOKE.toLocalizedString());
  }

  @Override
  public void invokeRegionEntrySynchronizationListenersAfterSynchronization(
      InternalDistributedMember sender, InternalRegion region,
      List<InitialImageOperation.Entry> entriesToSynchronize) {
    throw new UnsupportedOperationException(LocalizedStrings.SHOULDNT_INVOKE.toLocalizedString());
  }

  @Override
  public Object convertPdxInstanceIfNeeded(Object obj) {
    throw new UnsupportedOperationException(LocalizedStrings.SHOULDNT_INVOKE.toLocalizedString());
  }

  @Override
<<<<<<< HEAD
  public void registerPdxMetaData(Object instance) {
=======
  public Boolean getPdxReadSerializedOverride() {
    throw new UnsupportedOperationException(LocalizedStrings.SHOULDNT_INVOKE.toLocalizedString());
  }

  @Override
  public void setPdxReadSerializedOverride(boolean pdxReadSerialized) {
>>>>>>> 0908acb8
    throw new UnsupportedOperationException(LocalizedStrings.SHOULDNT_INVOKE.toLocalizedString());
  }
}<|MERGE_RESOLUTION|>--- conflicted
+++ resolved
@@ -2351,16 +2351,17 @@
   }
 
   @Override
-<<<<<<< HEAD
+  public Boolean getPdxReadSerializedOverride() {
+    throw new UnsupportedOperationException(LocalizedStrings.SHOULDNT_INVOKE.toLocalizedString());
+  }
+
+  @Override
+  public void setPdxReadSerializedOverride(boolean pdxReadSerialized) {
+    throw new UnsupportedOperationException(LocalizedStrings.SHOULDNT_INVOKE.toLocalizedString());
+  }
+
+  @Override
   public void registerPdxMetaData(Object instance) {
-=======
-  public Boolean getPdxReadSerializedOverride() {
-    throw new UnsupportedOperationException(LocalizedStrings.SHOULDNT_INVOKE.toLocalizedString());
-  }
-
-  @Override
-  public void setPdxReadSerializedOverride(boolean pdxReadSerialized) {
->>>>>>> 0908acb8
     throw new UnsupportedOperationException(LocalizedStrings.SHOULDNT_INVOKE.toLocalizedString());
   }
 }