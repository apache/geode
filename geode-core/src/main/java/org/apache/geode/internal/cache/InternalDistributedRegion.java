--- conflicted
+++ resolved
@@ -14,10 +14,5 @@
  */
 package org.apache.geode.internal.cache;
 
-<<<<<<< HEAD
-public interface InternalDistributedRegion
-    extends InternalRegion, CacheDistributionAdvisee {
-=======
 public interface InternalDistributedRegion extends InternalRegion, CacheDistributionAdvisee {
->>>>>>> 4a751488
 }