--- conflicted
+++ resolved
@@ -1808,13 +1808,8 @@
   }
 
   @Override
-<<<<<<< HEAD
-  public RegionSnapshotService<Object, Object> getSnapshotService() {
-    return new RegionSnapshotServiceImpl<Object, Object>(this);
-=======
   public RegionSnapshotService getSnapshotService() {
     return new RegionSnapshotServiceImpl(this);
->>>>>>> 4a751488
   }
 
   @Override
