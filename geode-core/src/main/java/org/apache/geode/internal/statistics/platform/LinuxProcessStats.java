--- conflicted
+++ resolved
@@ -20,12 +20,6 @@
 import org.apache.geode.StatisticsType;
 import org.apache.geode.StatisticsTypeFactory;
 import org.apache.geode.annotations.Immutable;
-<<<<<<< HEAD
-import org.apache.geode.internal.statistics.HostStatHelper;
-import org.apache.geode.internal.statistics.LocalStatisticsImpl;
-=======
-import org.apache.geode.internal.Assert;
->>>>>>> a5aba916
 import org.apache.geode.internal.statistics.StatisticsTypeFactoryImpl;
 
 /**
@@ -67,12 +61,6 @@
    * @since GemFire 3.5
    */
   public static ProcessStats createProcessStats(final Statistics stats) {
-<<<<<<< HEAD
-    if (stats instanceof LocalStatisticsImpl) {
-      HostStatHelper.refresh((LocalStatisticsImpl) stats);
-    } // otherwise its a Dummy implementation so do nothing
-=======
->>>>>>> a5aba916
     return new ProcessStats(stats) {
       @Override
       public long getProcessSize() {
