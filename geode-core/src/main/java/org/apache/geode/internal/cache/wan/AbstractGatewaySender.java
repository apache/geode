/*
 * Licensed to the Apache Software Foundation (ASF) under one or more contributor license
 * agreements. See the NOTICE file distributed with this work for additional information regarding
 * copyright ownership. The ASF licenses this file to You under the Apache License, Version 2.0 (the
 * "License"); you may not use this file except in compliance with the License. You may obtain a
 * copy of the License at
 *
 * http://www.apache.org/licenses/LICENSE-2.0
 *
 * Unless required by applicable law or agreed to in writing, software distributed under the License
 * is distributed on an "AS IS" BASIS, WITHOUT WARRANTIES OR CONDITIONS OF ANY KIND, either express
 * or implied. See the License for the specific language governing permissions and limitations under
 * the License.
 */
package org.apache.geode.internal.cache.wan;

import static org.apache.geode.internal.statistics.StatisticsClockFactory.disabledClock;

import java.io.IOException;
import java.util.ArrayList;
import java.util.Collections;
import java.util.HashSet;
import java.util.Iterator;
import java.util.List;
import java.util.Set;
import java.util.concurrent.ConcurrentLinkedQueue;
import java.util.concurrent.TimeUnit;
import java.util.concurrent.locks.ReentrantReadWriteLock;

import org.apache.logging.log4j.Logger;

import org.apache.geode.CancelCriterion;
import org.apache.geode.CancelException;
import org.apache.geode.InternalGemFireError;
import org.apache.geode.annotations.Immutable;
import org.apache.geode.annotations.VisibleForTesting;
import org.apache.geode.annotations.internal.MutableForTesting;
import org.apache.geode.cache.CacheException;
import org.apache.geode.cache.DataPolicy;
import org.apache.geode.cache.Region;
import org.apache.geode.cache.RegionDestroyedException;
import org.apache.geode.cache.RegionExistsException;
import org.apache.geode.cache.RegionShortcut;
import org.apache.geode.cache.asyncqueue.AsyncEventListener;
import org.apache.geode.cache.client.internal.LocatorDiscoveryCallback;
import org.apache.geode.cache.client.internal.PoolImpl;
import org.apache.geode.cache.wan.GatewayEventFilter;
import org.apache.geode.cache.wan.GatewayEventSubstitutionFilter;
import org.apache.geode.cache.wan.GatewayQueueEvent;
import org.apache.geode.cache.wan.GatewaySender;
import org.apache.geode.cache.wan.GatewayTransportFilter;
import org.apache.geode.distributed.GatewayCancelledException;
import org.apache.geode.distributed.internal.DistributionAdvisee;
import org.apache.geode.distributed.internal.DistributionAdvisor;
import org.apache.geode.distributed.internal.DistributionAdvisor.Profile;
import org.apache.geode.distributed.internal.DistributionManager;
import org.apache.geode.distributed.internal.InternalDistributedSystem;
import org.apache.geode.distributed.internal.ResourceEvent;
import org.apache.geode.distributed.internal.ServerLocation;
import org.apache.geode.internal.cache.CachePerfStats;
import org.apache.geode.internal.cache.EntryEventImpl;
import org.apache.geode.internal.cache.EnumListenerEvent;
import org.apache.geode.internal.cache.HasCachePerfStats;
import org.apache.geode.internal.cache.InternalCache;
import org.apache.geode.internal.cache.InternalRegion;
import org.apache.geode.internal.cache.InternalRegionFactory;
import org.apache.geode.internal.cache.LocalRegion;
import org.apache.geode.internal.cache.PartitionedRegion;
import org.apache.geode.internal.cache.RegionQueue;
import org.apache.geode.internal.cache.execute.BucketMovedException;
import org.apache.geode.internal.cache.ha.ThreadIdentifier;
import org.apache.geode.internal.cache.wan.parallel.ConcurrentParallelGatewaySenderQueue;
import org.apache.geode.internal.cache.wan.parallel.WaitUntilParallelGatewaySenderFlushedCoordinator;
import org.apache.geode.internal.cache.wan.serial.ConcurrentSerialGatewaySenderEventProcessor;
import org.apache.geode.internal.cache.xmlcache.CacheCreation;
import org.apache.geode.internal.offheap.Releasable;
import org.apache.geode.internal.offheap.annotations.Released;
import org.apache.geode.internal.offheap.annotations.Retained;
import org.apache.geode.internal.offheap.annotations.Unretained;
import org.apache.geode.internal.statistics.StatisticsClock;
import org.apache.geode.logging.internal.executors.LoggingThread;
import org.apache.geode.logging.internal.log4j.api.LogService;

/**
 * Abstract implementation of both Serial and Parallel GatewaySender. It handles common
 * functionality like initializing proxy.
 *
 * @since GemFire 7.0
 */
public abstract class AbstractGatewaySender implements InternalGatewaySender, DistributionAdvisee {

  private static final Logger logger = LogService.getLogger();

  protected InternalCache cache;

  protected String id;

  protected long startTime;

  protected PoolImpl proxy;

  protected int remoteDSId;

  protected String locName;

  protected int socketBufferSize;

  protected int socketReadTimeout;

  protected int queueMemory;

  protected int maxMemoryPerDispatcherQueue;

  protected int batchSize;

  protected int batchTimeInterval;

  protected boolean isConflation;

  protected boolean isPersistence;

  protected volatile int alertThreshold;

  protected boolean manualStart;

  protected boolean isParallel;

  protected boolean groupTransactionEvents;

  protected int retriesToGetTransactionEventsFromQueue;

  protected boolean isForInternalUse;

  protected boolean isDiskSynchronous;

  protected String diskStoreName;

  protected volatile List<GatewayEventFilter> eventFilters;

  protected volatile List<GatewayTransportFilter> transFilters;

  protected List<AsyncEventListener> listeners;

  protected boolean forwardExpirationDestroy;

  /**
   * An attribute to specify if Partitioned region clear operation is unsupported.
   * Default is false.
   */
  protected boolean partitionedRegionClearUnsupported;

  protected GatewayEventSubstitutionFilter substitutionFilter;

  protected LocatorDiscoveryCallback locatorDiscoveryCallback;

  private final ReentrantReadWriteLock lifeCycleLock = new ReentrantReadWriteLock();

  protected GatewaySenderAdvisor senderAdvisor;

  private int serialNumber;

  protected GatewaySenderStats statistics;

  private Stopper stopper;

  private OrderPolicy policy;

  private int dispatcherThreads;

  protected boolean isBucketSorted;

  protected boolean isMetaQueue;

  private int parallelismForReplicatedRegion;

  protected AbstractGatewaySenderEventProcessor eventProcessor;

  private final org.apache.geode.internal.cache.GatewayEventFilter filter =
      DefaultGatewayEventFilter.getInstance();

  private ServerLocation serverLocation;

  private String expectedReceiverUniqueId = "";

  protected Object queuedEventsSync = new Object();

  protected volatile boolean enqueuedAllTempQueueEvents = false;

  protected volatile ConcurrentLinkedQueue<TmpQueueEvent> tmpQueuedEvents =
      new ConcurrentLinkedQueue<>();

  protected volatile ConcurrentLinkedQueue<EntryEventImpl> tmpDroppedEvents =
      new ConcurrentLinkedQueue<>();
  /**
   * The number of seconds to wait before stopping the GatewaySender. Default is 0 seconds.
   */
  @MutableForTesting
  public static int MAXIMUM_SHUTDOWN_WAIT_TIME =
      Integer.getInteger("GatewaySender.MAXIMUM_SHUTDOWN_WAIT_TIME", 0);

  public static final int QUEUE_SIZE_THRESHOLD =
      Integer.getInteger("GatewaySender.QUEUE_SIZE_THRESHOLD", 5000);

  @MutableForTesting
  public static int TOKEN_TIMEOUT =
      Integer.getInteger("GatewaySender.TOKEN_TIMEOUT", 120000);

  /**
   * The name of the DistributedLockService used when accessing the GatewaySender's meta data
   * region.
   */
  public static final String LOCK_SERVICE_NAME = "gatewayEventIdIndexMetaData_lockService";

  /**
   * The name of the GatewaySender's meta data region.
   */
  protected static final String META_DATA_REGION_NAME = "gatewayEventIdIndexMetaData";

  protected boolean startEventProcessorInPausedState = false;

  protected int myDSId = DEFAULT_DISTRIBUTED_SYSTEM_ID;

  protected int connectionIdleTimeOut = GATEWAY_CONNECTION_IDLE_TIMEOUT;

  private boolean removeFromQueueOnException = GatewaySender.REMOVE_FROM_QUEUE_ON_EXCEPTION;

  /**
   * A unique (per <code>GatewaySender</code> id) index used when modifying <code>EventIDs</code>.
   * Unlike the serialNumber, the eventIdIndex matches for the same <code>GatewaySender</code>
   * across all members of the <code>DistributedSystem</code>.
   */
  private int eventIdIndex;

  /**
   * A <code>Region</code> used for storing <code>GatewaySender</code> event id indexes. This
   * <code>Region</code> along with a <code>DistributedLock</code> facilitates creation of unique
   * indexes across members.
   */
  private Region<String, Integer> eventIdIndexMetaDataRegion;

  final Object lockForConcurrentDispatcher = new Object();

  private final StatisticsClock statisticsClock;

  protected boolean enforceThreadsConnectSameReceiver;

  protected AbstractGatewaySender() {
    statisticsClock = disabledClock();
  }

  public AbstractGatewaySender(InternalCache cache, StatisticsClock statisticsClock,
      GatewaySenderAttributes attrs) {
    this.cache = cache;
    this.statisticsClock = statisticsClock;
    id = attrs.getId();
    socketBufferSize = attrs.getSocketBufferSize();
    socketReadTimeout = attrs.getSocketReadTimeout();
    queueMemory = attrs.getMaximumQueueMemory();
    batchSize = attrs.getBatchSize();
    batchTimeInterval = attrs.getBatchTimeInterval();
    isConflation = attrs.isBatchConflationEnabled();
    isPersistence = attrs.isPersistenceEnabled();
    alertThreshold = attrs.getAlertThreshold();
    manualStart = attrs.isManualStart();
    isParallel = attrs.isParallel();
    groupTransactionEvents = attrs.mustGroupTransactionEvents();
    retriesToGetTransactionEventsFromQueue = attrs.getRetriesToGetTransactionEventsFromQueue();
    isForInternalUse = attrs.isForInternalUse();
    diskStoreName = attrs.getDiskStoreName();
    remoteDSId = attrs.getRemoteDSId();
    eventFilters = Collections.unmodifiableList(attrs.getGatewayEventFilters());
    transFilters = Collections.unmodifiableList(attrs.getGatewayTransportFilters());
    listeners = attrs.getAsyncEventListeners();
    substitutionFilter = attrs.getGatewayEventSubstitutionFilter();
    locatorDiscoveryCallback = attrs.getGatewayLocatoDiscoveryCallback();
    isDiskSynchronous = attrs.isDiskSynchronous();
    policy = attrs.getOrderPolicy();
    dispatcherThreads = attrs.getDispatcherThreads();
    parallelismForReplicatedRegion = attrs.getParallelismForReplicatedRegion();
    // divide the maximumQueueMemory of sender equally using number of dispatcher threads.
    // if dispatcherThreads is 1 then maxMemoryPerDispatcherQueue will be same as maximumQueueMemory
    // of sender
    maxMemoryPerDispatcherQueue = queueMemory / dispatcherThreads;
    serialNumber = DistributionAdvisor.createSerialNumber();
    isMetaQueue = attrs.isMetaQueue();
    enforceThreadsConnectSameReceiver = attrs.getEnforceThreadsConnectSameReceiver();
    if (!(cache instanceof CacheCreation)) {
      myDSId = cache.getInternalDistributedSystem().getDistributionManager()
          .getDistributedSystemId();
      stopper = new Stopper(cache.getCancelCriterion());
      senderAdvisor = GatewaySenderAdvisor.createGatewaySenderAdvisor(this);
      if (!isForInternalUse()) {
        statistics = new GatewaySenderStats(cache.getDistributedSystem(),
            "gatewaySenderStats-", id, statisticsClock);
      }
      initializeEventIdIndex();
    }
<<<<<<< HEAD
    isBucketSorted = attrs.isBucketSorted();
    forwardExpirationDestroy = attrs.isForwardExpirationDestroy();
=======
    this.isBucketSorted = attrs.isBucketSorted();
    this.forwardExpirationDestroy = attrs.isForwardExpirationDestroy();
    this.partitionedRegionClearUnsupported = attrs.isPartitionedRegionClearUnsupported();
>>>>>>> 6754d1a4
  }

  public GatewaySenderAdvisor getSenderAdvisor() {
    return senderAdvisor;
  }

  @Override
  public GatewaySenderStats getStatistics() {
    return statistics;
  }

  @Override
  public StatisticsClock getStatisticsClock() {
    return statisticsClock;
  }

  public void initProxy() {
    // no op
  }

  @Override
  public boolean isPrimary() {
    return getSenderAdvisor().isPrimary();
  }

  public void setIsPrimary(boolean isPrimary) {
    getSenderAdvisor().setIsPrimary(isPrimary);
  }

  @Override
  public InternalCache getCache() {
    return cache;
  }

  @Override
  public int getAlertThreshold() {
    return alertThreshold;
  }

  @Override
  public int getBatchSize() {
    return batchSize;
  }

  @Override
  public int getBatchTimeInterval() {
    return batchTimeInterval;
  }

  @Override
  public String getDiskStoreName() {
    return diskStoreName;
  }

  @Override
  public List<GatewayEventFilter> getGatewayEventFilters() {
    return eventFilters;
  }

  @Override
  public GatewayEventSubstitutionFilter getGatewayEventSubstitutionFilter() {
    return substitutionFilter;
  }

  @Override
  public String getId() {
    return id;
  }

  public long getStartTime() {
    return startTime;
  }

  @Override
  public int getRemoteDSId() {
    return remoteDSId;
  }

  @Override
  public List<GatewayTransportFilter> getGatewayTransportFilters() {
    return transFilters;
  }

  public List<AsyncEventListener> getAsyncEventListeners() {
    return listeners;
  }

  public boolean hasListeners() {
    return !listeners.isEmpty();
  }

  @Override
  public boolean isForwardExpirationDestroy() {
    return forwardExpirationDestroy;
  }

  @Override
  public boolean isPartitionedRegionClearUnsupported() {
    return this.partitionedRegionClearUnsupported;
  }

  @Override
  public boolean isPartitionedRegionClearUnsupported() {
    return this.partitionedRegionClearUnsupported;
  }

  @Override
  public boolean isManualStart() {
    return manualStart;
  }

  @Override
  public int getMaximumQueueMemory() {
    return queueMemory;
  }

  public int getMaximumMemeoryPerDispatcherQueue() {
    return maxMemoryPerDispatcherQueue;
  }

  @Override
  public int getSocketBufferSize() {
    return socketBufferSize;
  }

  @Override
  public int getSocketReadTimeout() {
    return socketReadTimeout;
  }

  @Override
  public boolean isBatchConflationEnabled() {
    return isConflation;
  }

  public void test_setBatchConflationEnabled(boolean enableConflation) {
    isConflation = enableConflation;
  }

  @Override
  public boolean isPersistenceEnabled() {
    return isPersistence;
  }

  @Override
  public boolean isDiskSynchronous() {
    return isDiskSynchronous;
  }

  @Override
  public int getMaxParallelismForReplicatedRegion() {
    return parallelismForReplicatedRegion;
  }

  public LocatorDiscoveryCallback getLocatorDiscoveryCallback() {
    return locatorDiscoveryCallback;
  }

  @Override
  public DistributionAdvisor getDistributionAdvisor() {
    return senderAdvisor;
  }

  @Override
  public DistributionManager getDistributionManager() {
    return getSystem().getDistributionManager();
  }

  @Override
  public String getFullPath() {
    return getId();
  }

  @Override
  public String getName() {
    return getId();
  }

  @Override
  public DistributionAdvisee getParentAdvisee() {
    return null;
  }

  @Override
  public int getDispatcherThreads() {
    return dispatcherThreads;
  }

  @Override
  public OrderPolicy getOrderPolicy() {
    return policy;
  }

  @Override
  public Profile getProfile() {
    return senderAdvisor.createProfile();
  }

  @Override
  public int getSerialNumber() {
    return serialNumber;
  }

  public boolean getBucketSorted() {
    return isBucketSorted;
  }

  @Override
  public boolean getIsMetaQueue() {
    return isMetaQueue;
  }

  @Override
  public InternalDistributedSystem getSystem() {
    return cache.getInternalDistributedSystem();
  }

  public int getEventIdIndex() {
    return eventIdIndex;
  }

  @Override
  public boolean getEnforceThreadsConnectSameReceiver() {
    return enforceThreadsConnectSameReceiver;
  }

  @Override
  public boolean equals(Object obj) {
    if (obj == null) {
      return false;
    }
    if (this == obj) {
      return true;
    }
    if (!(obj instanceof GatewaySender)) {
      return false;
    }
    AbstractGatewaySender sender = (AbstractGatewaySender) obj;
    return sender.getId().equals(getId());
  }

  @Override
  public int hashCode() {
    return getId().hashCode();
  }

  public PoolImpl getProxy() {
    return proxy;
  }

  @Override
  public void removeGatewayEventFilter(GatewayEventFilter filter) {
    if (filter == null) {
      return;
    }
    if (eventFilters.isEmpty()) {
      return;
    }
    List<GatewayEventFilter> templist = new ArrayList<>(eventFilters);
    templist.remove(filter);
    eventFilters = Collections.unmodifiableList(templist);
  }

  @Override
  public void addGatewayEventFilter(GatewayEventFilter filter) {
    if (filter == null) {
      throw new IllegalStateException(
          "null value can not be added to gateway-event-filters list");
    }
    List<GatewayEventFilter> templist = new ArrayList<>(eventFilters);
    templist.add(filter);
    eventFilters = Collections.unmodifiableList(templist);
  }

  @Override
  public boolean isParallel() {
    return isParallel;
  }

  @Override
  public boolean mustGroupTransactionEvents() {
    return groupTransactionEvents;
  }

  /**
   * Returns retriesToGetTransactionEventsFromQueue int property for this GatewaySender.
   *
   * @return retriesToGetTransactionEventsFromQueue int property for this GatewaySender
   *
   */
  public int getRetriesToGetTransactionEventsFromQueue() {
    return retriesToGetTransactionEventsFromQueue;
  }

  public boolean isForInternalUse() {
    return isForInternalUse;
  }

  @Override
  public abstract void start();

  @Override
  public abstract void startWithCleanQueue();

  @Override
  public abstract void stop();

  /**
   * Destroys the GatewaySender. Before destroying the sender, caller needs to to ensure that the
   * sender is stopped so that all the resources (threads, connection pool etc.) will be released
   * properly. Stopping the sender is not handled in the destroy. Destroy is carried out in
   * following steps: 1. Take the lifeCycleLock. 2. If the sender is attached to any application
   * region, throw an exception. 3. Close the GatewaySenderAdvisor. 4. Remove the sender from the
   * cache. 5. Destroy the region underlying the GatewaySender.
   *
   * In case of ParallelGatewaySender, the destroy operation does distributed destroy of the QPR. In
   * case of SerialGatewaySender, the queue region is destroyed locally.
   */
  @Override
  public void destroy() {
    destroy(true);
  }

  @Override
  public void destroy(boolean initiator) {
    try {
      getLifeCycleLock().writeLock().lock();
      // first, check if this sender is attached to any region. If so, throw
      // GatewaySenderException
      Set<InternalRegion> regions = cache.getApplicationRegions();
      for (final InternalRegion internalRegion : regions) {
        LocalRegion region = (LocalRegion) internalRegion;

        if (region.getAttributes().getGatewaySenderIds().contains(id)) {
          throw new GatewaySenderException(
              String.format(
                  "The GatewaySender %s could not be destroyed as it is still used by region(s).",
                  this));
        }
      }
      // close the GatewaySenderAdvisor
      GatewaySenderAdvisor advisor = getSenderAdvisor();
      if (advisor != null) {
        if (logger.isDebugEnabled()) {
          logger.debug("Stopping the GatewaySender advisor");
        }
        advisor.close();
      }

      // remove the sender from the cache
      cache.removeGatewaySender(this);

      // destroy the region underneath the sender's queue
      if (initiator) {
        Set<RegionQueue> regionQueues = getQueues();
        if (regionQueues != null) {
          for (RegionQueue regionQueue : regionQueues) {
            try {
              if (regionQueue instanceof ConcurrentParallelGatewaySenderQueue) {
                Set<PartitionedRegion> queueRegions =
                    ((ConcurrentParallelGatewaySenderQueue) regionQueue).getRegions();
                for (PartitionedRegion queueRegion : queueRegions) {
                  queueRegion.destroyRegion();
                }
              } else {// For SerialGatewaySenderQueue, do local destroy
                regionQueue.getRegion().localDestroyRegion();
              }
            }
            // Can occur in case of ParallelGatewaySenderQueue, when the region is
            // being destroyed
            // by several nodes simultaneously
            catch (RegionDestroyedException e) {
              // the region might have already been destroyed by other node. Just
              // log
              // the exception.
              logger.info(
                  "Region {} that underlies the GatewaySender {} is already destroyed.",
                  e.getRegionFullPath(), this);
            }
          }
        } // END if (regionQueues != null)
      }
    } finally {
      getLifeCycleLock().writeLock().unlock();
    }
  }

  @Override
  public void rebalance() {
    try {
      // Pause the sender
      pause();

      // Rebalance the event processor if necessary
      if (eventProcessor != null) {
        eventProcessor.rebalance();
      }
    } finally {
      // Resume the sender
      resume();
    }
    logger.info(
        "GatewaySender {} has been rebalanced", this);
  }

  /**
   * Set AlertThreshold for this GatewaySender.
   *
   * Care must be taken to set this consistently across all gateway senders in the cluster and only
   * when safe to do so.
   *
   * @since Geode 1.15
   *
   */
  public void setAlertThreshold(int alertThreshold) {
    this.alertThreshold = alertThreshold;
  }

  /**
   * Set BatchSize for this GatewaySender.
   *
   * Care must be taken to set this consistently across all gateway senders in the cluster and only
   * when safe to do so.
   *
   * @since Geode 1.15
   *
   */
  public void setBatchSize(int batchSize) {
    this.batchSize = batchSize;
    if (eventProcessor != null) {
      eventProcessor.setBatchSize(batchSize);
    }
  }

  /**
   * Set BatchTimeInterval for this GatewaySender.
   *
   * Care must be taken to set this consistently across all gateway senders in the cluster and only
   * when safe to do so.
   *
   * @since Geode 1.15
   *
   */
  public void setBatchTimeInterval(int batchTimeInterval) {
    this.batchTimeInterval = batchTimeInterval;
    if (eventProcessor != null) {
      eventProcessor.setBatchTimeInterval(batchTimeInterval);
    }
  }

  /**
   * Set GroupTransactionEvents for this GatewaySender.
   *
   * Care must be taken to set this consistently across all gateway senders in the cluster and only
   * when safe to do so.
   *
   * @since Geode 1.15
   *
   */
  public void setGroupTransactionEvents(boolean groupTransactionEvents) {
    this.groupTransactionEvents = groupTransactionEvents;
  }

  /**
   * Set GatewayEventFilters for this GatewaySender.
   *
   * Care must be taken to set this consistently across all gateway senders in the cluster and only
   * when safe to do so.
   *
   * @since Geode 1.15
   *
   */
  public void setGatewayEventFilters(List<GatewayEventFilter> filters) {
    if (filters.isEmpty()) {
      eventFilters = Collections.emptyList();
    } else {
      eventFilters = Collections.unmodifiableList(filters);
    }
  }

  public boolean beforeEnqueue(GatewayQueueEvent gatewayEvent) {
    boolean enqueue = true;
    for (GatewayEventFilter filter : getGatewayEventFilters()) {
      enqueue = filter.beforeEnqueue(gatewayEvent);
      if (!enqueue) {
        return enqueue;
      }
    }
    return enqueue;
  }

  protected void stopProcessing() {
    // Stop the dispatcher
    AbstractGatewaySenderEventProcessor ev = eventProcessor;
    if (ev != null && !ev.isStopped()) {
      ev.stopProcessing();
    }

    if (ev != null && ev.getDispatcher() != null) {
      ev.getDispatcher().shutDownAckReaderConnection();
    }
  }

  protected void stompProxyDead() {
    Runnable stomper = () -> {
      PoolImpl bpi = proxy;
      if (bpi != null) {
        try {
          bpi.destroy();
        } catch (Exception e) {/* ignore */
        }
      }
    };
    Thread t = new LoggingThread("GatewaySender Proxy Stomper", stomper);
    t.start();
    try {
      t.join(GATEWAY_SENDER_TIMEOUT * 1000);
      return;
    } catch (InterruptedException e) {
      Thread.currentThread().interrupt();
    }

    logger.warn("Gateway <{}> is not closing cleanly; forcing cancellation.", this);
    // OK, either we've timed out or been interrupted. Time for
    // violence.
    t.interrupt(); // give up
    proxy.emergencyClose(); // VIOLENCE!
    proxy = null;
  }

  public int getMyDSId() {
    return myDSId;
  }

  /**
   * @param removeFromQueueOnException the removeFromQueueOnException to set
   */
  public void setRemoveFromQueueOnException(boolean removeFromQueueOnException) {
    this.removeFromQueueOnException = removeFromQueueOnException;
  }

  /**
   * @return the removeFromQueueOnException
   */
  public boolean isRemoveFromQueueOnException() {
    return removeFromQueueOnException;
  }

  public CancelCriterion getStopper() {
    return stopper;
  }

  @Override
  public CancelCriterion getCancelCriterion() {
    return stopper;
  }

  public synchronized ServerLocation getServerLocation() {
    return serverLocation;
  }

  public synchronized boolean setServerLocation(ServerLocation location) {
    serverLocation = location;
    return true;
  }

  private class Stopper extends CancelCriterion {
    final CancelCriterion stper;

    Stopper(CancelCriterion stopper) {
      stper = stopper;
    }

    @Override
    public String cancelInProgress() {
      // checkFailure(); // done by stopper
      return stper.cancelInProgress();
    }

    @Override
    public RuntimeException generateCancelledException(Throwable e) {
      RuntimeException result = stper.generateCancelledException(e);
      return result;
    }
  }

  public RegionQueue getQueue() {
    if (eventProcessor != null) {
      if (!(eventProcessor instanceof ConcurrentSerialGatewaySenderEventProcessor)) {
        return eventProcessor.getQueue();
      } else {
        throw new IllegalArgumentException("getQueue() for concurrent serial gateway sender");
      }
    }
    return null;
  }

  @Override
  public Set<RegionQueue> getQueues() {
    if (eventProcessor != null) {
      if (!(eventProcessor instanceof ConcurrentSerialGatewaySenderEventProcessor)) {
        Set<RegionQueue> queues = new HashSet<>();
        queues.add(eventProcessor.getQueue());
        return queues;
      }
      return ((ConcurrentSerialGatewaySenderEventProcessor) eventProcessor).getQueues();
    }
    return null;
  }

  protected void waitForRunningStatus() {
    synchronized (eventProcessor.getRunningStateLock()) {
      while (eventProcessor.getException() == null && eventProcessor.isStopped()) {
        try {
          eventProcessor.getRunningStateLock().wait(1000);
        } catch (InterruptedException e) {
          Thread.currentThread().interrupt();
        }
      }
      Exception ex = eventProcessor.getException();
      if (ex != null) {
        throw new GatewaySenderException(
            String.format("Could not start a gateway sender %s because of exception %s",
                getId(), ex.getMessage()),
            ex.getCause());
      }
    }
  }

  public boolean isStartEventProcessorInPausedState() {
    return startEventProcessorInPausedState;
  }

  @Override
  public void setStartEventProcessorInPausedState() {
    startEventProcessorInPausedState = true;
  }

  /**
   * This pause will set the pause flag even if the
   * processor has not yet started.
   */
  public void pauseEvenIfProcessorStopped() {
    if (eventProcessor != null) {
      getLifeCycleLock().writeLock().lock();
      try {
        eventProcessor.pauseDispatching();
        InternalDistributedSystem system =
            (InternalDistributedSystem) cache.getDistributedSystem();
        system.handleResourceEvent(ResourceEvent.GATEWAYSENDER_PAUSE, this);
        logger.info("Paused {}", this);

        enqueueTempEvents();
      } finally {
        getLifeCycleLock().writeLock().unlock();
      }
    }
  }

  @Override
  public void pause() {
    if (eventProcessor != null) {
      getLifeCycleLock().writeLock().lock();
      try {
        if (eventProcessor.isStopped()) {
          return;
        }
        eventProcessor.pauseDispatching();

        InternalDistributedSystem system =
            (InternalDistributedSystem) cache.getDistributedSystem();
        system.handleResourceEvent(ResourceEvent.GATEWAYSENDER_PAUSE, this);

        logger.info("Paused {}", this);

        enqueueTempEvents();
      } finally {
        getLifeCycleLock().writeLock().unlock();
      }
    }
  }

  @Override
  public void resume() {
    if (eventProcessor != null) {
      getLifeCycleLock().writeLock().lock();
      try {
        if (eventProcessor.isStopped()) {
          return;
        }
        eventProcessor.resumeDispatching();


        InternalDistributedSystem system =
            (InternalDistributedSystem) cache.getDistributedSystem();
        system.handleResourceEvent(ResourceEvent.GATEWAYSENDER_RESUME, this);

        logger.info("Resumed {}", this);

        enqueueTempEvents();
      } finally {
        getLifeCycleLock().writeLock().unlock();
      }
    }
  }

  @Override
  public boolean isPaused() {
    if (eventProcessor != null) {
      return eventProcessor.isPaused();
    }
    return false;
  }

  @Override
  public boolean isRunning() {
    if (eventProcessor != null) {
      return !eventProcessor.isStopped();
    }
    return false;
  }

  @Override
  public AbstractGatewaySenderEventProcessor getEventProcessor() {
    return eventProcessor;
  }

  /**
   * Check if this event can be distributed by senders.
   *
   * @return boolean True if the event is allowed.
   */
  private boolean checkForDistribution(EntryEventImpl event, GatewaySenderStats stats) {
    if (event.getRegion().getDataPolicy().equals(DataPolicy.NORMAL)) {
      return false;
    }
    // Check for eviction and expiration events.
    if (event.getOperation().isLocal() || event.getOperation().isExpiration()) {
      // Check if its AEQ and is configured to forward expiration destroy events.
      return event.getOperation().isExpiration() && isAsyncEventQueue()
          && isForwardExpirationDestroy();
    }
    return true;
  }

  public void distribute(EnumListenerEvent operation, EntryEventImpl event,
      List<Integer> allRemoteDSIds) {
    distribute(operation, event, allRemoteDSIds, false);
  }

  public void distribute(EnumListenerEvent operation, EntryEventImpl event,
      List<Integer> allRemoteDSIds, boolean isLastEventInTransaction) {

    final boolean isDebugEnabled = logger.isDebugEnabled();

    // released by this method or transfers ownership to TmpQueueEvent
    @Released
    EntryEventImpl clonedEvent = new EntryEventImpl(event, false);
    boolean freeClonedEvent = true;
    try {

      final GatewaySenderStats stats = getStatistics();
      stats.incEventsReceived();

      if (!checkForDistribution(event, stats)) {
        stats.incEventsNotQueued();
        return;
      }

      // this filter is defined by Asif which exist in old wan too. new wan has
      // other GatewaEventFilter. Do we need to get rid of this filter. Cheetah is
      // not considering this filter
      if (!filter.enqueueEvent(event)) {
        stats.incEventsFiltered();
        return;
      }

      // start to distribute
      setModifiedEventId(clonedEvent);
      Object callbackArg = clonedEvent.getRawCallbackArgument();

      if (isDebugEnabled) {
        // We can't deserialize here for logging purposes so don't
        // call getNewValue.
        // event.getNewValue(); // to deserialize the value if necessary
        logger.debug("{} : About to notify {} to perform operation {} for {} callback arg {}",
            isPrimary(), getId(), operation, clonedEvent, callbackArg);
      }

      if (callbackArg instanceof GatewaySenderEventCallbackArgument) {
        GatewaySenderEventCallbackArgument seca = (GatewaySenderEventCallbackArgument) callbackArg;
        if (isDebugEnabled) {
          logger.debug(
              "{}: Event originated in {}. My DS id is {}. The remote DS id is {}. The recipients are: {}",
              this, seca.getOriginatingDSId(), getMyDSId(), getRemoteDSId(),
              seca.getRecipientDSIds());
        }
        if (seca.getOriginatingDSId() == DEFAULT_DISTRIBUTED_SYSTEM_ID) {
          if (isDebugEnabled) {
            logger.debug(
                "{}: Event originated in {}. My DS id is {}. The remote DS id is {}. The recipients are: {}",
                this, seca.getOriginatingDSId(), getMyDSId(), getRemoteDSId(),
                seca.getRecipientDSIds());
          }

          seca.setOriginatingDSId(getMyDSId());
          seca.initializeReceipientDSIds(allRemoteDSIds);

        } else {
          // if the dispatcher is GatewaySenderEventCallbackDispatcher (which is the case of WBCL),
          // skip the below check of remoteDSId.
          // Fix for #46517
          AbstractGatewaySenderEventProcessor ep = getEventProcessor();
          // if manual-start is true, ep is null
          if (ep == null || !(ep.getDispatcher() instanceof GatewaySenderEventCallbackDispatcher)) {
            if (seca.getOriginatingDSId() == getRemoteDSId()) {
              if (isDebugEnabled) {
                logger.debug(
                    "{}: Event originated in {}. My DS id is {}. It is being dropped as remote is originator.",
                    this, seca.getOriginatingDSId(), getMyDSId());
              }
              return;
            } else if (seca.getRecipientDSIds().contains(getRemoteDSId())) {
              if (isDebugEnabled) {
                logger.debug(
                    "{}: Event originated in {}. My DS id is {}. The remote DS id is {}.. It is being dropped as remote ds is already a recipient. Recipients are: {}",
                    this, seca.getOriginatingDSId(), getMyDSId(), getRemoteDSId(),
                    seca.getRecipientDSIds());
              }
              return;
            }
          }
          seca.getRecipientDSIds().addAll(allRemoteDSIds);
        }
      } else {
        GatewaySenderEventCallbackArgument geCallbackArg =
            new GatewaySenderEventCallbackArgument(callbackArg, getMyDSId(), allRemoteDSIds);
        clonedEvent.setCallbackArgument(geCallbackArg);
      }

      // If this gateway is not running, return
      if (!isRunning()) {
        if (isPrimary()) {
          recordDroppedEvent(clonedEvent);
        }
        if (isDebugEnabled) {
          logger.debug("Returning back without putting into the gateway sender queue:" + event);
        }
        return;
      }

      if (!getLifeCycleLock().readLock().tryLock()) {
        synchronized (queuedEventsSync) {
          if (!enqueuedAllTempQueueEvents) {
            if (!getLifeCycleLock().readLock().tryLock()) {
              Object substituteValue = getSubstituteValue(clonedEvent, operation);
              tmpQueuedEvents.add(new TmpQueueEvent(operation, clonedEvent, substituteValue));
              freeClonedEvent = false;
              stats.incTempQueueSize();
              if (isDebugEnabled) {
                logger.debug("Event : {} is added to TempQueue", clonedEvent);
              }
              return;
            }
          }
        }
        if (enqueuedAllTempQueueEvents) {
          getLifeCycleLock().readLock().lock();
        }
      }
      try {
        // If this gateway is not running, return
        // The sender may have stopped, after we have checked the status in the beginning.
        if (!isRunning()) {
          if (isDebugEnabled) {
            logger.debug("Returning back without putting into the gateway sender queue:" + event);
          }
          if (isPrimary()) {
            recordDroppedEvent(clonedEvent);
          }
          return;
        }

        try {
          AbstractGatewaySenderEventProcessor ev = eventProcessor;
          if (ev == null) {
            getStopper().checkCancelInProgress(null);
            getCache().getDistributedSystem().getCancelCriterion().checkCancelInProgress(null);
            // event processor will be null if there was an authorization
            // problem
            // connecting to the other site (bug #40681)
            if (ev == null) {
              throw new GatewayCancelledException("Event processor thread is gone");
            }
          }

          // Get substitution value to enqueue if necessary
          Object substituteValue = getSubstituteValue(clonedEvent, operation);

          ev.enqueueEvent(operation, clonedEvent, substituteValue, isLastEventInTransaction);
        } catch (CancelException e) {
          logger.debug("caught cancel exception", e);
          throw e;
        } catch (RegionDestroyedException e) {
          logger.warn(String.format(
              "%s: An Exception occurred while queueing %s to perform operation %s for %s",
              this, getId(), operation, clonedEvent),
              e);
        } catch (Exception e) {
          logger.fatal(String.format(
              "%s: An Exception occurred while queueing %s to perform operation %s for %s",
              this, getId(), operation, clonedEvent),
              e);
        }
      } finally {
        getLifeCycleLock().readLock().unlock();
      }
    } finally {
      if (freeClonedEvent) {
        clonedEvent.release(); // fix for bug 48035
      }
    }
  }

  private void recordDroppedEvent(EntryEventImpl event) {
    if (eventProcessor != null) {
      eventProcessor.registerEventDroppedInPrimaryQueue(event);
    } else {
      tmpDroppedEvents.add(event);
      if (logger.isDebugEnabled()) {
        logger.debug("added to tmpDroppedEvents event: {}", event);
      }
    }
  }

  @VisibleForTesting
  int getTmpDroppedEventSize() {
    return tmpDroppedEvents.size();
  }

  /**
   * During sender is getting started, if there are any cache operation on queue then that event
   * will be stored in temp queue. Once sender is started, these event from tmp queue will be added
   * to sender queue.
   *
   * Apart from sender's start() method, this method also gets called from
   * ParallelGatewaySenderQueue.addPartitionedRegionForRegion(). This is done to support the
   * postCreateRegion scenario i.e. the sender is already running and region is created later. The
   * eventProcessor can be null when the method gets invoked through this flow:
   * ParallelGatewaySenderImpl.start() -> ParallelGatewaySenderQueue.<init> ->
   * ParallelGatewaySenderQueue.addPartitionedRegionForRegion
   */
  public void enqueueTempEvents() {
    if (eventProcessor != null) {// Fix for defect #47308
      // process tmpDroppedEvents
      EntryEventImpl droppedEvent;
      while ((droppedEvent = tmpDroppedEvents.poll()) != null) {
        eventProcessor.registerEventDroppedInPrimaryQueue(droppedEvent);
      }

      TmpQueueEvent nextEvent = null;
      final GatewaySenderStats stats = getStatistics();
      try {
        // Now finish emptying the queue with synchronization to make
        // sure we don't miss any events.
        synchronized (queuedEventsSync) {
          while ((nextEvent = tmpQueuedEvents.poll()) != null) {
            try {
              if (logger.isDebugEnabled()) {
                logger.debug("Event :{} is enqueued to GatewaySenderQueue from TempQueue",
                    nextEvent);
              }
              stats.decTempQueueSize();
              eventProcessor.enqueueEvent(nextEvent.getOperation(), nextEvent.getEvent(),
                  nextEvent.getSubstituteValue());
            } finally {
              nextEvent.release();
            }
          }
          enqueuedAllTempQueueEvents = true;
        }
      } catch (CacheException e) {
        logger.debug("caught cancel exception", e);
      } catch (IOException e) {
        logger.fatal(String.format(
            "%s: An Exception occurred while queueing %s to perform operation %s for %s",
            this, getId(), nextEvent.getOperation(), nextEvent),
            e);
      }
    }
  }

  /**
   * Removes the EntryEventImpl, whose tailKey matches with the provided tailKey, from
   * tmpQueueEvents.
   *
   */
  public boolean removeFromTempQueueEvents(Object tailKey) {
    synchronized (queuedEventsSync) {
      Iterator<TmpQueueEvent> itr = tmpQueuedEvents.iterator();
      while (itr.hasNext()) {
        TmpQueueEvent event = itr.next();
        if (tailKey.equals(event.getEvent().getTailKey())) {
          if (logger.isDebugEnabled()) {
            logger.debug(
                "shadowKey {} is found in tmpQueueEvents at AbstractGatewaySender level. Removing from there..",
                tailKey);
          }
          event.release();
          itr.remove();
          return true;
        }
      }
      return false;
    }
  }

  /**
   * During sender is getting stopped, if there are any cache operation on queue then that event
   * will be stored in temp queue. Once sender is started, these event from tmp queue will be
   * cleared.
   */
  public void clearTempEventsAfterSenderStopped() {
    TmpQueueEvent nextEvent = null;
    while ((nextEvent = tmpQueuedEvents.poll()) != null) {
      nextEvent.release();
    }
    synchronized (queuedEventsSync) {
      while ((nextEvent = tmpQueuedEvents.poll()) != null) {
        nextEvent.release();
      }
      enqueuedAllTempQueueEvents = false;
    }

    statistics.setQueueSize(0);
    statistics.setSecondaryQueueSize(0);
    statistics.setEventsProcessedByPQRM(0);
    statistics.setTempQueueSize(0);
  }

  public Object getSubstituteValue(EntryEventImpl clonedEvent, EnumListenerEvent operation) {
    // Get substitution value to enqueue if necessary
    Object substituteValue = null;
    if (substitutionFilter != null) {
      try {
        substituteValue = substitutionFilter.getSubstituteValue(clonedEvent);
        // If null is returned from the filter, null is set in the value
        if (substituteValue == null) {
          substituteValue = GatewaySenderEventImpl.TOKEN_NULL;
        }
      } catch (Exception e) {
        // Log any exceptions that occur in the filter and use the original value.
        logger.warn(String.format(
            "%s: An Exception occurred while queueing %s to perform operation %s for %s",
            this, getId(), operation, clonedEvent),
            e);
      }
    }
    return substituteValue;
  }

  protected void initializeEventIdIndex() {
    final boolean isDebugEnabled = logger.isDebugEnabled();

    boolean gotLock = false;
    try {
      // Obtain the distributed lock
      gotLock = getCache().getGatewaySenderLockService().lock(META_DATA_REGION_NAME, -1, -1);
      if (!gotLock) {
        throw new IllegalStateException(
            String.format("%s: Failed to lock gateway event id index metadata region",
                this));
      } else {
        if (isDebugEnabled) {
          logger.debug("{}: Locked the metadata region", this);
        }
        // Get metadata region
        Region<String, Integer> region = getEventIdIndexMetaDataRegion();

        // Get or create the index
        int index = 0;
        String messagePrefix = null;
        if (region.containsKey(getId())) {
          index = region.get(getId());
          if (isDebugEnabled) {
            messagePrefix = "Using existing";
          }
        } else {
          index = region.size();
          if (index > ThreadIdentifier.Bits.GATEWAY_ID.mask()) {
            throw new IllegalStateException(
                String.format(
                    "Cannot create GatewaySender %s because the maximum (%s) has been reached",
                    getId(), ThreadIdentifier.Bits.GATEWAY_ID.mask() + 1));
          }
          region.put(getId(), index);
          if (isDebugEnabled) {
            messagePrefix = "Created new";
          }
        }

        // Store the index locally
        eventIdIndex = index;
        if (logger.isDebugEnabled()) {
          logger.debug("{}: {} event id index: {}", this, messagePrefix, eventIdIndex);
        }
      }
    } finally {
      // Unlock the lock if necessary
      if (gotLock) {
        getCache().getGatewaySenderLockService().unlock(META_DATA_REGION_NAME);
        if (isDebugEnabled) {
          logger.debug("{}: Unlocked the metadata region", this);
        }
      }
    }
  }

  private Region<String, Integer> getEventIdIndexMetaDataRegion() {
    if (eventIdIndexMetaDataRegion == null) {
      eventIdIndexMetaDataRegion = initializeEventIdIndexMetaDataRegion(this);
    }
    return eventIdIndexMetaDataRegion;
  }

  private static synchronized Region<String, Integer> initializeEventIdIndexMetaDataRegion(
      AbstractGatewaySender sender) {
    final InternalCache cache = sender.getCache();
    Region<String, Integer> region = cache.getRegion(META_DATA_REGION_NAME);
    if (region == null) {
      InternalRegionFactory<String, Integer> factory =
          cache.createInternalRegionFactory(RegionShortcut.REPLICATE);

      // Create a stats holder for the meta data stats
      final HasCachePerfStats statsHolder = () -> new CachePerfStats(cache.getDistributedSystem(),
          "RegionStats-" + META_DATA_REGION_NAME, sender.statisticsClock);
      factory.setIsUsedForMetaRegion(true);
      factory.setCachePerfStatsHolder(statsHolder);
      try {
        region = factory.create(META_DATA_REGION_NAME);
      } catch (RegionExistsException e) {
        region = cache.getRegion(META_DATA_REGION_NAME);
      } catch (Exception e) {
        throw new IllegalStateException(
            String.format(
                "%s: Caught the following exception attempting to create gateway event id index metadata region:",
                sender),
            e);
      }
    }
    return region;
  }

  public abstract void setModifiedEventId(EntryEventImpl clonedEvent);

  public static class DefaultGatewayEventFilter
      implements org.apache.geode.internal.cache.GatewayEventFilter {
    @Immutable
    private static final DefaultGatewayEventFilter singleton = new DefaultGatewayEventFilter();

    private DefaultGatewayEventFilter() {}

    public static org.apache.geode.internal.cache.GatewayEventFilter getInstance() {
      return singleton;
    }

    @Override
    public boolean enqueueEvent(EntryEventImpl event) {
      return true;
    }
  }

  public int getTmpQueuedEventSize() {
    if (tmpQueuedEvents != null) {
      return tmpQueuedEvents.size();
    }
    return 0;
  }

  @Override
  public int getEventQueueSize() {
    AbstractGatewaySenderEventProcessor localProcessor = eventProcessor;
    return localProcessor == null ? 0 : localProcessor.eventQueueSize();
  }

  public int getSecondaryEventQueueSize() {
    AbstractGatewaySenderEventProcessor localProcessor = eventProcessor;
    return localProcessor == null ? 0 : localProcessor.secondaryEventQueueSize();
  }

  public void setEnqueuedAllTempQueueEvents(boolean enqueuedAllTempQueueEvents) {
    this.enqueuedAllTempQueueEvents = enqueuedAllTempQueueEvents;
  }

  protected boolean isAsyncEventQueue() {
    return getAsyncEventListeners() != null && !getAsyncEventListeners().isEmpty();
  }

  public Object getLockForConcurrentDispatcher() {
    return lockForConcurrentDispatcher;
  }

  public ReentrantReadWriteLock getLifeCycleLock() {
    return lifeCycleLock;
  }

  @Override
  public boolean waitUntilFlushed(long timeout, TimeUnit unit) throws InterruptedException {
    boolean result = false;
    if (isParallel()) {
      try {
        WaitUntilParallelGatewaySenderFlushedCoordinator coordinator =
            new WaitUntilParallelGatewaySenderFlushedCoordinator(this, timeout, unit, true);
        result = coordinator.waitUntilFlushed();
      } catch (BucketMovedException | CancelException | RegionDestroyedException e) {
        logger.warn(
            "Caught the following exception attempting waitUntilFlushed and will retry:",
            e);
        throw e;
      } catch (Throwable t) {
        logger.warn(
            "Caught the following exception attempting waitUntilFlushed and will return:",
            t);
        throw new InternalGemFireError(t);
      }
      return result;
    } else {
      // Serial senders are currently not supported
      throw new UnsupportedOperationException(
          "waitUntilFlushed is not currently supported for serial gateway senders");
    }
  }

  public void setExpectedReceiverUniqueId(String expectedReceiverUniqueId) {
    this.expectedReceiverUniqueId = expectedReceiverUniqueId;
  }

  public String getExpectedReceiverUniqueId() {
    return expectedReceiverUniqueId;
  }

  /**
   * Has a reference to a GatewayEventImpl and has a timeout value.
   */
  public static class EventWrapper {
    /**
     * Timeout events received from secondary after 5 minutes
     */
    private static final int EVENT_TIMEOUT =
        Integer.getInteger("Gateway.EVENT_TIMEOUT", 5 * 60 * 1000);
    public final long timeout;
    public final GatewaySenderEventImpl event;

    public EventWrapper(GatewaySenderEventImpl e) {
      event = e;
      timeout = System.currentTimeMillis() + EVENT_TIMEOUT;
    }
  }

  /**
   * Instances of this class allow us to delay queuing an incoming event. What used to happen was
   * that the tmpQ would have a GatewaySenderEventImpl added to it. But then when we took it out we
   * had to ask it for its EntryEventImpl. Then we created another GatewaySenderEventImpl. As part
   * of the off-heap work, the GatewaySenderEventImpl no longer has a EntryEventImpl. So this class
   * allows us to defer creation of the GatewaySenderEventImpl until we are ready to actually
   * enqueue it. The caller is responsible for giving us an EntryEventImpl that we own and that we
   * will release. This is done by making a copy/clone of the original event. This fixes bug 52029.
   */
  public static class TmpQueueEvent implements Releasable {
    private final EnumListenerEvent operation;
    private final @Retained EntryEventImpl event;
    private final Object substituteValue;

    public TmpQueueEvent(EnumListenerEvent op, @Retained EntryEventImpl e, Object subValue) {
      operation = op;
      event = e;
      substituteValue = subValue;
    }

    public EnumListenerEvent getOperation() {
      return operation;
    }

    public @Unretained EntryEventImpl getEvent() {
      return event;
    }

    public Object getSubstituteValue() {
      return substituteValue;
    }

    @Override
    public void release() {
      event.release();
    }
  }

  protected GatewayQueueEvent getSynchronizationEvent(Object key, long timestamp) {
    GatewayQueueEvent event = null;
    for (RegionQueue queue : getQueues()) {
      Region region = queue.getRegion();
      if (region == null) {
        continue;
      }
      for (final Object o : region.values()) {
        GatewaySenderEventImpl gsei = (GatewaySenderEventImpl) o;
        if (gsei.getKey().equals(key) && gsei.getVersionTimeStamp() == timestamp) {
          event = gsei;
          logger.info("{}: Providing synchronization event for key={}; timestamp={}: {}",
              this, key, timestamp, event);
          getStatistics().incSynchronizationEventsProvided();
          break;
        }
      }
    }
    return event;
  }

  protected void putSynchronizationEvent(GatewayQueueEvent event) {
    if (eventProcessor != null) {
      lifeCycleLock.readLock().lock();
      try {
        logger.info("{}: Enqueueing synchronization event: {}",
            this, event);
        eventProcessor.enqueueEvent(event);
        statistics.incSynchronizationEventsEnqueued();
      } catch (Throwable t) {
        logger.warn(String.format(
            "%s: Caught the following exception attempting to enqueue synchronization event=%s:",
            this, event),
            t);
      } finally {
        lifeCycleLock.readLock().unlock();
      }
    }
  }
}<|MERGE_RESOLUTION|>--- conflicted
+++ resolved
@@ -295,14 +295,8 @@
       }
       initializeEventIdIndex();
     }
-<<<<<<< HEAD
     isBucketSorted = attrs.isBucketSorted();
     forwardExpirationDestroy = attrs.isForwardExpirationDestroy();
-=======
-    this.isBucketSorted = attrs.isBucketSorted();
-    this.forwardExpirationDestroy = attrs.isForwardExpirationDestroy();
-    this.partitionedRegionClearUnsupported = attrs.isPartitionedRegionClearUnsupported();
->>>>>>> 6754d1a4
   }
 
   public GatewaySenderAdvisor getSenderAdvisor() {
