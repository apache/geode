/*
 * Licensed to the Apache Software Foundation (ASF) under one or more contributor license
 * agreements. See the NOTICE file distributed with this work for additional information regarding
 * copyright ownership. The ASF licenses this file to You under the Apache License, Version 2.0 (the
 * "License"); you may not use this file except in compliance with the License. You may obtain a
 * copy of the License at
 *
 * http://www.apache.org/licenses/LICENSE-2.0
 *
 * Unless required by applicable law or agreed to in writing, software distributed under the License
 * is distributed on an "AS IS" BASIS, WITHOUT WARRANTIES OR CONDITIONS OF ANY KIND, either express
 * or implied. See the License for the specific language governing permissions and limitations under
 * the License.
 */
package org.apache.geode.internal.cache;

import java.io.IOException;

import org.apache.geode.CancelCriterion;
import org.apache.geode.Statistics;
import org.apache.geode.cache.CacheWriterException;
import org.apache.geode.cache.EntryNotFoundException;
import org.apache.geode.cache.Region;
import org.apache.geode.cache.RegionAttributes;
import org.apache.geode.cache.RegionExistsException;
import org.apache.geode.cache.TimeoutException;
import org.apache.geode.cache.client.internal.ServerRegionProxy;
import org.apache.geode.cache.query.internal.index.IndexManager;
import org.apache.geode.distributed.internal.DistributionManager;
import org.apache.geode.distributed.internal.InternalDistributedSystem;
import org.apache.geode.internal.cache.versions.RegionVersionVector;
import org.apache.geode.internal.cache.versions.VersionSource;
import org.apache.geode.internal.cache.versions.VersionTag;

/**
 * Interface to be used instead of type-casting to LocalRegion.
 *
 * <p>
 * The following interfaces are implemented by LocalRegion and may need to be extended by
 * InternalRegion to completely allow code to move to using InternalRegion:
 * <ul>
 * <li>RegionAttributes
 * <li>AttributesMutator
 * <li>CacheStatistics
 * <li>DataSerializableFixedID
 * <li>RegionEntryContext
 * <li>Extensible
 * </ul>
 */
@SuppressWarnings("rawtypes")
public interface InternalRegion extends Region, HasCachePerfStats, RegionEntryContext,
    RegionAttributes, HasDiskRegion, RegionMapOwner {

  CachePerfStats getCachePerfStats();

  DiskRegion getDiskRegion();

  RegionEntry getRegionEntry(Object key);

  RegionVersionVector getVersionVector();

  long cacheTimeMillis();

  Object getValueInVM(Object key) throws EntryNotFoundException;

  Object getValueOnDisk(Object key) throws EntryNotFoundException;

  void dispatchListenerEvent(EnumListenerEvent op, InternalCacheEvent event);

  boolean isUsedForPartitionedRegionAdmin();

  ImageState getImageState();

  VersionSource getVersionMember();

  long updateStatsForPut(RegionEntry entry, long lastModified, boolean lruRecentUse);

  FilterProfile getFilterProfile();

  ServerRegionProxy getServerProxy();

  void unscheduleTombstone(RegionEntry entry);

  void scheduleTombstone(RegionEntry entry, VersionTag destroyedVersion);

  boolean isEntryExpiryPossible();

  void addExpiryTaskIfAbsent(RegionEntry entry);

  DistributionManager getDistributionManager();

  void generateAndSetVersionTag(InternalCacheEvent event, RegionEntry entry);

  boolean cacheWriteBeforeDestroy(EntryEventImpl event, Object expectedOldValue)
      throws CacheWriterException, EntryNotFoundException, TimeoutException;

  void recordEvent(InternalCacheEvent event);

  boolean isProxy();

  IndexManager getIndexManager();

  boolean isThisRegionBeingClosedOrDestroyed();

  CancelCriterion getCancelCriterion();

  boolean isIndexCreationThread();

  int updateSizeOnEvict(Object key, int oldSize);

  RegionEntry basicGetEntry(Object key);

  void invokePutCallbacks(final EnumListenerEvent eventType, final EntryEventImpl event,
      final boolean callDispatchListenerEvent, boolean notifyGateways);

  void invokeDestroyCallbacks(final EnumListenerEvent eventType, final EntryEventImpl event,
      final boolean callDispatchListenerEvent, boolean notifyGateways);

  void invokeInvalidateCallbacks(final EnumListenerEvent eventType, final EntryEventImpl event,
      final boolean callDispatchListenerEvent);

  long getTotalEvictions();

  Region createSubregion(String subregionName, RegionAttributes attrs,
      InternalRegionArguments internalRegionArgs)
      throws RegionExistsException, TimeoutException, IOException, ClassNotFoundException;

  void addCacheServiceProfile(CacheServiceProfile profile);

  InternalCache getCache();

  void setEvictionMaximum(int maximum);

  /**
   * Returns null if the region is not configured for eviction otherwise returns the Statistics used
   * to measure eviction activity.
   */
  Statistics getEvictionStatistics();

  long getEvictionCounter();

  RegionMap getRegionMap();

<<<<<<< HEAD
  InternalDistributedSystem getSystem();

  int getRegionSize();

=======
  void basicDestroyBeforeRemoval(RegionEntry entry, EntryEventImpl event);

  void basicDestroyPart2(RegionEntry re, EntryEventImpl event, boolean inTokenMode,
      boolean conflictWithClear, boolean duringRI, boolean invokeCallbacks);

  void notifyTimestampsToGateways(EntryEventImpl event);

  boolean bridgeWriteBeforeDestroy(EntryEventImpl event, Object expectedOldValue)
      throws CacheWriterException, EntryNotFoundException, TimeoutException;

  void checkEntryNotFound(Object entryKey);

  void rescheduleTombstone(RegionEntry entry, VersionTag version);

  /** Throws CacheClosedException or RegionDestroyedException */
  void checkReadiness();

  void basicDestroyPart3(RegionEntry re, EntryEventImpl event, boolean inTokenMode,
      boolean duringRI, boolean invokeCallbacks, Object expectedOldValue);

  void cancelExpiryTask(RegionEntry regionEntry);

  boolean hasServerProxy();

  int calculateRegionEntryValueSize(RegionEntry re);

  void updateSizeOnRemove(Object key, int oldSize);

  boolean isEntryEvictionPossible();

  KeyInfo getKeyInfo(Object key);
>>>>>>> 4a751488
}<|MERGE_RESOLUTION|>--- conflicted
+++ resolved
@@ -141,12 +141,10 @@
 
   RegionMap getRegionMap();
 
-<<<<<<< HEAD
   InternalDistributedSystem getSystem();
 
   int getRegionSize();
 
-=======
   void basicDestroyBeforeRemoval(RegionEntry entry, EntryEventImpl event);
 
   void basicDestroyPart2(RegionEntry re, EntryEventImpl event, boolean inTokenMode,
@@ -178,5 +176,4 @@
   boolean isEntryEvictionPossible();
 
   KeyInfo getKeyInfo(Object key);
->>>>>>> 4a751488
 }