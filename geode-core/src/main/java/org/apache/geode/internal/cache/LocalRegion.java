--- conflicted
+++ resolved
@@ -2687,11 +2687,7 @@
       } else {
         closeAllCallbacks();
       }
-<<<<<<< HEAD
-      if (this.concurrencyChecksEnabled && this.getDataPolicy().withReplication()
-=======
-      if (this.getConcurrencyChecksEnabled() && this.dataPolicy.withReplication()
->>>>>>> 6891f520
+      if (this.getConcurrencyChecksEnabled() && this.getDataPolicy().withReplication()
           && !this.cache.isClosed()) {
         this.cache.getTombstoneService().unscheduleTombstones(this);
       }
@@ -3333,24 +3329,14 @@
     if (this.getDataPolicy().withPersistence()) {
       return true;
     } else {
-<<<<<<< HEAD
-      return this.concurrencyChecksEnabled
+      return this.getConcurrencyChecksEnabled()
           && (entry.getVersionStamp().hasValidVersion() || this.getDataPolicy().withReplication());
-=======
-      return this.getConcurrencyChecksEnabled()
-          && (entry.getVersionStamp().hasValidVersion() || this.dataPolicy.withReplication());
->>>>>>> 6891f520
     }
   }
 
   protected void enableConcurrencyChecks() {
-<<<<<<< HEAD
-    this.concurrencyChecksEnabled = true;
+    this.setConcurrencyChecksEnabled(true);
     if (this.getDataPolicy().withStorage()) {
-=======
-    this.setConcurrencyChecksEnabled(true);
-    if (this.dataPolicy.withStorage()) {
->>>>>>> 6891f520
       RegionEntryFactory versionedEntryFactory = this.entries.getEntryFactory().makeVersioned();
       Assert.assertTrue(this.entries.isEmpty(),
           "RegionMap should be empty but was of size:" + this.entries.size());
@@ -8958,11 +8944,7 @@
   // TODO: what does cmn refer to?
   void cmnClearRegion(RegionEventImpl regionEvent, boolean cacheWrite, boolean useRVV) {
     RegionVersionVector rvv = null;
-<<<<<<< HEAD
-    if (useRVV && this.getDataPolicy().withReplication() && this.concurrencyChecksEnabled) {
-=======
-    if (useRVV && this.dataPolicy.withReplication() && this.getConcurrencyChecksEnabled()) {
->>>>>>> 6891f520
+    if (useRVV && this.getDataPolicy().withReplication() && this.getConcurrencyChecksEnabled()) {
       rvv = this.versionVector.getCloneForTransmission();
     }
     clearRegionLocally(regionEvent, cacheWrite, rvv);
@@ -9580,13 +9562,8 @@
                 if (isDebugEnabled) {
                   logger.debug("putAll key {} -> {} version={}", key, value, versionTag);
                 }
-<<<<<<< HEAD
-                if (versionTag == null && serverIsVersioned && concurrencyChecksEnabled
+                if (versionTag == null && serverIsVersioned && getConcurrencyChecksEnabled()
                     && getDataPolicy().withStorage()) {
-=======
-                if (versionTag == null && serverIsVersioned && getConcurrencyChecksEnabled()
-                    && dataPolicy.withStorage()) {
->>>>>>> 6891f520
                   // server was unable to determine the version for this operation.
                   // I'm not sure this can still happen as described below on a pr.
                   // But it can happen on the server if NORMAL or PRELOADED. See bug 51644.
@@ -10105,11 +10082,7 @@
   public void postPutAllFireEvents(DistributedPutAllOperation putAllOp,
       VersionedObjectList successfulPuts) {
 
-<<<<<<< HEAD
-    if (!this.getDataPolicy().withStorage() && this.concurrencyChecksEnabled
-=======
-    if (!this.dataPolicy.withStorage() && this.getConcurrencyChecksEnabled()
->>>>>>> 6891f520
+    if (!this.getDataPolicy().withStorage() && this.getConcurrencyChecksEnabled()
         && putAllOp.getBaseEvent().isBridgeEvent()) {
       // if there is no local storage we need to transfer version information
       // to the successfulPuts list for transmission back to the client
@@ -10143,11 +10116,7 @@
   public void postRemoveAllFireEvents(DistributedRemoveAllOperation removeAllOp,
       VersionedObjectList successfulOps) {
 
-<<<<<<< HEAD
-    if (!this.getDataPolicy().withStorage() && this.concurrencyChecksEnabled
-=======
-    if (!this.dataPolicy.withStorage() && this.getConcurrencyChecksEnabled()
->>>>>>> 6891f520
+    if (!this.getDataPolicy().withStorage() && this.getConcurrencyChecksEnabled()
         && removeAllOp.getBaseEvent().isBridgeEvent()) {
       // if there is no local storage we need to transfer version information
       // to the successfulOps list for transmission back to the client
@@ -10286,11 +10255,7 @@
    * @return true if synchronization should be attempted
    */
   public boolean shouldSyncForCrashedMember(InternalDistributedMember id) {
-<<<<<<< HEAD
-    return this.concurrencyChecksEnabled && this.getDataPolicy().withReplication()
-=======
-    return this.getConcurrencyChecksEnabled() && this.dataPolicy.withReplication()
->>>>>>> 6891f520
+    return this.getConcurrencyChecksEnabled() && this.getDataPolicy().withReplication()
         && !this.isUsedForPartitionedRegionAdmin && !this.isUsedForMetaRegion
         && !this.isUsedForSerialGatewaySenderQueue;
   }
