--- conflicted
+++ resolved
@@ -2545,13 +2545,8 @@
 
   /** create a callback event for applying a transactional change to the local cache */
   @Retained
-<<<<<<< HEAD
-  public static EntryEventImpl createCBEvent(final InternalRegion internalRegion, Operation op,
+  public static EntryEventImpl createCallbackEvent(final InternalRegion internalRegion, Operation op,
       Object key, Object newValue, TransactionId txId, TXRmtEvent txEvent, EventID eventId,
-=======
-  public static EntryEventImpl createCallbackEvent(final LocalRegion re, Operation op, Object key,
-      Object newValue, TransactionId txId, TXRmtEvent txEvent, EventID eventId,
->>>>>>> 5dee3741
       Object aCallbackArgument, FilterRoutingInfo filterRoutingInfo,
       ClientProxyMembershipID bridgeContext, TXEntryState txEntryState, VersionTag versionTag,
       long tailKey) {
