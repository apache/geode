/*
 * Licensed to the Apache Software Foundation (ASF) under one or more contributor license
 * agreements. See the NOTICE file distributed with this work for additional information regarding
 * copyright ownership. The ASF licenses this file to You under the Apache License, Version 2.0 (the
 * "License"); you may not use this file except in compliance with the License. You may obtain a
 * copy of the License at
 *
 * http://www.apache.org/licenses/LICENSE-2.0
 *
 * Unless required by applicable law or agreed to in writing, software distributed under the License
 * is distributed on an "AS IS" BASIS, WITHOUT WARRANTIES OR CONDITIONS OF ANY KIND, either express
 * or implied. See the License for the specific language governing permissions and limitations under
 * the License.
 */
package org.apache.geode.internal.cache;

import static java.lang.System.lineSeparator;
import static java.util.Objects.requireNonNull;
import static java.util.stream.Collectors.toSet;

import java.io.IOException;
import java.io.InputStream;
import java.io.OutputStream;
import java.io.Serializable;
import java.util.ArrayList;
import java.util.Collection;
import java.util.Collections;
import java.util.HashMap;
import java.util.HashSet;
import java.util.Hashtable;
import java.util.Iterator;
import java.util.LinkedList;
import java.util.List;
import java.util.Map;
import java.util.NoSuchElementException;
import java.util.Random;
import java.util.Set;
import java.util.concurrent.Callable;
import java.util.concurrent.ConcurrentHashMap;
import java.util.concurrent.ConcurrentMap;
import java.util.concurrent.CopyOnWriteArrayList;
import java.util.concurrent.ExecutionException;
import java.util.concurrent.FutureTask;
import java.util.concurrent.ScheduledExecutorService;
import java.util.concurrent.TimeUnit;
import java.util.concurrent.atomic.AtomicBoolean;
import java.util.concurrent.atomic.AtomicInteger;
import java.util.concurrent.atomic.AtomicReference;
import java.util.concurrent.locks.Lock;

import org.apache.logging.log4j.Logger;
import org.jetbrains.annotations.NotNull;

import org.apache.geode.CancelException;
import org.apache.geode.InternalGemFireException;
import org.apache.geode.StatisticsFactory;
import org.apache.geode.SystemFailure;
import org.apache.geode.annotations.Immutable;
import org.apache.geode.annotations.VisibleForTesting;
import org.apache.geode.annotations.internal.MakeNotStatic;
import org.apache.geode.annotations.internal.MutableForTesting;
import org.apache.geode.cache.AttributesFactory;
import org.apache.geode.cache.AttributesMutator;
import org.apache.geode.cache.CacheException;
import org.apache.geode.cache.CacheListener;
import org.apache.geode.cache.CacheLoader;
import org.apache.geode.cache.CacheLoaderException;
import org.apache.geode.cache.CacheStatistics;
import org.apache.geode.cache.CacheWriter;
import org.apache.geode.cache.CacheWriterException;
import org.apache.geode.cache.CustomExpiry;
import org.apache.geode.cache.DataPolicy;
import org.apache.geode.cache.DiskAccessException;
import org.apache.geode.cache.EntryExistsException;
import org.apache.geode.cache.EntryNotFoundException;
import org.apache.geode.cache.ExpirationAttributes;
import org.apache.geode.cache.InterestPolicy;
import org.apache.geode.cache.InterestRegistrationEvent;
import org.apache.geode.cache.LoaderHelper;
import org.apache.geode.cache.LowMemoryException;
import org.apache.geode.cache.Operation;
import org.apache.geode.cache.PartitionAttributes;
import org.apache.geode.cache.PartitionResolver;
import org.apache.geode.cache.PartitionedRegionDistributionException;
import org.apache.geode.cache.PartitionedRegionStorageException;
import org.apache.geode.cache.Region;
import org.apache.geode.cache.RegionAttributes;
import org.apache.geode.cache.RegionDestroyedException;
import org.apache.geode.cache.RegionEvent;
import org.apache.geode.cache.RegionExistsException;
import org.apache.geode.cache.RegionMembershipListener;
import org.apache.geode.cache.TimeoutException;
import org.apache.geode.cache.TransactionDataNotColocatedException;
import org.apache.geode.cache.TransactionDataRebalancedException;
import org.apache.geode.cache.TransactionException;
import org.apache.geode.cache.asyncqueue.AsyncEventQueue;
import org.apache.geode.cache.asyncqueue.internal.AsyncEventQueueImpl;
import org.apache.geode.cache.client.internal.ClientMetadataService;
import org.apache.geode.cache.execute.EmptyRegionFunctionException;
import org.apache.geode.cache.execute.Function;
import org.apache.geode.cache.execute.FunctionContext;
import org.apache.geode.cache.execute.FunctionException;
import org.apache.geode.cache.execute.FunctionService;
import org.apache.geode.cache.execute.ResultCollector;
import org.apache.geode.cache.partition.PartitionListener;
import org.apache.geode.cache.partition.PartitionNotAvailableException;
import org.apache.geode.cache.partition.PartitionRegionHelper;
import org.apache.geode.cache.persistence.PartitionOfflineException;
import org.apache.geode.cache.persistence.PersistentID;
import org.apache.geode.cache.query.FunctionDomainException;
import org.apache.geode.cache.query.Index;
import org.apache.geode.cache.query.IndexCreationException;
import org.apache.geode.cache.query.IndexExistsException;
import org.apache.geode.cache.query.IndexInvalidException;
import org.apache.geode.cache.query.IndexNameConflictException;
import org.apache.geode.cache.query.IndexType;
import org.apache.geode.cache.query.MultiIndexCreationException;
import org.apache.geode.cache.query.NameResolutionException;
import org.apache.geode.cache.query.QueryException;
import org.apache.geode.cache.query.QueryInvocationTargetException;
import org.apache.geode.cache.query.SelectResults;
import org.apache.geode.cache.query.TypeMismatchException;
import org.apache.geode.cache.query.internal.Bag;
import org.apache.geode.cache.query.internal.CompiledSelect;
import org.apache.geode.cache.query.internal.DefaultQuery;
import org.apache.geode.cache.query.internal.ExecutionContext;
import org.apache.geode.cache.query.internal.QCompiler;
import org.apache.geode.cache.query.internal.QueryExecutor;
import org.apache.geode.cache.query.internal.ResultsBag;
import org.apache.geode.cache.query.internal.ResultsCollectionWrapper;
import org.apache.geode.cache.query.internal.ResultsSet;
import org.apache.geode.cache.query.internal.index.AbstractIndex;
import org.apache.geode.cache.query.internal.index.IndexCreationData;
import org.apache.geode.cache.query.internal.index.IndexManager;
import org.apache.geode.cache.query.internal.index.IndexUtils;
import org.apache.geode.cache.query.internal.index.PartitionedIndex;
import org.apache.geode.cache.query.internal.types.ObjectTypeImpl;
import org.apache.geode.cache.query.types.ObjectType;
import org.apache.geode.cache.wan.GatewaySender;
import org.apache.geode.distributed.DistributedLockService;
import org.apache.geode.distributed.DistributedMember;
import org.apache.geode.distributed.DistributedSystemDisconnectedException;
import org.apache.geode.distributed.LockServiceDestroyedException;
import org.apache.geode.distributed.internal.DistributionAdvisee;
import org.apache.geode.distributed.internal.DistributionAdvisor;
import org.apache.geode.distributed.internal.DistributionAdvisor.Profile;
import org.apache.geode.distributed.internal.DistributionConfig;
import org.apache.geode.distributed.internal.DistributionManager;
import org.apache.geode.distributed.internal.FunctionExecutionPooledExecutor;
import org.apache.geode.distributed.internal.InternalDistributedSystem;
import org.apache.geode.distributed.internal.InternalDistributedSystem.DisconnectListener;
import org.apache.geode.distributed.internal.MembershipListener;
import org.apache.geode.distributed.internal.OperationExecutors;
import org.apache.geode.distributed.internal.ProfileListener;
import org.apache.geode.distributed.internal.ReplyException;
import org.apache.geode.distributed.internal.ReplyProcessor21;
import org.apache.geode.distributed.internal.ResourceEvent;
import org.apache.geode.distributed.internal.locks.DLockRemoteToken;
import org.apache.geode.distributed.internal.locks.DLockService;
import org.apache.geode.distributed.internal.membership.InternalDistributedMember;
import org.apache.geode.distributed.internal.membership.api.MemberDataBuilder;
import org.apache.geode.internal.Assert;
import org.apache.geode.internal.NanoTimer;
import org.apache.geode.internal.cache.BucketAdvisor.ServerBucketProfile;
import org.apache.geode.internal.cache.CacheDistributionAdvisor.CacheProfile;
import org.apache.geode.internal.cache.DestroyPartitionedRegionMessage.DestroyPartitionedRegionResponse;
import org.apache.geode.internal.cache.PutAllPartialResultException.PutAllPartialResult;
import org.apache.geode.internal.cache.control.InternalResourceManager.ResourceType;
import org.apache.geode.internal.cache.control.MemoryEvent;
import org.apache.geode.internal.cache.eviction.EvictionController;
import org.apache.geode.internal.cache.eviction.HeapEvictor;
import org.apache.geode.internal.cache.execute.AbstractExecution;
import org.apache.geode.internal.cache.execute.BucketMovedException;
import org.apache.geode.internal.cache.execute.FunctionExecutionNodePruner;
import org.apache.geode.internal.cache.execute.FunctionRemoteContext;
import org.apache.geode.internal.cache.execute.InternalFunctionInvocationTargetException;
import org.apache.geode.internal.cache.execute.LocalResultCollector;
import org.apache.geode.internal.cache.execute.PartitionedRegionFunctionExecutor;
import org.apache.geode.internal.cache.execute.PartitionedRegionFunctionResultSender;
import org.apache.geode.internal.cache.execute.PartitionedRegionFunctionResultWaiter;
import org.apache.geode.internal.cache.execute.RegionFunctionContextImpl;
import org.apache.geode.internal.cache.execute.ServerToClientFunctionResultSender;
import org.apache.geode.internal.cache.ha.ThreadIdentifier;
import org.apache.geode.internal.cache.partitioned.ContainsKeyValueMessage;
import org.apache.geode.internal.cache.partitioned.ContainsKeyValueMessage.ContainsKeyValueResponse;
import org.apache.geode.internal.cache.partitioned.DestroyMessage;
import org.apache.geode.internal.cache.partitioned.DestroyMessage.DestroyResponse;
import org.apache.geode.internal.cache.partitioned.DumpAllPRConfigMessage;
import org.apache.geode.internal.cache.partitioned.DumpB2NRegion;
import org.apache.geode.internal.cache.partitioned.DumpB2NRegion.DumpB2NResponse;
import org.apache.geode.internal.cache.partitioned.DumpBucketsMessage;
import org.apache.geode.internal.cache.partitioned.FetchBulkEntriesMessage;
import org.apache.geode.internal.cache.partitioned.FetchBulkEntriesMessage.FetchBulkEntriesResponse;
import org.apache.geode.internal.cache.partitioned.FetchEntriesMessage;
import org.apache.geode.internal.cache.partitioned.FetchEntriesMessage.FetchEntriesResponse;
import org.apache.geode.internal.cache.partitioned.FetchEntryMessage;
import org.apache.geode.internal.cache.partitioned.FetchEntryMessage.FetchEntryResponse;
import org.apache.geode.internal.cache.partitioned.FetchKeysMessage;
import org.apache.geode.internal.cache.partitioned.FetchKeysMessage.FetchKeysResponse;
import org.apache.geode.internal.cache.partitioned.GetMessage;
import org.apache.geode.internal.cache.partitioned.GetMessage.GetResponse;
import org.apache.geode.internal.cache.partitioned.IdentityRequestMessage;
import org.apache.geode.internal.cache.partitioned.IdentityRequestMessage.IdentityResponse;
import org.apache.geode.internal.cache.partitioned.IdentityUpdateMessage;
import org.apache.geode.internal.cache.partitioned.IdentityUpdateMessage.IdentityUpdateResponse;
import org.apache.geode.internal.cache.partitioned.IndexCreationMsg;
import org.apache.geode.internal.cache.partitioned.InterestEventMessage;
import org.apache.geode.internal.cache.partitioned.InterestEventMessage.InterestEventResponse;
import org.apache.geode.internal.cache.partitioned.InvalidateMessage;
import org.apache.geode.internal.cache.partitioned.InvalidateMessage.InvalidateResponse;
import org.apache.geode.internal.cache.partitioned.PREntriesIterator;
import org.apache.geode.internal.cache.partitioned.PRLocallyDestroyedException;
import org.apache.geode.internal.cache.partitioned.PRSanityCheckMessage;
import org.apache.geode.internal.cache.partitioned.PRUpdateEntryVersionMessage;
import org.apache.geode.internal.cache.partitioned.PRUpdateEntryVersionMessage.UpdateEntryVersionResponse;
import org.apache.geode.internal.cache.partitioned.PartitionMessage.PartitionResponse;
import org.apache.geode.internal.cache.partitioned.PartitionedRegionObserver;
import org.apache.geode.internal.cache.partitioned.PartitionedRegionObserverHolder;
import org.apache.geode.internal.cache.partitioned.PutAllPRMessage;
import org.apache.geode.internal.cache.partitioned.PutMessage;
import org.apache.geode.internal.cache.partitioned.PutMessage.PutResult;
import org.apache.geode.internal.cache.partitioned.RegionAdvisor;
import org.apache.geode.internal.cache.partitioned.RegionAdvisor.PartitionProfile;
import org.apache.geode.internal.cache.partitioned.RemoveAllPRMessage;
import org.apache.geode.internal.cache.partitioned.RemoveIndexesMessage;
import org.apache.geode.internal.cache.partitioned.SizeMessage;
import org.apache.geode.internal.cache.partitioned.SizeMessage.SizeResponse;
import org.apache.geode.internal.cache.partitioned.colocation.ColocationLogger;
import org.apache.geode.internal.cache.partitioned.colocation.ColocationLoggerFactory;
import org.apache.geode.internal.cache.persistence.PRPersistentConfig;
import org.apache.geode.internal.cache.tier.InterestType;
import org.apache.geode.internal.cache.tier.sockets.BaseCommand;
import org.apache.geode.internal.cache.tier.sockets.ClientProxyMembershipID;
import org.apache.geode.internal.cache.tier.sockets.ServerConnection;
import org.apache.geode.internal.cache.tier.sockets.VersionedObjectList;
import org.apache.geode.internal.cache.versions.ConcurrentCacheModificationException;
import org.apache.geode.internal.cache.versions.RegionVersionVector;
import org.apache.geode.internal.cache.versions.VersionStamp;
import org.apache.geode.internal.cache.versions.VersionTag;
import org.apache.geode.internal.cache.wan.AbstractGatewaySender;
import org.apache.geode.internal.cache.wan.AbstractGatewaySenderEventProcessor;
import org.apache.geode.internal.cache.wan.AsyncEventQueueConfigurationException;
import org.apache.geode.internal.cache.wan.GatewaySenderConfigurationException;
import org.apache.geode.internal.cache.wan.GatewaySenderException;
import org.apache.geode.internal.cache.wan.parallel.ConcurrentParallelGatewaySenderQueue;
import org.apache.geode.internal.cache.wan.parallel.ParallelGatewaySenderQueue;
import org.apache.geode.internal.logging.log4j.LogMarker;
import org.apache.geode.internal.offheap.annotations.Released;
import org.apache.geode.internal.offheap.annotations.Unretained;
import org.apache.geode.internal.sequencelog.RegionLogger;
import org.apache.geode.internal.size.Sizeable;
import org.apache.geode.internal.statistics.StatisticsClock;
import org.apache.geode.internal.util.TransformUtils;
import org.apache.geode.internal.util.concurrent.StoppableCountDownLatch;
import org.apache.geode.logging.internal.executors.LoggingExecutors;
import org.apache.geode.logging.internal.log4j.api.LogService;
import org.apache.geode.util.internal.GeodeGlossary;

/**
 * A Region whose total storage is split into chunks of data (partitions) which are copied up to a
 * configurable level (for high availability) and placed on multiple VMs for improved performance
 * and increased storage capacity.
 */
public class PartitionedRegion extends LocalRegion
    implements CacheDistributionAdvisee, QueryExecutor {

  @Immutable
  public static final Random RANDOM =
      new Random(Long.getLong(GeodeGlossary.GEMFIRE_PREFIX + "PartitionedRegionRandomSeed",
          NanoTimer.getTime()));

  @MakeNotStatic
  private static final AtomicInteger SERIAL_NUMBER_GENERATOR = new AtomicInteger();

  /**
   * getNetworkHopType byte indicating this was the bucket owner for the last operation
   */
  public static final int NETWORK_HOP_NONE = 0;

  /**
   * getNetworkHopType byte indicating this was not the bucket owner and a message had to be sent to
   * a primary in the same server group
   */
  private static final int NETWORK_HOP_TO_SAME_GROUP = 1;

  /**
   * getNetworkHopType byte indicating this was not the bucket owner and a message had to be sent to
   * a primary in a different server group
   */
  public static final int NETWORK_HOP_TO_DIFFERENT_GROUP = 2;
  public static final String DATA_MOVED_BY_REBALANCE =
      "Transactional data moved, due to rebalancing.";

  private final DiskRegionStats diskRegionStats;

  /**
   * Changes scope of replication to secondary bucket to SCOPE.DISTRIBUTED_NO_ACK
   */
  static final boolean DISABLE_SECONDARY_BUCKET_ACK =
      Boolean.getBoolean(GeodeGlossary.GEMFIRE_PREFIX + "disablePartitionedRegionBucketAck");

  /**
   * A debug flag used for testing calculation of starting bucket id
   */
  @MutableForTesting
  public static boolean BEFORE_CALCULATE_STARTING_BUCKET_FLAG = false;

  /**
   * Thread specific random number
   */
  private static final ThreadLocal threadRandom = new ThreadLocal() {
    @Override
    protected Object initialValue() {
      int i = RANDOM.nextInt();
      if (i < 0) {
        i = -1 * i;
      }
      return i;
    }
  };

  private final PartitionedRegionClear partitionedRegionClear = PartitionedRegionClear.create(this);

  /**
   * Global Region for storing PR config ( PRName->PRConfig). This region would be used to resolve
   * PR name conflict.*
   */
  private volatile Region<String, PartitionRegionConfig> prRoot;

  /**
   *
   * PartitionedRegionDataStore class takes care of data storage for the PR. This will contain the
   * bucket Regions to store data entries for PR*
   */
  protected PartitionedRegionDataStore dataStore;

  /**
   * The advisor that hold information about this partitioned region
   */
  private final RegionAdvisor distAdvisor;
  private final SenderIdMonitor senderIdMonitor;

  /** Logging mechanism for debugging */
  private static final Logger logger = LogService.getLogger();

  /** cleanup flags * */
  private boolean cleanPRRegistration = false;

  /** Time to wait for for acquiring distributed lock ownership */
  private static final long VM_OWNERSHIP_WAIT_TIME = PRSystemPropertyGetter.parseLong(
      System.getProperty(PartitionedRegionHelper.VM_OWNERSHIP_WAIT_TIME_PROPERTY),
      PartitionedRegionHelper.VM_OWNERSHIP_WAIT_TIME_DEFAULT);

  /**
   * default redundancy level is 0.
   */
  final int redundantCopies;

  /**
   * The miminum amount of redundancy needed for a write operation
   */
  final int minimumWriteRedundancy;

  /**
   * The miminum amount of redundancy needed for a read operation
   */
  final int minimumReadRedundancy;

  /**
   * Ratio of currently allocated memory to maxMemory that triggers rebalance activity.
   */
  static final float rebalanceThreshold = 0.75f;

  /** The maximum memory allocated for this node in Mb */
  final int localMaxMemory;

  /** The maximum milliseconds for retrying operations */
  private final int retryTimeout;

  /**
   * The statistics for this PR
   */
  public final PartitionedRegionStats prStats;

  // private Random random = new Random(System.currentTimeMillis());

  /** Number of initial buckets */
  private final int totalNumberOfBuckets;

  // private static final boolean throwIfNoNodesLeft = true;

  public static final int DEFAULT_RETRY_ITERATIONS = 3;

  /**
   * Flag to indicate if a cache loader is present
   */
  private volatile boolean haveCacheLoader;

  /**
   * Region identifier used for DLocks (Bucket and Region)
   */
  private final String regionIdentifier;

  /**
   * Maps each PR to a prId. This prId will uniquely identify the PR.
   */
  @MakeNotStatic
  private static final PRIdMap prIdToPR = new PRIdMap();

  /**
   * Flag to indicate whether region is closed
   *
   */
  public volatile boolean isClosed = false;

  /**
   * a flag indicating that the PR is destroyed in this VM
   */
  public volatile boolean isLocallyDestroyed = false;

  /**
   * the thread locally destroying this pr. not volatile, so always check isLocallyDestroyed before
   * checking locallyDestroyingThread
   *
   * Concurrency: {@link #isLocallyDestroyed} is volatile
   */
  Thread locallyDestroyingThread;

  // TODO someone please add a javadoc for this
  private volatile boolean hasPartitionedIndex = false;

  /**
   * regionMembershipListener notification requires this to be plugged into a PR's RegionAdvisor
   */
  private final AdvisorListener advisorListener = new AdvisorListener();

  /*
   * Map containing <IndexTask, FutureTask<IndexTask> or Index>. IndexTask represents an index thats
   * completely created or one thats in create phase. This is done in order to avoid synchronization
   * on the indexes.
   */
  private final ConcurrentMap indexes = new ConcurrentHashMap();

  private volatile boolean recoveredFromDisk;

  public static final int RUNNING_MODE = -1;
  public static final int PRIMARY_BUCKETS_LOCKED = 1;
  public static final int DISK_STORE_FLUSHED = 2;
  public static final int OFFLINE_EQUAL_PERSISTED = 3;

  private volatile int shutDownAllStatus = RUNNING_MODE;

  private final long birthTime = System.currentTimeMillis();

  public void setShutDownAllStatus(int newStatus) {
    shutDownAllStatus = newStatus;
  }

  private final PartitionedRegion colocatedWithRegion;

  private final ColocationLoggerFactory colocationLoggerFactory;

  private final AtomicReference<ColocationLogger> missingColocatedRegionLogger =
      new AtomicReference<>();

  private List<BucketRegion> sortedBuckets;

  private ScheduledExecutorService bucketSorter;

  private final ConcurrentMap<String, Integer[]> partitionsMap = new ConcurrentHashMap<>();

  public ConcurrentMap<String, Integer[]> getPartitionsMap() {
    return partitionsMap;
  }

  /**
   * for wan shadowPR
   */
  private boolean enableConflation;

  private final Object indexLock = new Object();

  private final Set<ColocationListener> colocationListeners = ConcurrentHashMap.newKeySet();

  public void addColocationListener(ColocationListener colocationListener) {
    if (colocationListener != null) {
      colocationListeners.add(colocationListener);
    }
  }

  public void removeColocationListener(ColocationListener colocationListener) {
    colocationListeners.remove(colocationListener);
  }

  ScheduledExecutorService getBucketSorter() {
    return bucketSorter;
  }

  static PRIdMap getPrIdToPR() {
    return prIdToPR;
  }

  /**
   * Byte 0 = no NWHOP Byte 1 = NWHOP to servers in same server-grp Byte 2 = NWHOP tp servers in
   * other server-grp
   */
  private static final ThreadLocal<Byte> networkHopType = new ThreadLocal<Byte>() {
    @Override
    protected Byte initialValue() {
      return (byte) NETWORK_HOP_NONE;
    }
  };

  public void clearNetworkHopData() {
    networkHopType.remove();
    metadataVersion.remove();
  }

  private void setNetworkHopType(Byte value) {
    networkHopType.set(value);
  }

  /**
   * If the last operation in the current thread required a one-hop to another server who held the
   * primary bucket for the operation then this will return something other than NETWORK_HOP_NONE.
   * <p>
   * see NETWORK_HOP_NONE, NETWORK_HOP_TO_SAME_GROUP and NETWORK_HOP_TO_DIFFERENT_GROUP
   */
  public byte getNetworkHopType() {
    return networkHopType.get();
  }

  private static final ThreadLocal<Byte> metadataVersion = new ThreadLocal<Byte>() {
    @Override
    protected Byte initialValue() {
      return ClientMetadataService.INITIAL_VERSION;
    }
  };

  private void setMetadataVersion(Byte value) {
    metadataVersion.set(value);
  }

  public byte getMetadataVersion() {
    return metadataVersion.get();
  }

  /**
   * Returns the EvictionController for this PR. This is needed to find the single instance of
   * EvictionController created early for a PR when it is recovered from disk. This fixes bug 41938
   */
  public EvictionController getPREvictionControllerFromDiskInitialization() {
    EvictionController result = null;
    if (getDiskStore() != null) {
      result = getDiskStore().getExistingPREvictionContoller(this);
    }
    return result;
  }

  @Override
  public boolean remove(Object key, Object value, Object callbackArg) {
    final long startTime = prStats.getTime();
    try {
      return super.remove(key, value, callbackArg);
    } finally {
      prStats.endDestroy(startTime);
    }
  }

  public PartitionListener[] getPartitionListeners() {
    return partitionListeners;
  }


  /**
   * Return canonical representation for a bucket (for logging)
   *
   * @param bucketId the bucket
   * @return a String representing this PR and the bucket
   */
  public String bucketStringForLogs(int bucketId) {
    return getPRId() + BUCKET_ID_SEPARATOR + bucketId;
  }

  /** Separator between PRId and bucketId for creating bucketString */
  public static final String BUCKET_ID_SEPARATOR = ":";

  /**
   * Clear the prIdMap, typically used when disconnecting from the distributed system or clearing
   * the cache
   */
  public static void clearPRIdMap() {
    synchronized (prIdToPR) {
      prIdToPR.clear();
    }
  }

  @Immutable
  private static final DisconnectListener dsPRIdCleanUpListener = new DisconnectListener() {
    @Override
    public String toString() {
      return "Shutdown listener for PartitionedRegion";
    }

    @Override
    public void onDisconnect(InternalDistributedSystem sys) {
      clearPRIdMap();
    }
  };

  PartitionedRegionRedundancyTracker getRedundancyTracker() {
    return redundancyTracker;
  }

  public <T> T computeWithPrimaryLocked(Object key, Callable<T> callable) throws Exception {
    int bucketId = PartitionedRegionHelper.getHashKey(this, null, key, null, null);

    BucketRegion br;
    try {
      br = dataStore.getInitializedBucketForId(key, bucketId);
    } catch (ForceReattemptException e) {
      throw new BucketMovedException(e);
    }

    try {
      br.doLockForPrimary(false);
    } catch (PrimaryBucketException e) {
      throw new PrimaryBucketLockException("retry since primary lock failed: " + e);
    }

    try {
      return callable.call();
    } finally {
      br.doUnlockForPrimary();
    }
  }


  public static class PRIdMap extends HashMap {
    private static final long serialVersionUID = 3667357372967498179L;
    public static final String DESTROYED = "Partitioned Region Destroyed";

    static final String LOCALLY_DESTROYED = "Partitioned Region Is Locally Destroyed";

    static final String FAILED_REGISTRATION = "Partitioned Region's Registration Failed";

    public static final String NO_PATH_FOUND = "NoPathFound";

    private volatile boolean cleared = true;

    @Override
    public Object get(Object key) {
      throw new UnsupportedOperationException(
          "PRIdMap.get not supported - use getRegion instead");
    }

    public Object getRegion(Object key) throws PRLocallyDestroyedException {
      Assert.assertTrue(key instanceof Integer);

      Object o = super.get(key);
      if (o == DESTROYED) {
        throw new RegionDestroyedException(
            String.format("Region for prId= %s is destroyed",
                key),
            NO_PATH_FOUND);
      }
      if (o == LOCALLY_DESTROYED) {
        throw new PRLocallyDestroyedException(
            String.format("Region with prId= %s is locally destroyed on this node",
                key));
      }
      if (o == FAILED_REGISTRATION) {
        throw new PRLocallyDestroyedException(
            String.format("Region with prId= %s failed initialization on this node",
                key));
      }
      return o;
    }

    @Override
    public Object remove(final Object key) {
      return put(key, DESTROYED, true);
    }

    @Override
    public Object put(final Object key, final Object value) {
      return put(key, value, true);
    }

    public Object put(final Object key, final Object value, boolean sendIdentityRequestMessage) {
      if (cleared) {
        cleared = false;
      }

      if (key == null) {
        throw new NullPointerException(
            "null key not allowed for prIdToPR Map");
      }
      if (value == null) {
        throw new NullPointerException(
            "null value not allowed for prIdToPR Map");
      }
      Assert.assertTrue(key instanceof Integer);
      if (sendIdentityRequestMessage) {
        IdentityRequestMessage.setLatestId((Integer) key);
      }
      if ((super.get(key) == DESTROYED) && (value instanceof PartitionedRegion)) {
        throw new PartitionedRegionException(
            String.format("Can NOT reuse old Partitioned Region Id= %s",
                key));
      }
      return super.put(key, value);
    }

    @Override
    public void clear() {
      cleared = true;
      super.clear();
    }

    public synchronized String dump() {
      StringBuilder sb = new StringBuilder("prIdToPR Map@");
      sb.append(System.identityHashCode(prIdToPR)).append(':').append(lineSeparator());
      Map.Entry mapEntry;
      for (Iterator iterator = prIdToPR.entrySet().iterator(); iterator.hasNext();) {
        mapEntry = (Map.Entry) iterator.next();
        sb.append(mapEntry.getKey()).append("=>").append(mapEntry.getValue());
        if (iterator.hasNext()) {
          sb.append(lineSeparator());
        }
      }
      return sb.toString();
    }
  }

  private int partitionedRegionId = -3;

  /** Node description */
  private final Node node;

  /** Helper Object for redundancy Management of PartitionedRegion */
  private final PRHARedundancyProvider redundancyProvider;

  /**
   * flag saying whether this VM needs cache operation notifications from other members
   */
  private boolean requiresNotification;

  /**
   * Latch that signals when the Bucket meta-data is ready to receive updates
   */
  private final StoppableCountDownLatch initializationLatchAfterBucketIntialization;

  public static final String RETRY_TIMEOUT_PROPERTY =
      GeodeGlossary.GEMFIRE_PREFIX + "partitionedRegionRetryTimeout";

  private final PartitionRegionConfigValidator validator;

  final List<FixedPartitionAttributesImpl> fixedPAttrs;

  private byte fixedPASet;

  private final List<PartitionedRegion> colocatedByList =
      new CopyOnWriteArrayList<>();

  private final PartitionListener[] partitionListeners;

  private boolean isShadowPR = false;

  private AbstractGatewaySender parallelGatewaySender = null;

  private final PartitionedRegionRedundancyTracker redundancyTracker;

  private boolean regionCreationNotified;

  /**
   * Constructor for a PartitionedRegion. This has an accessor (Region API) functionality and
   * contains a datastore for actual storage. An accessor can act as a local cache by having a local
   * storage enabled. A PartitionedRegion can be created by a factory method of RegionFactory.java
   * and also by invoking Cache.createRegion(). (Cache.xml etc to be added)
   */
  public PartitionedRegion(String regionName,
      RegionAttributes regionAttributes,
      LocalRegion parentRegion,
      InternalCache cache,
      InternalRegionArguments internalRegionArgs,
      StatisticsClock statisticsClock,
      ColocationLoggerFactory colocationLoggerFactory) {
    super(regionName, regionAttributes, parentRegion, cache, internalRegionArgs,
        new PartitionedRegionDataView(), statisticsClock);

    this.colocationLoggerFactory = colocationLoggerFactory;
    node = initializeNode();
    prStats = new PartitionedRegionStats(cache.getDistributedSystem(), getFullPath(),
        statisticsClock);
    regionIdentifier = getFullPath().replace(Region.SEPARATOR_CHAR, '#');

    if (logger.isDebugEnabled()) {
      logger.debug("Constructing Partitioned Region {}", regionName);
    }

    // By adding this disconnect listener we ensure that the pridmap is cleaned
    // up upon
    // distributed system disconnect even this (or other) PRs are destroyed
    // (which prevents pridmap cleanup).
    cache.getInternalDistributedSystem().addDisconnectListener(dsPRIdCleanUpListener);

    partitionAttributes = regionAttributes.getPartitionAttributes();
    localMaxMemory = partitionAttributes.getLocalMaxMemory();
    retryTimeout = Integer.getInteger(RETRY_TIMEOUT_PROPERTY,
        PartitionedRegionHelper.DEFAULT_TOTAL_WAIT_RETRY_ITERATION);
    totalNumberOfBuckets = partitionAttributes.getTotalNumBuckets();
    prStats.incTotalNumBuckets(totalNumberOfBuckets);

    // Warning: potential early escape of instance
    distAdvisor = RegionAdvisor.createRegionAdvisor(this);
    senderIdMonitor = createSenderIdMonitor();
    // Warning: potential early escape of instance
    redundancyProvider = new PRHARedundancyProvider(this, cache.getInternalResourceManager());

    // localCacheEnabled = ra.getPartitionAttributes().isLocalCacheEnabled();
    // This is to make sure that local-cache get and put works properly.
    // getScope is overridden to return the correct scope.
    // this.scope = Scope.LOCAL;
    redundantCopies = regionAttributes.getPartitionAttributes().getRedundantCopies();
    redundancyTracker = new PartitionedRegionRedundancyTracker(totalNumberOfBuckets,
        redundantCopies, prStats, getFullPath());
    prStats.setConfiguredRedundantCopies(
        regionAttributes.getPartitionAttributes().getRedundantCopies());
    prStats.setLocalMaxMemory(
        regionAttributes.getPartitionAttributes().getLocalMaxMemory() * 1024L * 1024);

    // No redundancy required for writes
    minimumWriteRedundancy = Integer.getInteger(
        GeodeGlossary.GEMFIRE_PREFIX + "mimimumPartitionedRegionWriteRedundancy", 0);

    // No redundancy required for reads
    minimumReadRedundancy = Integer.getInteger(
        GeodeGlossary.GEMFIRE_PREFIX + "mimimumPartitionedRegionReadRedundancy", 0);

    haveCacheLoader = regionAttributes.getCacheLoader() != null;

    initializationLatchAfterBucketIntialization =
        new StoppableCountDownLatch(getCancelCriterion(), 1);

    validator = new PartitionRegionConfigValidator(this);
    partitionListeners = partitionAttributes.getPartitionListeners();

    colocatedWithRegion = ColocationHelper.getColocatedRegion(this);

    if (colocatedWithRegion != null) {
      colocatedWithRegion.getColocatedByList().add(this);
    }

    if (colocatedWithRegion != null && !internalRegionArgs.isUsedForParallelGatewaySenderQueue()) {
      // In a colocation chain, the child region inherits the fixed partition attributes from parent
      // region.
      fixedPAttrs = colocatedWithRegion.getFixedPartitionAttributesImpl();
      fixedPASet = colocatedWithRegion.fixedPASet;
    } else {
      fixedPAttrs = partitionAttributes.getFixedPartitionAttributes();
      fixedPASet = 0;
    }

    if (logger.isDebugEnabled()) {
      logger.debug("Partitioned Region {} constructed {}", regionName,
          (haveCacheLoader ? "with a cache loader" : ""));
    }
    if (getEvictionAttributes() != null
        && getEvictionAttributes().getAlgorithm().isLRUHeap()) {
      sortedBuckets = new ArrayList<>();
      bucketSorter = LoggingExecutors.newScheduledThreadPool(1, "BucketSorterThread");
    }
    // If eviction is on, Create an instance of PartitionedRegionLRUStatistics
    if ((getEvictionAttributes() != null
        && !getEvictionAttributes().getAlgorithm().isNone()
        && getEvictionAttributes().getAction().isOverflowToDisk())
        || getDataPolicy().withPersistence()) {
      StatisticsFactory sf = getCache().getDistributedSystem();
      diskRegionStats = new DiskRegionStats(sf, getFullPath());
    } else {
      diskRegionStats = null;
    }
    if (internalRegionArgs.isUsedForParallelGatewaySenderQueue()) {
      isShadowPR = true;
      parallelGatewaySender = internalRegionArgs.getParallelGatewaySender();
    }
    regionCreationNotified = false;

    /*
     * Start persistent profile logging if we are a persistent region.
     */
    if (getDataPolicy().withPersistence()) {
      startPersistenceProfileLogging();
    }
  }

  /**
   * Monitors when other members that participate in this persistent region are removed and creates
   * a log entry marking the event.
   */
  private void startPersistenceProfileLogging() {
    distAdvisor.addProfileChangeListener(new ProfileListener() {
      @Override
      public void profileCreated(Profile profile) {}

      @Override
      public void profileUpdated(Profile profile) {}

      @Override
      public void profileRemoved(Profile profile, boolean destroyed) {
        /*
         * Don't bother logging membership activity if our region isn't ready.
         */
        if (isInitialized()) {
          CacheProfile cacheProfile = (CacheProfile) profile;
          Set<String> onlineMembers = new HashSet<>();

          TransformUtils.transform(
              distAdvisor.advisePersistentMembers().values(), onlineMembers,
              TransformUtils.persistentMemberIdToLogEntryTransformer);

          logger
              .info(
                  "The following persistent member has gone offline for region {}:{}.  Remaining participating members for the region include: {}",
                  new Object[] {getName(),
                      TransformUtils.persistentMemberIdToLogEntryTransformer
                          .transform(cacheProfile.persistentID),
                      onlineMembers});
        }
      }
    });
  }

  public boolean isShadowPR() {
    return isShadowPR;
  }

  public AbstractGatewaySender getParallelGatewaySender() {
    return parallelGatewaySender;
  }

  public Set<String> getParallelGatewaySenderIds() {
    Set<String> regionGatewaySenderIds = getAllGatewaySenderIds();
    if (regionGatewaySenderIds.isEmpty()) {
      return Collections.emptySet();
    }
    Set<GatewaySender> cacheGatewaySenders = getCache().getAllGatewaySenders();
    Set<String> parallelGatewaySenderIds = new HashSet<>();
    for (GatewaySender sender : cacheGatewaySenders) {
      if (regionGatewaySenderIds.contains(sender.getId()) && sender.isParallel()) {
        parallelGatewaySenderIds.add(sender.getId());
      }
    }
    return parallelGatewaySenderIds;
  }

  public List<PartitionedRegion> getColocatedByList() {
    return colocatedByList;
  }

  public boolean isColocatedBy() {
    return !colocatedByList.isEmpty();
  }

  private void createAndValidatePersistentConfig() {
    DiskStoreImpl diskStore = getDiskStore();
    if (getDataPolicy().withPersistence() && !getConcurrencyChecksEnabled()
        && supportsConcurrencyChecks()) {
      logger.info(
          "Turning on concurrency checks for region: {} since it has been configured to persist data to disk.",
          getFullPath());
      setConcurrencyChecksEnabled(true);
    }
    if (diskStore != null && getDataPolicy().withPersistence()) {
      String colocatedWith = colocatedWithRegion == null ? "" : colocatedWithRegion.getFullPath();
      PRPersistentConfig config = diskStore.getPersistentPRConfig(getFullPath());
      if (config != null) {
        if (config.getTotalNumBuckets() != getTotalNumberOfBuckets()) {
          Object[] prms = new Object[] {getFullPath(), getTotalNumberOfBuckets(),
              config.getTotalNumBuckets()};
          throw new IllegalStateException(
              String.format(
                  "For partition region %s,total-num-buckets %s should not be changed. Previous configured number is %s.",
                  prms));
        }
        // Make sure we don't change to be colocated with a different region
        // We also can't change from colocated to not colocated without writing
        // a record to disk, so we won't allow that right now either.
        if (!colocatedWith.equals(config.getColocatedWith())) {
          Object[] prms =
              new Object[] {getFullPath(), colocatedWith, config.getColocatedWith()};
          DiskAccessException dae = new DiskAccessException(
              String.format(
                  "A DiskAccessException has occurred while writing to the disk for region %s. The region will be closed.",
                  getFullPath()),
              null, diskStore);
          diskStore.handleDiskAccessException(dae);
          throw new IllegalStateException(
              String.format(
                  "For partition region %s, cannot change colocated-with to \"%s\" because there is persistent data with different colocation. Previous configured value is \"%s\".",
                  prms));
        }
      } else {

        config = new PRPersistentConfig(getTotalNumberOfBuckets(), colocatedWith);
        diskStore.addPersistentPR(getFullPath(), config);
        // Fix for support issue 7870 - the parent region needs to be able
        // to discover that there is a persistent colocated child region. So
        // if this is a child region, persist its config to the parent disk store
        // as well.
        if (colocatedWithRegion != null && colocatedWithRegion.getDiskStore() != null
            && colocatedWithRegion.getDiskStore() != diskStore) {
          colocatedWithRegion.getDiskStore().addPersistentPR(getFullPath(), config);
        }
      }

    }
  }

  /**
   * Initializes the PartitionedRegion meta data, adding this Node and starting the service on this
   * node (if not already started). Made this synchronized for bug 41982
   *
   * @return true if initialize was done; false if not because it was destroyed
   */
  private synchronized boolean initPRInternals(InternalRegionArguments internalRegionArgs) {

    if (isLocallyDestroyed) {
      // don't initialize if we are already destroyed for bug 41982
      return false;
    }
    /* Initialize the PartitionRegion */
    if (cache.isCacheAtShutdownAll()) {
      throw cache.getCacheClosedException("Cache is shutting down");
    }
    validator.validateColocation();

    // Do this after the validation, to avoid creating a persistent config
    // for an invalid PR.
    createAndValidatePersistentConfig();
    initializePartitionedRegion();

    // If localMaxMemory is set to 0, do not initialize Data Store.
    final boolean storesData = localMaxMemory > 0;
    if (storesData) {
      initializeDataStore(getAttributes());
    }

    // register this PartitionedRegion, Create a PartitionRegionConfig and bind
    // it into the allPartitionedRegion system wide Region.
    // IMPORTANT: do this before advising peers that we have this region
    registerPartitionedRegion(storesData);

    getRegionAdvisor().initializeRegionAdvisor(); // must be BEFORE initializeRegion call
    getRegionAdvisor().addMembershipListener(advisorListener); // fix for bug 38719

    // 3rd part of eviction attributes validation, after eviction attributes
    // have potentially been published (by the first VM) but before buckets are created
    validator.validateEvictionAttributesAgainstLocalMaxMemory();
    validator.validateFixedPartitionAttributes();

    // Register with the other Nodes that have this region defined, this
    // allows for an Advisor profile exchange, also notifies the Admin
    // callbacks that this Region is created.
    try {
      new CreateRegionProcessor(this).initializeRegion();
    } catch (IllegalStateException e) {
      // If this is a PARTITION_PROXY then retry region creation
      // after toggling the concurrencyChecksEnabled flag. This is
      // required because for persistent regions, we enforce concurrencyChecks
      if (!isDataStore() && supportsConcurrencyChecks()) {
        setConcurrencyChecksEnabled(!getConcurrencyChecksEnabled());
        new CreateRegionProcessor(this).initializeRegion();
      } else {
        throw e;
      }
    }

    if (!isDestroyed && !isLocallyDestroyed) {
      // Register at this point so that other members are known
      cache.getInternalResourceManager().addResourceListener(ResourceType.MEMORY, this);
    }

    // Create OQL indexes before starting GII.
    createOQLIndexes(internalRegionArgs);

    // if any other services are dependent on notifications from this region,
    // then we need to make sure that in-process ops are distributed before
    // releasing the GII latches
    if (isAllEvents()) {
      StateFlushOperation sfo = new StateFlushOperation(getDistributionManager());
      try {
        sfo.flush(distAdvisor.adviseAllPRNodes(), getDistributionManager().getId(),
            OperationExecutors.HIGH_PRIORITY_EXECUTOR, false);
      } catch (InterruptedException ie) {
        Thread.currentThread().interrupt();
        getCancelCriterion().checkCancelInProgress(ie);
      }
    }

    releaseBeforeGetInitialImageLatch(); // moved to this spot for bug 36671

    // requires prid assignment mthomas 4/3/2007
    getRegionAdvisor().processProfilesQueuedDuringInitialization();

    releaseAfterBucketMetadataSetupLatch();

    try {
      if (storesData) {
        if (redundancyProvider.recoverPersistentBuckets()) {
          // Mark members as recovered from disk recursively, starting
          // with the leader region.
          PartitionedRegion leaderRegion = ColocationHelper.getLeaderRegion(this);
          markRecoveredRecursively(leaderRegion);
        }
      }
    } catch (RegionDestroyedException rde) {
      // Do nothing.
      if (logger.isDebugEnabled()) {
        logger.debug("initPRInternals: failed due to exception", rde);
      }
    }

    releaseAfterGetInitialImageLatch();

    try {
      if (storesData) {
        redundancyProvider.scheduleCreateMissingBuckets();
        redundancyProvider.startRedundancyRecovery();
      }
    } catch (RegionDestroyedException rde) {
      // Do nothing.
      if (logger.isDebugEnabled()) {
        logger.debug("initPRInternals: failed due to exception", rde);
      }
    }

    return true;
  }

  private void markRecoveredRecursively(PartitionedRegion region) {
    region.setRecoveredFromDisk();
    for (PartitionedRegion colocatedRegion : ColocationHelper.getColocatedChildRegions(region)) {
      markRecoveredRecursively(colocatedRegion);
    }
  }

  @Override
  public void postCreateRegion() {
    super.postCreateRegion();
    CacheListener[] listeners = fetchCacheListenersField();
    if (listeners != null && listeners.length > 0) {
      Set others = getRegionAdvisor().adviseGeneric();
      for (final CacheListener listener : listeners) {
        if (listener instanceof RegionMembershipListener) {
          RegionMembershipListener rml = (RegionMembershipListener) listener;
          try {
            DistributedMember[] otherDms = new DistributedMember[others.size()];
            others.toArray(otherDms);
            rml.initialMembers(this, otherDms);
          } catch (VirtualMachineError err) {
            SystemFailure.initiateFailure(err);
            // If this ever returns, rethrow the error. We're poisoned
            // now, so don't let this thread continue.
            throw err;
          } catch (Throwable t) {
            // Whenever you catch Error or Throwable, you must also
            // catch VirtualMachineError (see above). However, there is
            // _still_ a possibility that you are dealing with a cascading
            // error condition, so you also need to check to see if the JVM
            // is still usable:
            SystemFailure.checkFailure();
            logger.error("Exception occurred in RegionMembershipListener",
                t);
          }
        }
      }
    }

    PartitionListener[] partitionListeners = getPartitionListeners();
    if (partitionListeners != null && partitionListeners.length != 0) {
      for (PartitionListener listener : partitionListeners) {
        if (listener != null) {
          listener.afterRegionCreate(this);
        }
      }
    }

    Set<String> allGatewaySenderIds = getAllGatewaySenderIds();
    if (!allGatewaySenderIds.isEmpty()) {
      for (GatewaySender sender : cache.getAllGatewaySenders()) {
        if (sender.isParallel() && allGatewaySenderIds.contains(sender.getId())) {
          /*
           * get the ParallelGatewaySender to create the colocated partitioned region for this
           * region.
           */
          if (sender.isRunning()) {
            AbstractGatewaySender senderImpl = (AbstractGatewaySender) sender;
            ((ConcurrentParallelGatewaySenderQueue) senderImpl.getQueues()
                .toArray(new RegionQueue[1])[0]).addShadowPartitionedRegionForUserPR(this);
          }
        }
      }
    }
  }

  /*
   * Initializes the PartitionedRegion. OVERRIDES
   */
  @Override
  public void initialize(InputStream snapshotInputStream, InternalDistributedMember imageTarget,
      InternalRegionArguments internalRegionArgs) throws TimeoutException, ClassNotFoundException {
    if (logger.isDebugEnabled()) {
      logger.debug("PartitionedRegion#initialize {}", getName());
    }
    RegionLogger.logCreate(getName(), getDistributionManager().getDistributionManagerId());

    requiresNotification = cache.requiresNotificationFromPR(this);
    initPRInternals(internalRegionArgs);

    if (logger.isDebugEnabled()) {
      logger.debug("PartitionRegion#initialize: finished with {}", this);
    }
    cache.addPartitionedRegion(this);

  }

  @Override
  protected RegionVersionVector createRegionVersionVector() {
    return null;
  }

  /**
   * Initializes the Node for this Map.
   */
  private Node initializeNode() {
    return new Node(getDistributionManager().getId(), SERIAL_NUMBER_GENERATOR.getAndIncrement());
  }

  /**
   * receive notification that a cache server or wan gateway has been created that requires
   * notification of cache events from this region
   */
  public void cacheRequiresNotification() {
    if (!requiresNotification && !(isClosed || isLocallyDestroyed)) {
      // tell others of the change in status
      requiresNotification = true;
      new UpdateAttributesProcessor(this).distribute(false);
    }
  }

  @Override
  void distributeUpdatedProfileOnSenderCreation() {
    if (!(isClosed || isLocallyDestroyed)) {
      // tell others of the change in status
      requiresNotification = true;
      new UpdateAttributesProcessor(this).distribute(false);
    }
  }

  @Override
  public void addGatewaySenderId(String gatewaySenderId) {
    super.addGatewaySenderId(gatewaySenderId);
    new UpdateAttributesProcessor(this).distribute();
    GatewaySender sender = getCache().getGatewaySender(gatewaySenderId);
    if (sender != null && !sender.isParallel()) {
      distributeUpdatedProfileOnSenderCreation();
    }
    if (sender != null && sender.isParallel() && sender.isRunning()) {
      AbstractGatewaySender senderImpl = (AbstractGatewaySender) sender;
      ((ConcurrentParallelGatewaySenderQueue) senderImpl.getQueues().toArray(new RegionQueue[1])[0])
          .addShadowPartitionedRegionForUserPR(this);
    }
    updateSenderIdMonitor();
  }

  public void updatePRConfigWithNewSetOfAsynchronousEventDispatchers(
      Set<String> asynchronousEventDispatchers) {
    updatePartitionRegionConfig(prConfig -> {
      prConfig.setGatewaySenderIds(asynchronousEventDispatchers);
    });
  }

  public void updatePRConfigWithNewGatewaySenderAfterAssigningBuckets(String aeqId) {
    PartitionRegionHelper.assignBucketsToPartitions(this);
    updatePartitionRegionConfig(prConfig -> {
      Set<String> newGateWayIds;
      if (prConfig.getGatewaySenderIds() != null) {
        newGateWayIds = new HashSet<>(prConfig.getGatewaySenderIds());
      } else {
        newGateWayIds = new HashSet<>();
      }
      newGateWayIds.add(aeqId);
      prConfig.setGatewaySenderIds(newGateWayIds);
    });
  }

  @Override
  public void removeGatewaySenderId(String gatewaySenderId) {
    super.removeGatewaySenderId(gatewaySenderId);
    new UpdateAttributesProcessor(this).distribute();
    updateSenderIdMonitor();
  }

  @Override
  public void addAsyncEventQueueId(String asyncEventQueueId) {
    addAsyncEventQueueId(asyncEventQueueId, false);
  }

  @Override
  public void addAsyncEventQueueId(String asyncEventQueueId, boolean isInternal) {
    super.addAsyncEventQueueId(asyncEventQueueId, isInternal);
    GatewaySender sender = getCache()
        .getGatewaySender(AsyncEventQueueImpl.getSenderIdFromAsyncEventQueueId(asyncEventQueueId));
    if (sender != null && !sender.isParallel()) {
      distributeUpdatedProfileOnSenderCreation();
    }
    if (sender != null && sender.isParallel() && sender.isRunning()) {
      AbstractGatewaySender senderImpl = (AbstractGatewaySender) sender;
      ((ConcurrentParallelGatewaySenderQueue) senderImpl.getQueues().toArray(new RegionQueue[1])[0])
          .addShadowPartitionedRegionForUserPR(this);
    }
    updateSenderIdMonitor();
  }

  @Override
  public void removeAsyncEventQueueId(String asyncEventQueueId) {
    super.removeAsyncEventQueueId(asyncEventQueueId);
    new UpdateAttributesProcessor(this).distribute();
    updateSenderIdMonitor();
  }

  private SenderIdMonitor createSenderIdMonitor() {
    return SenderIdMonitor.createSenderIdMonitor(this, distAdvisor);
  }

  private void updateSenderIdMonitor() {
    senderIdMonitor.update();
  }

  @Override
  void checkSameSenderIdsAvailableOnAllNodes() {
    senderIdMonitor.checkSenderIds();
  }

  /**
   * Initializes the PartitionedRegion - create the Global regions for storing the
   * PartitiotnedRegion configs.
   */
  private void initializePartitionedRegion() {
    prRoot = PartitionedRegionHelper.getPRRoot(getCache());
  }

  // Used for testing purposes
  Region<String, PartitionRegionConfig> getPRRoot() {
    return prRoot;
  }

  @Override
  public void remoteRegionInitialized(CacheProfile profile) {
    if (isInitialized() && hasListener()) {
      Object callback = DistributedRegion.TEST_HOOK_ADD_PROFILE ? profile : null;
      RegionEventImpl event = new RegionEventImpl(this, Operation.REGION_CREATE,
          callback, true, profile.peerMemberId);
      dispatchListenerEvent(EnumListenerEvent.AFTER_REMOTE_REGION_CREATE, event);
    }
  }

  /**
   * This method initializes the partitionedRegionDataStore for this PR.
   *
   * @param ra Region attributes
   */
  private void initializeDataStore(RegionAttributes ra) {

    dataStore =
        PartitionedRegionDataStore.createDataStore(cache, this, ra.getPartitionAttributes(),
            getStatisticsClock());
  }

  protected DistributedLockService getPartitionedRegionLockService() {
    return getGemFireCache().getPartitionedRegionLockService();
  }

  /**
   * Register this PartitionedRegion by: 1) Create a PartitionRegionConfig and 2) Bind it into the
   * allPartitionedRegion system wide Region.
   *
   * @param storesData which indicates whether the instance in this cache stores data, effecting the
   *        Nodes PRType
   *
   * @see Node#setPRType(int)
   */
  private void registerPartitionedRegion(boolean storesData) {
    // Register this ParitionedRegion. First check if the ParitionedRegion
    // entry already exists globally.
    PartitionRegionConfig prConfig = null;
    PartitionAttributes prAttribs = getAttributes().getPartitionAttributes();
    if (storesData) {
      if (fixedPAttrs != null) {
        node.setPRType(Node.FIXED_PR_DATASTORE);
      } else {
        node.setPRType(Node.ACCESSOR_DATASTORE);
      }
      node.setPersistence(getAttributes().getDataPolicy() == DataPolicy.PERSISTENT_PARTITION);
      node.setLoaderAndWriter(getAttributes().getCacheLoader(),
          getAttributes().getCacheWriter());
    } else {
      if (fixedPAttrs != null) {
        node.setPRType(Node.FIXED_PR_ACCESSOR);
      } else {
        node.setPRType(Node.ACCESSOR);
      }
    }
    final RegionLock rl = getRegionLock();
    try {
      if (logger.isDebugEnabled()) {
        logger.debug("registerPartitionedRegion: obtaining lock");
      }
      rl.lock();
      checkReadiness();

      prConfig = getPRRoot().get(getRegionIdentifier());

      if (prConfig == null) {
        validateParallelAsynchronousEventDispatcherIds();
        partitionedRegionId = generatePRId(getSystem());
        prConfig = new PartitionRegionConfig(partitionedRegionId, getFullPath(),
            prAttribs, getScope(), getAttributes().getEvictionAttributes(),
            getAttributes().getRegionIdleTimeout(), getAttributes().getRegionTimeToLive(),
            getAttributes().getEntryIdleTimeout(), getAttributes().getEntryTimeToLive(),
            getAllGatewaySenderIds());
        logger.info("Partitioned Region {} is born with prId={} ident:{}",
            new Object[] {getFullPath(), partitionedRegionId, getRegionIdentifier()});

        PRSanityCheckMessage.schedule(this);
      } else {
        validator.validatePartitionAttrsFromPRConfig(prConfig);
        if (storesData) {
          validator.validatePersistentMatchBetweenDataStores(prConfig);
          validator.validateCacheLoaderWriterBetweenDataStores(prConfig);
          validator.validateFixedPABetweenDataStores(prConfig);
        }

        partitionedRegionId = prConfig.getPRId();
        logger.info("Partitioned Region {} is created with prId={}",
            new Object[] {getFullPath(), partitionedRegionId});
      }

      synchronized (prIdToPR) {
        prIdToPR.put(partitionedRegionId, this); // last
      }

      prConfig.addNode(node);
      if (getFixedPartitionAttributesImpl() != null) {
        calculateStartingBucketIDs(prConfig);
      }
      updatePRConfig(prConfig, false);
      /*
       * try { if (this.redundantCopies > 0) { if (storesData) {
       * this.dataStore.grabBackupBuckets(false); } } } catch (RegionDestroyedException rde) { if
       * (!this.isClosed) throw rde; }
       */
      cleanPRRegistration = true;
    } catch (LockServiceDestroyedException lsde) {
      if (logger.isDebugEnabled()) {
        logger.debug("registerPartitionedRegion: unable to obtain lock for {}", this);
      }
      PartitionedRegionException pre = null;
      try {
        cleanupFailedInitialization();
      } catch (DistributedSystemDisconnectedException rte) {
        rte.initCause(lsde);
        pre = new PartitionedRegionException(
            "Can not create PartitionedRegion (failed to acquire RegionLock).", rte);
      }
      if (pre == null) {
        pre = new PartitionedRegionException(
            "Can not create PartitionedRegion (failed to acquire RegionLock).", lsde);
      }
      throw pre;
    } catch (IllegalStateException ill) {
      try {
        cleanupFailedInitialization();
      } catch (DistributedSystemDisconnectedException rte) {
        logger.info("IllegalStateException " + ill
            + " will override DistributedSystemDisconnectedException " + rte);
      }
      throw ill;
    } catch (VirtualMachineError err) {
      SystemFailure.initiateFailure(err);
      // If this ever returns, rethrow the error. We're poisoned
      // now, so don't let this thread continue.
      throw err;
    } catch (Throwable t) {
      // Whenever you catch Error or Throwable, you must also
      // catch VirtualMachineError (see above). However, there is
      // _still_ a possibility that you are dealing with a cascading
      // error condition, so you also need to check to see if the JVM
      // is still usable:
      SystemFailure.checkFailure();
      String registerErrMsg =
          String.format(
              "An exception was caught while registering PartitionedRegion %s. dumpPRId: %s",
              getFullPath(), prIdToPR.dump());
      try {
        synchronized (prIdToPR) {
          if (prIdToPR.containsKey(partitionedRegionId)) {
            prIdToPR.put(partitionedRegionId, PRIdMap.FAILED_REGISTRATION, false);
            logger.info("FAILED_REGISTRATION prId={} named {}",
                new Object[] {partitionedRegionId, getName()});
          }
        }
      } catch (VirtualMachineError err) {
        SystemFailure.initiateFailure(err);
        // If this ever returns, rethrow the error. We're poisoned
        // now, so don't let this thread continue.
        throw err;
      } catch (Throwable e) {
        // Whenever you catch Error or Throwable, you must also
        // catch VirtualMachineError (see above). However, there is
        // _still_ a possibility that you are dealing with a cascading
        // error condition, so you also need to check to see if the JVM
        // is still usable:
        SystemFailure.checkFailure();
        if (logger.isDebugEnabled()) {
          logger.debug("Partitioned Region creation, could not clean up after caught exception", e);
        }
      }
      throw new PartitionedRegionException(registerErrMsg, t);
    } finally {
      try {
        rl.unlock();
        if (logger.isDebugEnabled()) {
          logger.debug("registerPartitionedRegion: released lock");
        }
      } catch (Exception es) {
        if (logger.isDebugEnabled()) {
          logger.debug(es.getMessage(), es);
        }
      }
    }
  }

  public void validateParallelAsynchronousEventDispatcherIds() throws PRLocallyDestroyedException {
    validateParallelAsynchronousEventDispatcherIds(getParallelGatewaySenderIds());
  }

  /**
   * Filters out non parallel GatewaySenders.
   *
   * @param senderIds set of gateway sender IDs.
   * @return set of parallel gateway senders present in the input set.
   */
  public Set<String> filterOutNonParallelGatewaySenders(Set<String> senderIds) {
    Set<String> allParallelSenders = cache.getAllGatewaySenders()
        .parallelStream()
        .filter(GatewaySender::isParallel)
        .map(GatewaySender::getId)
        .collect(toSet());

    Set<String> parallelSenders = new HashSet<>(senderIds);
    parallelSenders.retainAll(allParallelSenders);

    return parallelSenders;
  }

  /**
   * Filters out non parallel AsyncEventQueues.
   *
   * @param queueIds set of async-event-queue IDs.
   * @return set of parallel async-event-queues present in the input set.
   */
  public Set<String> filterOutNonParallelAsyncEventQueues(Set<String> queueIds) {
    Set<String> allParallelQueues = cache.getAsyncEventQueues()
        .parallelStream()
        .filter(AsyncEventQueue::isParallel)
        .map(asyncEventQueue -> AsyncEventQueueImpl
            .getAsyncEventQueueIdFromSenderId(asyncEventQueue.getId()))
        .collect(toSet());

    Set<String> parallelAsyncEventQueues = new HashSet<>(queueIds);
    parallelAsyncEventQueues.retainAll(allParallelQueues);

    return parallelAsyncEventQueues;
  }

  public void validateParallelAsynchronousEventDispatcherIds(
      Set<String> asynchronousEventDispatcherIds) throws PRLocallyDestroyedException {
    for (String dispatcherId : asynchronousEventDispatcherIds) {
      GatewaySender sender = getCache().getGatewaySender(dispatcherId);
      AsyncEventQueue asyncEventQueue = getCache()
          .getAsyncEventQueue(AsyncEventQueueImpl.getAsyncEventQueueIdFromSenderId(dispatcherId));

      // Can't attach a non persistent parallel gateway / async-event-queue to a persistent
      // partitioned region.
      if (getDataPolicy().withPersistence()) {
        if ((sender != null) && (!sender.isPersistenceEnabled())) {
          throw new GatewaySenderConfigurationException(String.format(
              "Non persistent gateway sender %s can not be attached to persistent region %s",
              dispatcherId, getFullPath()));
        } else if ((asyncEventQueue != null) && (!asyncEventQueue.isPersistent())) {
          throw new AsyncEventQueueConfigurationException(String.format(
              "Non persistent asynchronous event queue %s can not be attached to persistent region %s",
              dispatcherId, getFullPath()));
        }
      }

      for (PartitionRegionConfig config : prRoot.values()) {
        if (config.getGatewaySenderIds().contains(dispatcherId)) {
          if (getFullPath().equals(config.getFullPath())) {
            // The sender is already attached to this region
            continue;
          }

          Map<String, PartitionedRegion> colocationMap =
              ColocationHelper.getAllColocationRegions(this);
          if (!colocationMap.isEmpty()) {
            if (colocationMap.containsKey(config.getFullPath())) {
              continue;
            } else {
              int prID = config.getPRId();
              PartitionedRegion colocatedPR = PartitionedRegion.getPRFromId(prID);
              PartitionedRegion leader = ColocationHelper.getLeaderRegion(colocatedPR);

              if (colocationMap.containsValue(leader)) {
                continue;
              } else {
                throw new IllegalStateException(String.format(
                    "Non colocated regions %s, %s cannot have the same parallel %s id %s configured.",
                    getFullPath(), config.getFullPath(),
                    (asyncEventQueue != null ? "async event queue" : "gateway sender"),
                    dispatcherId));
              }
            }
          } else {
            throw new IllegalStateException(String.format(
                "Non colocated regions %s, %s cannot have the same parallel %s id %s configured.",
                getFullPath(), config.getFullPath(),
                (asyncEventQueue != null ? "async event queue" : "gateway sender"), dispatcherId));
          }
        }
      }
    }
  }

  /**
   * @return whether this region requires event notification for all cache content changes from
   *         other nodes
   */
  public boolean getRequiresNotification() {
    return requiresNotification;
  }

  /**
   * Get the Partitioned Region identifier used for DLocks (Bucket and Region)
   */
  public String getRegionIdentifier() {
    return regionIdentifier;
  }

  void setRecoveredFromDisk() {
    recoveredFromDisk = true;
    new UpdateAttributesProcessor(this).distribute(false);
  }

  /**
   * Throw an exception if persistent data recovery from disk is not complete for this region.
   */
  public void checkPROffline() throws PartitionOfflineException {
    if (getDataPolicy().withPersistence() && !recoveredFromDisk) {
      Set<PersistentID> persistIds =
          new HashSet(getRegionAdvisor().advisePersistentMembers().values());
      persistIds.removeAll(getRegionAdvisor().adviseInitializedPersistentMembers().values());
      throw new PartitionOfflineException(persistIds,
          String.format("Partitioned Region %s is offline due to unrecovered persistent data, %s",
              getFullPath(), persistIds));
    }
  }

  /**
   *
   * Set the global PartitionedRegionConfig metadata for this region.
   *
   * This method should *only* be called while holding the partitioned region lock. For code
   * that is mutating the config, use
   * {@link #updatePartitionRegionConfig(PartitionRegionConfigModifier)}
   * instead.
   */
  void updatePRConfig(PartitionRegionConfig prConfig, boolean putOnlyIfUpdated) {
    final PartitionedRegion colocatedRegion = ColocationHelper.getColocatedRegion(this);
    RegionLock colocatedLock = null;
    boolean colocatedLockAcquired = false;
    try {
      boolean colocationComplete = false;
      if (colocatedRegion != null && !prConfig.isColocationComplete()) {
        colocatedLock = colocatedRegion.getRegionLock();
        colocatedLock.lock();
        colocatedLockAcquired = true;
        final PartitionRegionConfig parentConf =
            getPRRoot().get(colocatedRegion.getRegionIdentifier());
        if (parentConf.isColocationComplete() && parentConf.hasSameDataStoreMembers(prConfig)) {
          colocationComplete = true;
          prConfig.setColocationComplete(this);
        }
      }

      if (isDataStore() && !prConfig.isFirstDataStoreCreated()) {
        prConfig.setDatastoreCreated(getEvictionAttributes());
      }
      // N.B.: this put could fail with a CacheClosedException:
      if (!putOnlyIfUpdated || colocationComplete) {
        getPRRoot().put(getRegionIdentifier(), prConfig);
      }
    } finally {
      if (colocatedLockAcquired) {
        colocatedLock.unlock();
      }
    }
  }

  void executeColocationCallbacks() {
    colocationListeners.stream().forEach(ColocationListener::afterColocationCompleted);
  }

  /**
   * @param access true if caller wants last accessed time updated
   * @param allowTombstones - whether a tombstone can be returned
   */
  @Override
  protected Region.Entry<?, ?> nonTXGetEntry(KeyInfo keyInfo, boolean access,
      boolean allowTombstones) {
    final long startTime = prStats.getTime();
    final Object key = keyInfo.getKey();
    try {
      int bucketId = keyInfo.getBucketId();
      if (bucketId == KeyInfo.UNKNOWN_BUCKET) {
        bucketId = PartitionedRegionHelper.getHashKey(this, Operation.GET_ENTRY, key, null, null);
        keyInfo.setBucketId(bucketId);
      }
      InternalDistributedMember targetNode = getOrCreateNodeForBucketRead(bucketId);
      return getEntryInBucket(targetNode, bucketId, key, access, allowTombstones);
    } finally {
      prStats.endGetEntry(startTime);
    }
  }

  protected EntrySnapshot getEntryInBucket(final DistributedMember targetNode, final int bucketId,
      final Object key, boolean access, final boolean allowTombstones) {
    final int retryAttempts = calcRetry();
    if (logger.isTraceEnabled()) {
      logger.trace("getEntryInBucket: " + "Key key={} ({}) from: {} bucketId={}", key,
          key.hashCode(), targetNode, bucketStringForLogs(bucketId));
    }
    EntrySnapshot ret = null;
    int count = 0;
    RetryTimeKeeper retryTime = null;
    InternalDistributedMember retryNode = (InternalDistributedMember) targetNode;
    while (count <= retryAttempts) {
      // Every continuation should check for DM cancellation
      if (retryNode == null) {
        checkReadiness();
        if (retryTime == null) {
          retryTime = new RetryTimeKeeper(retryTimeout);
        }
        if (retryTime.overMaximum()) {
          break;
        }
        retryNode = getOrCreateNodeForBucketRead(bucketId);

        // No storage found for bucket, early out preventing hot loop, bug 36819
        if (retryNode == null) {
          checkShutdown();
          return null;
        }
        continue;
      }
      try {
        final boolean loc = (localMaxMemory > 0) && retryNode.equals(getMyId());
        if (loc) {
          ret = dataStore.getEntryLocally(bucketId, key, access, allowTombstones);
        } else {
          ret = getEntryRemotely(retryNode, bucketId, key, access, allowTombstones);
          // TODO:Suranjan&Yogesh : there should be better way than this one
          String name = Thread.currentThread().getName();
          if (name.startsWith("ServerConnection") && !getMyId().equals(targetNode)) {
            setNetworkHopType(bucketId, (InternalDistributedMember) targetNode);
          }
        }

        return ret;
      } catch (PRLocallyDestroyedException pde) {
        if (logger.isDebugEnabled()) {
          logger.debug("getEntryInBucket: Encountered PRLocallyDestroyedException", pde);
        }
        checkReadiness();
      } catch (EntryNotFoundException ignore) {
        return null;
      } catch (ForceReattemptException prce) {
        prce.checkKey(key);
        if (logger.isDebugEnabled()) {
          logger.debug("getEntryInBucket: retrying, attempts so far: {}", count, prce);
        }
        checkReadiness();
        InternalDistributedMember lastNode = retryNode;
        retryNode = getOrCreateNodeForBucketRead(bucketId);
        if (lastNode.equals(retryNode)) {
          if (retryTime == null) {
            retryTime = new RetryTimeKeeper(retryTimeout);
          }
          if (retryTime.overMaximum()) {
            break;
          }
          retryTime.waitToRetryNode();
        }
      } catch (PrimaryBucketException notPrimary) {
        if (logger.isDebugEnabled()) {
          logger.debug("Bucket {} on Node {} not primary", notPrimary.getLocalizedMessage(),
              retryNode);
        }
        getRegionAdvisor().notPrimary(bucketId, retryNode);
        retryNode = getOrCreateNodeForBucketRead(bucketId);
      }

      // It's possible this is a GemFire thread e.g. ServerConnection
      // which got to this point because of a distributed system shutdown or
      // region closure which uses interrupt to break any sleep() or wait()
      // calls
      // e.g. waitForPrimary
      checkShutdown();

      count++;
      if (count == 1) {
        prStats.incContainsKeyValueOpsRetried();
      }
      prStats.incContainsKeyValueRetries();

    }

    PartitionedRegionDistributionException e = null; // Fix for bug 36014
    if (logger.isDebugEnabled()) {
      e = new PartitionedRegionDistributionException(
          String.format("No VM available for getEntry in %s attempts",
              count));
    }
    logger.warn(String.format("No VM available for getEntry in %s attempts", count), e);
    return null;
  }

  /**
   * Check for region closure, region destruction, cache closure as well as distributed system
   * disconnect. As of 6/21/2007, there were at least four volatile variables reads and one
   * synchonrization performed upon completion of this method.
   */
  private void checkShutdown() {
    checkReadiness();
    cache.getCancelCriterion().checkCancelInProgress(null);
  }

  /**
   * Checks if a key is contained remotely.
   *
   * @param targetNode the node where bucket region for the key exists.
   * @param bucketId the bucket id for the key.
   * @param key the key, whose value needs to be checks
   * @param access true if caller wants last access time updated
   * @param allowTombstones whether tombstones should be returned
   * @throws EntryNotFoundException if the entry doesn't exist
   * @throws ForceReattemptException if the peer is no longer available
   * @return true if the passed key is contained remotely.
   */
  public EntrySnapshot getEntryRemotely(InternalDistributedMember targetNode, Integer bucketId,
      Object key, boolean access, boolean allowTombstones)
      throws EntryNotFoundException, PrimaryBucketException, ForceReattemptException {
    FetchEntryResponse r = FetchEntryMessage.send(targetNode, this, key, access);
    prStats.incPartitionMessagesSent();
    EntrySnapshot entry = r.waitForResponse();
    if (entry != null && entry.getRawValue() == Token.TOMBSTONE) {
      if (!allowTombstones) {
        return null;
      }
    }
    return entry;
  }

  // /////////////////////////////////////////////////////////////////
  // Following methods would throw, operation Not Supported Exception
  // /////////////////////////////////////////////////////////////////

  /**
   * @since GemFire 5.0
   * @throws UnsupportedOperationException OVERRIDES
   */
  @Override
  public void becomeLockGrantor() {
    throw new UnsupportedOperationException();
  }

  /**
   * @since GemFire 5.0
   * @throws UnsupportedOperationException OVERRIDES
   */
  @Override
  public Region createSubregion(String subregionName, RegionAttributes regionAttributes)
      throws RegionExistsException, TimeoutException {
    throw new UnsupportedOperationException();
  }

  /**
   * @since GemFire 5.0
   * @throws UnsupportedOperationException OVERRIDES
   */
  @Override
  public Lock getDistributedLock(Object key) throws IllegalStateException {
    throw new UnsupportedOperationException();
  }

  @Override
  public synchronized long getLastModifiedTime() {
    if (!canStoreDataLocally()) {
      return 0;
    }
    Set<BucketRegion> buckets = dataStore.getAllLocalBucketRegions();
    return buckets.stream().map(AbstractRegion::getLastModifiedTime).reduce(0L,
        (a, b) -> a > b ? a : b);
  }

  @Override
  public synchronized long getLastAccessedTime() {
    if (!canStoreDataLocally()) {
      return 0;
    }
    Set<BucketRegion> buckets = dataStore.getAllLocalBucketRegions();
    return buckets.stream().map(AbstractRegion::getLastAccessedTime).reduce(0L,
        (a, b) -> a > b ? a : b);
  }

  @Override
  public long getMissCount() {
    if (!canStoreDataLocally()) {
      return 0;
    }
    Set<BucketRegion> buckets = dataStore.getAllLocalBucketRegions();
    return buckets.stream().map(AbstractRegion::getMissCount).reduce(0L, Long::sum);
  }

  @Override
  public long getHitCount() {
    if (!canStoreDataLocally()) {
      return 0;
    }
    Set<BucketRegion> buckets = dataStore.getAllLocalBucketRegions();
    return buckets.stream().map(AbstractRegion::getHitCount).reduce(0L, Long::sum);
  }

  @Override
  public void resetCounts() {
    if (!canStoreDataLocally()) {
      return;
    }
    Set<BucketRegion> buckets = dataStore.getAllLocalBucketRegions();
    for (BucketRegion bucket : buckets) {
      bucket.resetCounts();
    }
  }

  /**
   * @since GemFire 5.0
   * @throws UnsupportedOperationException OVERRIDES
   */
  public Region getSubregion() {
    throw new UnsupportedOperationException();
  }

  /**
   * @since GemFire 5.0
   * @throws UnsupportedOperationException OVERRIDES
   */
  @Override
  public Lock getRegionDistributedLock() throws IllegalStateException {

    throw new UnsupportedOperationException();
  }

  /**
   * @since GemFire 5.0
   * @throws UnsupportedOperationException OVERRIDES
   */
  @Override
  public void loadSnapshot(InputStream inputStream)
      throws IOException, ClassNotFoundException, CacheWriterException, TimeoutException {
    throw new UnsupportedOperationException();
  }

  /**
   * Should it destroy entry from local accessor????? OVERRIDES
   */
  @Override
  public void localDestroy(Object key, Object aCallbackArgument) throws EntryNotFoundException {

    throw new UnsupportedOperationException();
  }

  /**
   * @since GemFire 5.0
   * @throws UnsupportedOperationException OVERRIDES
   */
  @Override
  public void localInvalidate(Object key, Object aCallbackArgument) throws EntryNotFoundException {

    throw new UnsupportedOperationException();
  }

  /**
   * @since GemFire 5.0
   * @throws UnsupportedOperationException OVERRIDES
   */
  @Override
  public void localInvalidateRegion(Object aCallbackArgument) {
    getDataView().checkSupportsRegionInvalidate();
    throw new UnsupportedOperationException();
  }

  /**
   * Executes a query on this PartitionedRegion. The restrictions have already been checked. The
   * query is a SELECT expression, and the only region it refers to is this region.
   *
   * @see DefaultQuery#execute()
   *
   * @since GemFire 5.1
   */
  @Override
  public Object executeQuery(final DefaultQuery query,
      final ExecutionContext executionContext,
      final Object[] parameters,
      final Set buckets)
      throws FunctionDomainException, TypeMismatchException, NameResolutionException,
      QueryInvocationTargetException {
    for (;;) {
      try {
        return doExecuteQuery(query, executionContext, parameters, buckets);
      } catch (ForceReattemptException ignore) {
        // fall through and loop
      }
    }
  }

  /**
   * If ForceReattemptException is thrown then the caller must loop and call us again.
   *
   * @throws ForceReattemptException if one of the buckets moved out from under us
   */
  private Object doExecuteQuery(final DefaultQuery query,
      final ExecutionContext executionContext,
      final Object[] parameters,
      final Set buckets)
      throws FunctionDomainException, TypeMismatchException, NameResolutionException,
      QueryInvocationTargetException, ForceReattemptException {
    if (logger.isDebugEnabled()) {
      logger.debug("Executing query :{}", query);
    }

    HashSet<Integer> allBuckets = new HashSet<>();

    if (buckets == null) { // remote buckets
      final Iterator remoteIter = getRegionAdvisor().getBucketSet().iterator();
      try {
        while (remoteIter.hasNext()) {
          allBuckets.add((Integer) remoteIter.next());
        }
      } catch (NoSuchElementException ignore) {
      }
    } else { // local buckets
      Iterator localIter = null;
      if (dataStore != null) {
        localIter = buckets.iterator();
      } else {
        localIter = Collections.emptyIterator();
      }
      try {
        while (localIter.hasNext()) {
          allBuckets.add((Integer) localIter.next());
        }
      } catch (NoSuchElementException ignore) {
      }
    }

    if (allBuckets.size() == 0) {
      if (logger.isDebugEnabled()) {
        logger.debug("No bucket storage allocated. PR has no data yet.");
      }
      ResultsSet resSet = new ResultsSet();
      resSet.setElementType(new ObjectTypeImpl(
          getValueConstraint() == null ? Object.class : getValueConstraint()));
      return resSet;
    }

    CompiledSelect selectExpr = query.getSimpleSelect();
    if (selectExpr == null) {
      throw new IllegalArgumentException(
          "query must be a select expression only");
    }

    // this can return a BAG even if it's a DISTINCT select expression,
    // since the expectation is that the duplicates will be removed at the end
    SelectResults results = selectExpr.getEmptyResultSet(parameters, getCache(), query);

    PartitionedRegionQueryEvaluator prqe = new PartitionedRegionQueryEvaluator(getSystem(),
        this, query, executionContext, parameters, results, allBuckets);
    for (;;) {
      getCancelCriterion().checkCancelInProgress(null);
      boolean interrupted = Thread.interrupted();
      try {
        results = prqe.queryBuckets(null);
        break;
      } catch (InterruptedException ignore) {
        interrupted = true;
      } catch (FunctionDomainException e) {
        throw e;
      } catch (TypeMismatchException e) {
        throw e;
      } catch (NameResolutionException e) {
        throw e;
      } catch (QueryInvocationTargetException e) {
        throw e;
      } catch (QueryException qe) {
        throw new QueryInvocationTargetException(
            String.format("Unexpected query exception occurred during query execution %s",
                qe.getMessage()),
            qe);
      } finally {
        if (interrupted) {
          Thread.currentThread().interrupt();
        }
      }
    } // for

    // Drop Duplicates if this is a DISTINCT query
    boolean allowsDuplicates = results.getCollectionType().allowsDuplicates();
    // No need to apply the limit to the SelectResults.
    // We know that even if we do not apply the limit,
    // the results will satisfy the limit
    // as it has been evaluated in the iteration of List to
    // populate the SelectsResuts
    // So if the results is instance of ResultsBag or is a StructSet or
    // a ResultsSet, if the limit exists, the data set size will
    // be exactly matching the limit
    if (selectExpr.isDistinct()) {
      // don't just convert to a ResultsSet (or StructSet), since
      // the bags can convert themselves to a Set more efficiently
      ObjectType elementType = results.getCollectionType().getElementType();
      if (selectExpr.getOrderByAttrs() != null) {
        // Set limit also, its not applied while building the final result set as order by is
        // involved.
      } else if (allowsDuplicates) {
        results = new ResultsCollectionWrapper(elementType, results.asSet());
      }
      if (selectExpr.isCount() && (results.isEmpty() || selectExpr.isDistinct())) {
        // Constructor with elementType not visible.
        SelectResults resultCount = new ResultsBag(getCachePerfStats());
        resultCount.setElementType(new ObjectTypeImpl(Integer.class));
        ((Bag) resultCount).addAndGetOccurence(results.size());
        return resultCount;
      }
    }
    return results;
  }

  /**
   * @since GemFire 5.0
   * @throws UnsupportedOperationException OVERRIDES
   */
  @Override
  public void saveSnapshot(OutputStream outputStream) throws IOException {
    throw new UnsupportedOperationException();
  }

  /**
   * @since GemFire 5.0
   * @throws UnsupportedOperationException OVERRIDES
   */
  @Override
  public void writeToDisk() {
    throw new UnsupportedOperationException();
  }

  @Override
  void basicLocalClear(RegionEventImpl event) {
    throw new UnsupportedOperationException();
  }

  @Override
  public boolean virtualPut(EntryEventImpl event, boolean ifNew, boolean ifOld,
      Object expectedOldValue, boolean requireOldValue, long lastModified,
      boolean overwriteDestroyed, boolean invokeCallbacks, boolean throwConcurrentModificaiton)
      throws TimeoutException, CacheWriterException {
    final long startTime = prStats.getTime();
    boolean result = false;
    final DistributedPutAllOperation putAllOp_save = event.setPutAllOperation(null);

    if (event.getEventId() == null) {
      event.setNewEventId(cache.getDistributedSystem());
    }
    boolean bucketStorageAssigned = true;
    try {
      final Integer bucketId = event.getKeyInfo().getBucketId();
      assert bucketId != KeyInfo.UNKNOWN_BUCKET;
      // check in bucket2Node region
      InternalDistributedMember targetNode = getNodeForBucketWrite(bucketId, null);
      // force all values to be serialized early to make size computation cheap
      // and to optimize distribution.
      if (logger.isDebugEnabled()) {
        logger.debug("PR.virtualPut putting event={}", event);
      }

      if (targetNode == null) {
        try {
          bucketStorageAssigned = false;
          targetNode = createBucket(bucketId, event.getNewValSizeForPR(), null);
        } catch (PartitionedRegionStorageException e) {
          // try not to throw a PRSE if the cache is closing or this region was
          // destroyed during createBucket() (bug 36574)
          checkReadiness();
          if (cache.isClosed()) {
            throw new RegionDestroyedException(toString(), getFullPath());
          }
          throw e;
        }
      }

      if (event.isBridgeEvent() && bucketStorageAssigned) {
        setNetworkHopType(bucketId, targetNode);
      }
      if (putAllOp_save == null) {
        result = putInBucket(targetNode, bucketId, event, ifNew, ifOld, expectedOldValue,
            requireOldValue, (ifNew ? 0L : lastModified));
        if (logger.isDebugEnabled()) {
          logger.debug("PR.virtualPut event={} ifNew={} ifOld={} result={}", event, ifNew, ifOld,
              result);
        }
      } else {
        checkIfAboveThreshold(event); // fix for 40502
        // putAll: save the bucket id into DPAO, then wait for postPutAll to send msg
        // at this time, DPAO's PutAllEntryData should be empty, we should add entry here with
        // bucket id
        // the message will be packed in postPutAll, include the one to local bucket, because the
        // buckets
        // could be changed at that time
        putAllOp_save.addEntry(event, bucketId);
        if (logger.isDebugEnabled()) {
          logger.debug("PR.virtualPut PutAll added event={} into bucket {}", event, bucketId);
        }
        result = true;
      }
    } catch (RegionDestroyedException rde) {
      if (!rde.getRegionFullPath().equals(getFullPath())) {
        throw new RegionDestroyedException(toString(), getFullPath(), rde);
      }
    } finally {
      if (putAllOp_save == null) {
        // only for normal put
        if (ifNew) {
          prStats.endCreate(startTime);
        } else {
          prStats.endPut(startTime);
        }
      }
    }
    if (!result) {
      checkReadiness();
      if (!ifNew && !ifOld && !getConcurrencyChecksEnabled()) {
        // may fail due to concurrency conflict
        // failed for unknown reason
        // throw new PartitionedRegionStorageException("unable to execute operation");
        logger.warn("PR.virtualPut returning false when ifNew and ifOld are both false",
            new Exception("stack trace"));
      }
    }
    return result;
  }

  @Override
  void performPutAllEntry(EntryEventImpl event) {
    /*
     * force shared data view so that we just do the virtual op, accruing things in the put all
     * operation for later
     */
    getSharedDataView().putEntry(event, false, false, null, false, 0L, false);
  }

  @Override
  void performRemoveAllEntry(EntryEventImpl event) {
    // do not call basicDestroy directly since it causes bug 51715
    // basicDestroy(event, true, null);
    // force shared data view so that we just do the virtual op
    getSharedDataView().destroyExistingEntry(event, true, null);
  }

  @Override
  public void checkIfAboveThreshold(EntryEventImpl entryEvent) throws LowMemoryException {
    getRegionAdvisor().checkIfBucketSick(entryEvent.getKeyInfo().getBucketId(),
        entryEvent.getKey());
  }

  public boolean isFixedPartitionedRegion() {
    if (fixedPAttrs != null || fixedPASet == 1) {
      // We are sure that its a FixedFPA
      return true;
    }
    // We know that it's a normal PR
    if (fixedPASet == 2) {
      return false;
    }
    // Now is the case for accessor with fixedPAttrs null
    // and we don't know if it is a FPR
    // We will find out once and return that value whenever we have check again.
    fixedPASet = hasRemoteFPAttrs();
    return fixedPASet == 1;
  }

  private byte hasRemoteFPAttrs() {
    List<FixedPartitionAttributesImpl> fpaList =
        getRegionAdvisor().adviseAllFixedPartitionAttributes();
    Set<InternalDistributedMember> remoteDataStores = getRegionAdvisor().adviseDataStore();
    if (!fpaList.isEmpty() || (fixedPAttrs != null && !fixedPAttrs.isEmpty())) {
      return 1;
    }
    if (isDataStore() || !remoteDataStores.isEmpty()) {
      return 2;
    }

    // This is an accessor and we need to wait for a datastore to see if there
    // are any fixed PRs.
    return 0;
  }

  @Override
  public void postPutAllFireEvents(DistributedPutAllOperation putAllOp,
      VersionedObjectList successfulPuts) {
    /*
     * No op on pr, will happen in the buckets etc.
     */
  }

  @Override
  public void postRemoveAllFireEvents(DistributedRemoveAllOperation removeAllOp,
      VersionedObjectList successfulOps) {
    /*
     * No op on pr, will happen in the buckets etc.
     */
  }

  /**
   * Create PutAllPRMsgs for each bucket, and send them.
   *
   * @param putAllOp DistributedPutAllOperation object.
   * @param successfulPuts not used in PartitionedRegion.
   */
  @Override
  public long postPutAllSend(DistributedPutAllOperation putAllOp,
      VersionedObjectList successfulPuts) {
    final boolean isDebugEnabled = logger.isDebugEnabled();

    if (cache.isCacheAtShutdownAll()) {
      throw cache.getCacheClosedException("Cache is shutting down");
    }

    final long startTime = prStats.getTime();
    // build all the msgs by bucketid
    HashMap prMsgMap = putAllOp.createPRMessages();
    PutAllPartialResult partialKeys = new PutAllPartialResult(putAllOp.putAllDataSize);

    // clear the successfulPuts list since we're actually doing the puts here
    // and the basicPutAll work was just a way to build the DPAO object
    Map<Object, VersionTag> keyToVersionMap =
        new HashMap<>(successfulPuts.size());
    successfulPuts.clearVersions();
    for (final Object value : prMsgMap.entrySet()) {
      Map.Entry mapEntry = (Map.Entry) value;
      Integer bucketId = (Integer) mapEntry.getKey();
      PutAllPRMessage prMsg = (PutAllPRMessage) mapEntry.getValue();
      checkReadiness();
      long then = 0;
      if (isDebugEnabled) {
        then = System.currentTimeMillis();
      }
      try {
        VersionedObjectList versions = sendMsgByBucket(bucketId, prMsg);
        if (versions.size() > 0) {
          partialKeys.addKeysAndVersions(versions);
          versions.saveVersions(keyToVersionMap);
        } else if (!getConcurrencyChecksEnabled()) { // no keys returned if not versioned
          Set keys = prMsg.getKeys();
          partialKeys.addKeys(keys);
        }
      } catch (PutAllPartialResultException pre) {
        // sendMsgByBucket applied partial keys
        if (isDebugEnabled) {
          logger.debug("PR.postPutAll encountered PutAllPartialResultException, ", pre);
        }
        partialKeys.consolidate(pre.getResult());
      } catch (Exception ex) {
        // If failed at other exception
        if (isDebugEnabled) {
          logger.debug("PR.postPutAll encountered exception at sendMsgByBucket, ", ex);
        }
        @Released
        EntryEventImpl firstEvent = prMsg.getFirstEvent(this);
        try {
          partialKeys.saveFailedKey(firstEvent.getKey(), ex);
        } finally {
          firstEvent.release();
        }
      }
      if (isDebugEnabled) {
        long now = System.currentTimeMillis();
        if ((now - then) >= 10000) {
          logger.debug("PR.sendMsgByBucket took " + (now - then) + " ms");
        }
      }
    }
    prStats.endPutAll(startTime);
    if (!keyToVersionMap.isEmpty()) {
      for (final Object o : successfulPuts.getKeys()) {
        successfulPuts.addVersion(keyToVersionMap.get(o));
      }
      keyToVersionMap.clear();
    }

    if (partialKeys.hasFailure()) {
      logger.info("Region {} putAll: {}",
          new Object[] {getFullPath(), partialKeys});
      if (putAllOp.isBridgeOperation()) {
        if (partialKeys.getFailure() instanceof CancelException) {
          throw (CancelException) partialKeys.getFailure();
        } else {
          throw new PutAllPartialResultException(partialKeys);
        }
      } else {
        if (partialKeys.getFailure() instanceof RuntimeException) {
          throw (RuntimeException) partialKeys.getFailure();
        } else {
          throw new RuntimeException(partialKeys.getFailure());
        }
      }
    }
    return -1;
  }

  @Override
  public long postRemoveAllSend(DistributedRemoveAllOperation op,
      VersionedObjectList successfulOps) {
    final boolean isDebugEnabled = logger.isDebugEnabled();

    if (cache.isCacheAtShutdownAll()) {
      throw cache.getCacheClosedException("Cache is shutting down");
    }

    final long startTime = prStats.getTime();
    // build all the msgs by bucketid
    HashMap<Integer, RemoveAllPRMessage> prMsgMap = op.createPRMessages();
    PutAllPartialResult partialKeys = new PutAllPartialResult(op.removeAllDataSize);

    // clear the successfulOps list since we're actually doing the removes here
    // and the basicRemoveAll work was just a way to build the "op" object
    Map<Object, VersionTag> keyToVersionMap = new HashMap<>(successfulOps.size());
    successfulOps.clearVersions();
    for (final Map.Entry<Integer, RemoveAllPRMessage> mapEntry : prMsgMap.entrySet()) {
      Integer bucketId = mapEntry.getKey();
      RemoveAllPRMessage prMsg = mapEntry.getValue();
      checkReadiness();
      long then = 0;
      if (isDebugEnabled) {
        then = System.currentTimeMillis();
      }
      try {
        VersionedObjectList versions = sendMsgByBucket(bucketId, prMsg);
        if (versions.size() > 0) {
          partialKeys.addKeysAndVersions(versions);
          versions.saveVersions(keyToVersionMap);
        } else if (!getConcurrencyChecksEnabled()) { // no keys returned if not versioned
          Set keys = prMsg.getKeys();
          partialKeys.addKeys(keys);
        }
      } catch (PutAllPartialResultException pre) {
        // sendMsgByBucket applied partial keys
        if (isDebugEnabled) {
          logger.debug("PR.postRemoveAll encountered BulkOpPartialResultException, ", pre);
        }
        partialKeys.consolidate(pre.getResult());
      } catch (Exception ex) {
        // If failed at other exception
        if (isDebugEnabled) {
          logger.debug("PR.postRemoveAll encountered exception at sendMsgByBucket, ", ex);
        }
        @Released
        EntryEventImpl firstEvent = prMsg.getFirstEvent(this);
        try {
          partialKeys.saveFailedKey(firstEvent.getKey(), ex);
        } finally {
          firstEvent.release();
        }
      }
      if (isDebugEnabled) {
        long now = System.currentTimeMillis();
        if ((now - then) >= 10000) {
          logger.debug("PR.sendMsgByBucket took {} ms", (now - then));
        }
      }
    }
    prStats.endRemoveAll(startTime);
    if (!keyToVersionMap.isEmpty()) {
      for (Object o : successfulOps.getKeys()) {
        successfulOps.addVersion(keyToVersionMap.get(o));
      }
      keyToVersionMap.clear();
    }

    if (partialKeys.hasFailure()) {
      logger.info("Region {} putAll: {}",
          new Object[] {getFullPath(), partialKeys});
      if (op.isBridgeOperation()) {
        if (partialKeys.getFailure() instanceof CancelException) {
          throw (CancelException) partialKeys.getFailure();
        } else {
          throw new PutAllPartialResultException(partialKeys);
        }
      } else {
        if (partialKeys.getFailure() instanceof RuntimeException) {
          throw (RuntimeException) partialKeys.getFailure();
        } else {
          throw new RuntimeException(partialKeys.getFailure());
        }
      }
    }
    return -1;
  }

  /*
   * If failed after retries, it will throw PartitionedRegionStorageException, no need for return
   * value
   */
  private VersionedObjectList sendMsgByBucket(final Integer bucketId, PutAllPRMessage prMsg) {
    final boolean isDebugEnabled = logger.isDebugEnabled();

    // retry the put remotely until it finds the right node managing the bucket
    @Released
    EntryEventImpl event = prMsg.getFirstEvent(this);
    try {
      RetryTimeKeeper retryTime = null;
      InternalDistributedMember currentTarget = getNodeForBucketWrite(bucketId, null);
      if (isDebugEnabled) {
        logger.debug("PR.sendMsgByBucket:bucket {}'s currentTarget is {}", bucketId, currentTarget);
      }

      long timeOut = 0;
      int count = 0;
      for (;;) {
        switch (count) {
          case 0:
            // Note we don't check for DM cancellation in common case.
            // First time. Assume success, keep going.
            break;
          case 1:
            cache.getCancelCriterion().checkCancelInProgress(null);
            // Second time (first failure). Calculate timeout and keep going.
            timeOut = System.currentTimeMillis() + retryTimeout;
            break;
          default:
            cache.getCancelCriterion().checkCancelInProgress(null);
            // test for timeout
            long timeLeft = timeOut - System.currentTimeMillis();
            if (timeLeft < 0) {
              PRHARedundancyProvider.timedOut(this, null, null, "update an entry",
                  retryTimeout);
              // NOTREACHED
            }

            // Didn't time out. Sleep a bit and then continue
            boolean interrupted = Thread.interrupted();
            try {
              Thread.sleep(PartitionedRegionHelper.DEFAULT_WAIT_PER_RETRY_ITERATION);
            } catch (InterruptedException ignore) {
              interrupted = true;
            } finally {
              if (interrupted) {
                Thread.currentThread().interrupt();
              }
            }
            break;
        } // switch
        count++;

        if (currentTarget == null) { // pick target
          checkReadiness();
          if (retryTime == null) {
            retryTime = new RetryTimeKeeper(retryTimeout);
          }

          currentTarget = waitForNodeOrCreateBucket(retryTime, event, bucketId, true);
          if (isDebugEnabled) {
            logger.debug("PR.sendMsgByBucket: event size is {}, new currentTarget is {}",
                getEntrySize(event), currentTarget);
          }

          // It's possible this is a GemFire thread e.g. ServerConnection
          // which got to this point because of a distributed system shutdown or
          // region closure which uses interrupt to break any sleep() or wait() calls
          // e.g. waitForPrimary or waitForBucketRecovery in which case throw exception
          checkShutdown();
          continue;
        } // pick target

        try {
          return tryToSendOnePutAllMessage(prMsg, currentTarget);
        } catch (ForceReattemptException prce) {
          checkReadiness();
          InternalDistributedMember lastTarget = currentTarget;
          if (retryTime == null) {
            retryTime = new RetryTimeKeeper(retryTimeout);
          }
          currentTarget = getNodeForBucketWrite(bucketId, retryTime);
          if (isDebugEnabled) {
            logger.debug("PR.sendMsgByBucket: Old target was {}, Retrying {}", lastTarget,
                currentTarget);
          }
          if (lastTarget.equals(currentTarget)) {
            if (isDebugEnabled) {
              logger.debug("PR.sendMsgByBucket: Retrying at the same node:{} due to {}",
                  currentTarget, prce.getMessage());
            }
            if (retryTime.overMaximum()) {
              PRHARedundancyProvider.timedOut(this, null, null, "update an entry",
                  retryTimeout);
              // NOTREACHED
            }
            retryTime.waitToRetryNode();
          }
          event.setPossibleDuplicate(true);
          prMsg.setPossibleDuplicate(true);
        } catch (PrimaryBucketException notPrimary) {
          if (isDebugEnabled) {
            logger.debug("Bucket {} on Node {} not primnary", notPrimary.getLocalizedMessage(),
                currentTarget);
          }
          getRegionAdvisor().notPrimary(bucketId, currentTarget);
          if (retryTime == null) {
            retryTime = new RetryTimeKeeper(retryTimeout);
          }
          currentTarget = getNodeForBucketWrite(bucketId, retryTime);
        } catch (DataLocationException dle) {
          if (isDebugEnabled) {
            logger.debug("DataLocationException processing putAll", dle);
          }
          throw new TransactionException(dle);
        }

        // It's possible this is a GemFire thread e.g. ServerConnection
        // which got to this point because of a distributed system shutdown or
        // region closure which uses interrupt to break any sleep() or wait()
        // calls
        // e.g. waitForPrimary or waitForBucketRecovery in which case throw
        // exception
        checkShutdown();

        // If we get here, the attempt failed...
        if (count == 1) {
          prStats.incPutAllMsgsRetried();
        }
        prStats.incPutAllRetries();
      } // for
    } finally {
      if (event != null) {
        event.release();
      }
    }
    // NOTREACHED
  }

  /*
   * If failed after retries, it will throw PartitionedRegionStorageException, no need for return
   * value
   */
  private VersionedObjectList sendMsgByBucket(final Integer bucketId, RemoveAllPRMessage prMsg) {
    // retry the put remotely until it finds the right node managing the bucket
    @Released
    EntryEventImpl event = prMsg.getFirstEvent(this);
    try {
      RetryTimeKeeper retryTime = null;
      InternalDistributedMember currentTarget = getNodeForBucketWrite(bucketId, null);
      if (logger.isDebugEnabled()) {
        logger.debug("PR.sendMsgByBucket:bucket {}'s currentTarget is {}", bucketId, currentTarget);
      }

      long timeOut = 0;
      int count = 0;
      for (;;) {
        switch (count) {
          case 0:
            // Note we don't check for DM cancellation in common case.
            // First time. Assume success, keep going.
            break;
          case 1:
            cache.getCancelCriterion().checkCancelInProgress(null);
            // Second time (first failure). Calculate timeout and keep going.
            timeOut = System.currentTimeMillis() + retryTimeout;
            break;
          default:
            cache.getCancelCriterion().checkCancelInProgress(null);
            // test for timeout
            long timeLeft = timeOut - System.currentTimeMillis();
            if (timeLeft < 0) {
              PRHARedundancyProvider.timedOut(this, null, null, "update an entry",
                  retryTimeout);
              // NOTREACHED
            }

            // Didn't time out. Sleep a bit and then continue
            boolean interrupted = Thread.interrupted();
            try {
              Thread.sleep(PartitionedRegionHelper.DEFAULT_WAIT_PER_RETRY_ITERATION);
            } catch (InterruptedException ignore) {
              interrupted = true;
            } finally {
              if (interrupted) {
                Thread.currentThread().interrupt();
              }
            }
            break;
        } // switch
        count++;

        if (currentTarget == null) { // pick target
          checkReadiness();
          if (retryTime == null) {
            retryTime = new RetryTimeKeeper(retryTimeout);
          }

          currentTarget = waitForNodeOrCreateBucket(retryTime, event, bucketId, true);
          if (logger.isDebugEnabled()) {
            logger.debug("PR.sendMsgByBucket: event size is {}, new currentTarget is {}",
                getEntrySize(event), currentTarget);
          }

          // It's possible this is a GemFire thread e.g. ServerConnection
          // which got to this point because of a distributed system shutdown or
          // region closure which uses interrupt to break any sleep() or wait() calls
          // e.g. waitForPrimary or waitForBucketRecovery in which case throw exception
          checkShutdown();
          continue;
        } // pick target

        try {
          return tryToSendOneRemoveAllMessage(prMsg, currentTarget);
        } catch (ForceReattemptException prce) {
          checkReadiness();
          InternalDistributedMember lastTarget = currentTarget;
          if (retryTime == null) {
            retryTime = new RetryTimeKeeper(retryTimeout);
          }
          currentTarget = getNodeForBucketWrite(bucketId, retryTime);
          if (logger.isTraceEnabled()) {
            logger.trace("PR.sendMsgByBucket: Old target was {}, Retrying {}", lastTarget,
                currentTarget);
          }
          if (lastTarget.equals(currentTarget)) {
            if (logger.isDebugEnabled()) {
              logger.debug("PR.sendMsgByBucket: Retrying at the same node:{} due to {}",
                  currentTarget, prce.getMessage());
            }
            if (retryTime.overMaximum()) {
              PRHARedundancyProvider.timedOut(this, null, null, "update an entry",
                  retryTimeout);
              // NOTREACHED
            }
            retryTime.waitToRetryNode();
          }
          event.setPossibleDuplicate(true);
          if (prMsg != null) {
            prMsg.setPossibleDuplicate(true);
          }
        } catch (PrimaryBucketException notPrimary) {
          if (logger.isDebugEnabled()) {
            logger.debug("Bucket {} on Node {} not primary", notPrimary.getLocalizedMessage(),
                currentTarget);
          }
          getRegionAdvisor().notPrimary(bucketId, currentTarget);
          if (retryTime == null) {
            retryTime = new RetryTimeKeeper(retryTimeout);
          }
          currentTarget = getNodeForBucketWrite(bucketId, retryTime);
        } catch (DataLocationException dle) {
          if (logger.isDebugEnabled()) {
            logger.debug("DataLocationException processing putAll", dle);
          }
          throw new TransactionException(dle);
        }

        // It's possible this is a GemFire thread e.g. ServerConnection
        // which got to this point because of a distributed system shutdown or
        // region closure which uses interrupt to break any sleep() or wait()
        // calls
        // e.g. waitForPrimary or waitForBucketRecovery in which case throw
        // exception
        checkShutdown();

        // If we get here, the attempt failed...
        if (count == 1) {
          prStats.incRemoveAllMsgsRetried();
        }
        prStats.incRemoveAllRetries();
      } // for
      // NOTREACHED
    } finally {
      event.release();
    }
  }

  public VersionedObjectList tryToSendOnePutAllMessage(PutAllPRMessage prMsg,
      InternalDistributedMember currentTarget) throws DataLocationException {
    boolean putResult = false;
    VersionedObjectList versions = null;
    final boolean isLocal = (localMaxMemory > 0) && currentTarget.equals(getMyId());
    if (isLocal) { // local
      // It might throw retry exception when one key failed
      // InternalDS has to be set for each msg
      prMsg.initMessage(this, null, false, null);
      putResult =
          prMsg.doLocalPutAll(this, getDistributionManager().getDistributionManagerId(), 0L);
      versions = prMsg.getVersions();
    } else {
      PutAllPRMessage.PutAllResponse response =
          (PutAllPRMessage.PutAllResponse) prMsg.send(currentTarget, this);
      PutAllPRMessage.PutAllResult pr = null;
      if (response != null) {
        prStats.incPartitionMessagesSent();
        try {
          pr = response.waitForResult();
          putResult = pr.returnValue;
          versions = pr.versions;
        } catch (RegionDestroyedException rde) {
          if (logger.isDebugEnabled()) {
            logger.debug("prMsg.send: caught RegionDestroyedException", rde);
          }
          throw new RegionDestroyedException(toString(), getFullPath());
        } catch (CacheException ce) {
          // Fix for bug 36014
          throw new PartitionedRegionDistributionException(
              "prMsg.send on " + currentTarget + " failed", ce);
        }
      } else {
        putResult = true; // follow the same behavior of putRemotely()
      }
    }

    if (!putResult) {
      // retry exception when msg failed in waitForResult()
      ForceReattemptException fre =
          new ForceReattemptException("false result in PutAllMessage.send - retrying");
      fre.setHash(0);
      throw fre;
    }
    return versions;
  }

  public VersionedObjectList tryToSendOneRemoveAllMessage(RemoveAllPRMessage prMsg,
      InternalDistributedMember currentTarget) throws DataLocationException {
    boolean putResult = false;
    VersionedObjectList versions = null;
    final boolean isLocal = (localMaxMemory > 0) && currentTarget.equals(getMyId());
    if (isLocal) { // local
      // It might throw retry exception when one key failed
      // InternalDS has to be set for each msg
      prMsg.initMessage(this, null, false, null);
      putResult = prMsg.doLocalRemoveAll(this,
          getDistributionManager().getDistributionManagerId(), true);
      versions = prMsg.getVersions();
    } else {
      RemoveAllPRMessage.RemoveAllResponse response =
          (RemoveAllPRMessage.RemoveAllResponse) prMsg.send(currentTarget, this);
      RemoveAllPRMessage.RemoveAllResult pr = null;
      if (response != null) {
        prStats.incPartitionMessagesSent();
        try {
          pr = response.waitForResult();
          putResult = pr.returnValue;
          versions = pr.versions;
        } catch (RegionDestroyedException rde) {
          if (logger.isDebugEnabled()) {
            logger.debug("prMsg.send: caught RegionDestroyedException", rde);
          }
          throw new RegionDestroyedException(toString(), getFullPath());
        } catch (CacheException ce) {
          // Fix for bug 36014
          throw new PartitionedRegionDistributionException(
              "prMsg.send on " + currentTarget + " failed", ce);
        }
      } else {
        putResult = true; // follow the same behavior of putRemotely()
      }
    }

    if (!putResult) {
      // retry exception when msg failed in waitForResult()
      ForceReattemptException fre =
          new ForceReattemptException("false result in PutAllMessage.send - retrying");
      fre.setHash(0);
      throw fre;
    }
    return versions;
  }

  /**
   * Performs the {@link Operation#UPDATE put} operation in the bucket on the remote VM and invokes
   * "put" callbacks
   *
   * @param targetNode the VM in whose {@link PartitionedRegionDataStore} contains the bucket
   * @param bucketId the identity of the bucket
   * @param event the event that contains the key and value
   * @param lastModified the timestamp that the entry was modified
   * @param ifNew true=can create a new key false=can't create a new key
   * @param ifOld true=can update existing entry false=can't update existing entry
   * @param expectedOldValue only succeed if old value is equal to this value. If null, then doesn't
   *        matter what old value is. If INVALID token, must be INVALID.
   * @see LocalRegion#virtualPut(EntryEventImpl, boolean, boolean, Object, boolean, long, boolean)
   * @return false if ifNew is true and there is an existing key, or ifOld is true and there is no
   *         existing entry; otherwise return true.
   *
   */
  private boolean putInBucket(final InternalDistributedMember targetNode, final Integer bucketId,
      final EntryEventImpl event, final boolean ifNew, boolean ifOld, Object expectedOldValue,
      boolean requireOldValue, final long lastModified) {
    if (logger.isDebugEnabled()) {
      logger.debug("putInBucket: {} ({}) to {} to bucketId={} retry={} ms", event.getKey(),
          event.getKey().hashCode(), targetNode, bucketStringForLogs(bucketId), retryTimeout);
    }
    // retry the put remotely until it finds the right node managing the bucket

    RetryTimeKeeper retryTime = null;
    boolean result = false;
    InternalDistributedMember currentTarget = targetNode;
    long timeOut = 0;
    int count = 0;
    for (;;) {
      switch (count) {
        case 0:
          // Note we don't check for DM cancellation in common case.
          // First time. Assume success, keep going.
          break;
        case 1:
          cache.getCancelCriterion().checkCancelInProgress(null);
          // Second time (first failure). Calculate timeout and keep going.
          timeOut = System.currentTimeMillis() + retryTimeout;
          break;
        default:
          cache.getCancelCriterion().checkCancelInProgress(null);
          // test for timeout
          long timeLeft = timeOut - System.currentTimeMillis();
          if (timeLeft < 0) {
            PRHARedundancyProvider.timedOut(this, null, null, "update an entry", retryTimeout);
            // NOTREACHED
          }

          // Didn't time out. Sleep a bit and then continue
          boolean interrupted = Thread.interrupted();
          try {
            Thread.sleep(PartitionedRegionHelper.DEFAULT_WAIT_PER_RETRY_ITERATION);
          } catch (InterruptedException ignore) {
            interrupted = true;
          } finally {
            if (interrupted) {
              Thread.currentThread().interrupt();
            }
          }
          break;
      } // switch
      count++;

      if (currentTarget == null) { // pick target
        checkReadiness();
        if (retryTime == null) {
          retryTime = new RetryTimeKeeper(retryTimeout);
        }
        currentTarget = waitForNodeOrCreateBucket(retryTime, event, bucketId, true);

        // It's possible this is a GemFire thread e.g. ServerConnection
        // which got to this point because of a distributed system shutdown or
        // region closure which uses interrupt to break any sleep() or wait() calls
        // e.g. waitForPrimary or waitForBucketRecovery in which case throw exception
        checkShutdown();
        continue;
      } // pick target

      try {
        final boolean isLocal = (localMaxMemory > 0) && currentTarget.equals(getMyId());
        if (logger.isDebugEnabled()) {
          logger.debug("putInBucket: currentTarget = {}; ifNew = {}; ifOld = {}; isLocal = {}",
              currentTarget, ifNew, ifOld, isLocal);
        }
        checkIfAboveThreshold(event);
        if (isLocal) {
          event.setInvokePRCallbacks(true);
          long start = prStats.startPutLocal();
          try {
            final BucketRegion br =
                dataStore.getInitializedBucketForId(event.getKey(), bucketId);
            // Local updates should insert a serialized (aka CacheDeserializable) object
            // given that most manipulation of values is remote (requiring serialization to send).
            // But... function execution always implies local manipulation of
            // values so keeping locally updated values in Object form should be more efficient.
            if (!FunctionExecutionPooledExecutor.isFunctionExecutionThread()) {
              // TODO: this condition may not help since BucketRegion.virtualPut calls
              // forceSerialized
              br.forceSerialized(event);
            }
            if (ifNew) {
              result = dataStore.createLocally(br, event, ifNew, ifOld, requireOldValue,
                  lastModified);
            } else {
              result = dataStore.putLocally(br, event, ifNew, ifOld, expectedOldValue,
                  requireOldValue, lastModified);
            }
          } finally {
            prStats.endPutLocal(start);
          }
        } // local
        else { // remote
          // no need to perform early serialization (and create an un-necessary byte array)
          // sending the message performs that work.
          long start = prStats.startPutRemote();
          try {
            if (ifNew) {
              result = createRemotely(currentTarget, bucketId, event, requireOldValue);
            } else {
              result = putRemotely(currentTarget, event, ifNew, ifOld, expectedOldValue,
                  requireOldValue);
              if (!requireOldValue) {
                // make sure old value is set to NOT_AVAILABLE token
                event.oldValueNotAvailable();
              }
            }
          } finally {
            prStats.endPutRemote(start);
          }
        } // remote

        if (!result && !ifOld && !ifNew) {
          Assert.assertTrue(!isLocal);
          ForceReattemptException fre = new ForceReattemptException(
              "false result when !ifNew and !ifOld is unacceptable - retrying");
          fre.setHash(event.getKey().hashCode());
          throw fre;
        }

        return result;
      } catch (ConcurrentCacheModificationException e) {
        if (logger.isDebugEnabled()) {
          logger.debug("putInBucket: caught concurrent cache modification exception", e);
        }
        event.isConcurrencyConflict(true);

        if (logger.isTraceEnabled()) {
          logger.trace(
              "ConcurrentCacheModificationException received for putInBucket for bucketId: {}{}{} for event: {}  No reattampt is done, returning from here",
              getPRId(), BUCKET_ID_SEPARATOR, bucketId, event);
        }
        return result;
      } catch (ForceReattemptException prce) {
        prce.checkKey(event.getKey());
        if (logger.isDebugEnabled()) {
          logger.debug(
              "putInBucket: Got ForceReattemptException for {} on VM {} for node {}{}{} for bucket = {}",
              this, getMyId(), currentTarget, getPRId(), BUCKET_ID_SEPARATOR, bucketId, prce);
          logger.debug("putInBucket: count={}", count);
        }
        checkReadiness();
        InternalDistributedMember lastTarget = currentTarget;
        if (retryTime == null) {
          retryTime = new RetryTimeKeeper(retryTimeout);
        }
        currentTarget = getNodeForBucketWrite(bucketId, retryTime);
        if (lastTarget.equals(currentTarget)) {
          if (retryTime.overMaximum()) {
            PRHARedundancyProvider.timedOut(this, null, null, "update an entry", retryTimeout);
            // NOTREACHED
          }
          retryTime.waitToRetryNode();
        }
        event.setPossibleDuplicate(true);
      } catch (PrimaryBucketException notPrimary) {
        if (logger.isDebugEnabled()) {
          logger.debug("Bucket {} on Node {} not primary", notPrimary.getLocalizedMessage(),
              currentTarget);
        }
        getRegionAdvisor().notPrimary(bucketId, currentTarget);
        if (retryTime == null) {
          retryTime = new RetryTimeKeeper(retryTimeout);
        }
        currentTarget = getNodeForBucketWrite(bucketId, retryTime);
      }

      // It's possible this is a GemFire thread e.g. ServerConnection
      // which got to this point because of a distributed system shutdown or
      // region closure which uses interrupt to break any sleep() or wait()
      // calls
      // e.g. waitForPrimary or waitForBucketRecovery in which case throw
      // exception
      checkShutdown();

      // If we get here, the attempt failed...
      if (count == 1) {
        if (ifNew) {
          prStats.incCreateOpsRetried();
        } else {
          prStats.incPutOpsRetried();
        }
      }
      if (event.getOperation().isCreate()) {
        prStats.incCreateRetries();
      } else {
        prStats.incPutRetries();
      }

      if (logger.isDebugEnabled()) {
        logger.debug(
            "putInBucket for bucketId = {} failed (attempt # {} ({} ms left), retrying with node {}",
            bucketStringForLogs(bucketId), count, (timeOut - System.currentTimeMillis()),
            currentTarget);
      }
    } // for

    // NOTREACHED
  }


  /**
   * Find an existing live Node that owns the bucket, or create the bucket and return one of its
   * owners.
   *
   * @param retryTime the RetryTimeKeeper to track retry times
   * @param event the event used to get the entry size in the event a new bucket should be created
   * @param bucketId the identity of the bucket should it be created
   * @param createIfNotExist boolean to indicate if to create a bucket if found not exist
   * @return a Node which contains the bucket, potentially null
   */
  private InternalDistributedMember waitForNodeOrCreateBucket(RetryTimeKeeper retryTime,
      EntryEventImpl event, Integer bucketId, boolean createIfNotExist) {
    InternalDistributedMember newNode;
    if (retryTime.overMaximum()) {
      PRHARedundancyProvider.timedOut(this, null, null, "allocate a bucket",
          retryTime.getRetryTime());
      // NOTREACHED
    }

    retryTime.waitForBucketsRecovery();
    newNode = getNodeForBucketWrite(bucketId, retryTime);
    if (newNode == null && createIfNotExist) {
      newNode = createBucket(bucketId, getEntrySize(event), retryTime);
    }

    return newNode;
  }

  /**
   * Get the serialized size of an {@code EntryEventImpl}
   *
   * @param eei the entry from whcih to fetch the size
   * @return the size of the serialized entry
   */
  private static int getEntrySize(EntryEventImpl eei) {
    @Unretained
    final Object v = eei.getRawNewValue();
    if (v instanceof CachedDeserializable) {
      return ((Sizeable) v).getSizeInBytes();
    }
    return 0;
  }

  public InternalDistributedMember getOrCreateNodeForBucketWrite(int bucketId,
      final RetryTimeKeeper snoozer) {
    InternalDistributedMember targetNode = getNodeForBucketWrite(bucketId, snoozer);
    if (targetNode != null) {
      return targetNode;
    }

    try {
      return createBucket(bucketId, 0, null);
    } catch (PartitionedRegionStorageException e) {
      // try not to throw a PRSE if the cache is closing or this region was
      // destroyed during createBucket() (bug 36574)
      checkReadiness();
      if (cache.isClosed()) {
        throw new RegionDestroyedException(toString(), getFullPath());
      }
      throw e;
    }
  }

  /**
   * Fetch the primary Node returning if the redundancy for the Node is satisfied
   *
   * @param bucketId the identity of the bucket
   * @param snoozer a RetryTimeKeeper to track how long we may wait until the bucket is ready
   * @return the primary member's id or null if there is no storage
   */
  public InternalDistributedMember getNodeForBucketWrite(int bucketId,
      final RetryTimeKeeper snoozer) {
    final boolean isDebugEnabled = logger.isDebugEnabled();

    RetryTimeKeeper localSnoozer = snoozer;
    // Prevent early access to buckets that are not completely created/formed
    // and
    // prevent writing to a bucket whose redundancy is sub par
    while (minimumWriteRedundancy > 0
        && getRegionAdvisor().getBucketRedundancy(bucketId) < minimumWriteRedundancy) {
      cache.getCancelCriterion().checkCancelInProgress(null);

      // First check to see if there is any storage assigned TODO: redundant check to while
      // condition
      if (!getRegionAdvisor().isStorageAssignedForBucket(bucketId, minimumWriteRedundancy,
          false)) {
        if (isDebugEnabled) {
          logger.debug("No storage assigned for bucket ({}{}{}) writer", getPRId(),
              BUCKET_ID_SEPARATOR, bucketId);
        }
        return null; // No bucket for this key
      }

      if (localSnoozer == null) {
        localSnoozer = new RetryTimeKeeper(retryTimeout);
      }

      if (!localSnoozer.overMaximum()) {
        localSnoozer.waitForBucketsRecovery();
      } else {
        int red = getRegionAdvisor().getBucketRedundancy(bucketId);
        final TimeoutException noTime = new TimeoutException(
            String.format(
                "Attempt to acquire primary node for write on bucket %s timed out in %s ms. Current redundancy [ %s ] does not satisfy minimum [ %s ]",
                bucketStringForLogs(bucketId),
                localSnoozer.getRetryTime(), red, minimumWriteRedundancy));
        checkReadiness();
        throw noTime;
      }
    }
    // Possible race with loss of redundancy at this point.
    // This loop can possibly create a soft hang if no primary is ever selected.
    // This is preferable to returning null since it will prevent obtaining the
    // bucket lock for bucket creation.
    return waitForNoStorageOrPrimary(bucketId, "write");
  }

  /**
   * wait until there is a primary or there is no storage
   *
   * @param bucketId the id of the target bucket
   * @param readOrWrite a string used in log messages
   * @return the primary member's id or null if there is no storage
   */
  private InternalDistributedMember waitForNoStorageOrPrimary(int bucketId, String readOrWrite) {
    boolean isInterrupted = false;
    try {
      for (;;) {
        isInterrupted = Thread.interrupted() || isInterrupted;
        InternalDistributedMember d = getBucketPrimary(bucketId);
        if (d != null) {
          return d; // success!
        } else {
          // go around the loop again
          if (logger.isDebugEnabled()) {
            logger.debug("No primary node found for bucket ({}{}{}) {}", getPRId(),
                BUCKET_ID_SEPARATOR, bucketId, readOrWrite);
          }
        }
        if (!getRegionAdvisor().isStorageAssignedForBucket(bucketId)) {
          if (logger.isDebugEnabled()) {
            logger.debug("No storage while waiting for primary for bucket ({}{}{}) {}", getPRId(),
                BUCKET_ID_SEPARATOR, bucketId, readOrWrite);
          }
          return null; // No bucket for this key
        }
        checkShutdown();
      }
    } finally {
      if (isInterrupted) {
        Thread.currentThread().interrupt();
      }
    }
  }

  /**
   * override the one in LocalRegion since we don't need to do getDeserialized.
   */
  @Override
  public Object get(Object key, Object aCallbackArgument, boolean generateCallbacks,
      boolean disableCopyOnRead, boolean preferCD, ClientProxyMembershipID requestingClient,
      EntryEventImpl clientEvent, boolean returnTombstones)
      throws TimeoutException, CacheLoaderException {
    validateKey(key);
    checkReadiness();
    checkForNoAccess();
    discoverJTA();
    boolean miss = true;
    Object value = getDataView().findObject(getKeyInfo(key, aCallbackArgument), this,
        true/* isCreate */, generateCallbacks, null /* no local value */, disableCopyOnRead,
        preferCD, requestingClient, clientEvent, returnTombstones);
    if (value != null && !Token.isInvalid(value)) {
      miss = false;
    }
    return value;
  }

  @Override
  protected long startGet() {
    return 0;
  }

  @Override
  protected void endGet(long start, boolean isMiss) {
    // get stats are recorded by the BucketRegion
    // so nothing is needed on the PartitionedRegion.
  }

  public InternalDistributedMember getOrCreateNodeForBucketRead(int bucketId) {
    InternalDistributedMember targetNode = getNodeForBucketRead(bucketId);
    if (targetNode != null) {
      return targetNode;
    }
    try {
      return createBucket(bucketId, 0, null);
    } catch (PartitionedRegionStorageException e) {
      // try not to throw a PRSE if the cache is closing or this region was
      // destroyed during createBucket() (bug 36574)
      checkReadiness();
      if (cache.isClosed()) {
        throw new RegionDestroyedException(toString(), getFullPath());
      }
      throw e;
    }
  }

  /**
   * Gets the Node for reading a specific bucketId. This method gives priority to local node to
   * speed up operation and avoid remote calls.
   *
   * @param bucketId identifier for bucket
   *
   * @return the primary member's id or null if there is no storage
   */
  public InternalDistributedMember getNodeForBucketRead(int bucketId) {
    // Wait until there is storage
    InternalDistributedMember primary = waitForNoStorageOrPrimary(bucketId, "read");
    if (primary == null) {
      return null;
    }
    if (isTX()) {
      return getNodeForBucketWrite(bucketId, null);
    }
    return getRegionAdvisor().getPreferredNode(bucketId);
  }

  /**
   * Gets the Node for reading or performing a load from a specific bucketId.
   *
   * @return the member from which to read or load
   * @since GemFire 5.7
   */
  private InternalDistributedMember getNodeForBucketReadOrLoad(int bucketId) {
    InternalDistributedMember targetNode;
    if (!haveCacheLoader) {
      targetNode = getNodeForBucketRead(bucketId);
    } else {
      targetNode = getNodeForBucketWrite(bucketId, null /* retryTimeKeeper */);
    }
    if (targetNode == null) {
      checkShutdown(); // Fix for bug#37207
      targetNode = createBucket(bucketId, 0 /* size */, null /* retryTimeKeeper */);
    }
    return targetNode;
  }

  /**
   * Puts the key/value pair into the remote target that is managing the key's bucket.
   *
   * @param recipient the member to receive the message
   * @param event the event prompting this action
   * @param ifNew the mysterious ifNew parameter
   * @param ifOld the mysterious ifOld parameter
   * @return whether the operation succeeded
   * @throws PrimaryBucketException if the remote bucket was not the primary
   * @throws ForceReattemptException if the peer is no longer available
   */
  public boolean putRemotely(final DistributedMember recipient, final EntryEventImpl event,
      boolean ifNew, boolean ifOld, Object expectedOldValue, boolean requireOldValue)
      throws PrimaryBucketException, ForceReattemptException {
    // boolean forceAck = basicGetWriter() != null
    // || getDistributionAdvisor().adviseNetWrite().size() > 0;
    long eventTime = event.getEventTime(0L);
    PutMessage.PutResponse response = (PutMessage.PutResponse) PutMessage.send(recipient, this,
        event, eventTime, ifNew, ifOld, expectedOldValue, requireOldValue);
    PutResult pr = null;
    if (response != null) {
      prStats.incPartitionMessagesSent();
      try {
        pr = response.waitForResult();
        event.setOperation(pr.op);
        event.setVersionTag(pr.versionTag);
        if (requireOldValue) {
          event.setOldValue(pr.oldValue, true);
        }
        return pr.returnValue;
      } catch (RegionDestroyedException rde) {
        if (logger.isDebugEnabled()) {
          logger.debug("putRemotely: caught RegionDestroyedException", rde);
        }
        throw new RegionDestroyedException(toString(), getFullPath());
      } catch (TransactionException te) {
        throw te;
      } catch (CacheException ce) {
        // Fix for bug 36014
        throw new PartitionedRegionDistributionException(
            String.format("Putting entry on %s failed",
                recipient),
            ce);
      }
    }
    return true;// ???:ezoerner:20080728 why return true if response was null?
  }

  /**
   * Create a bucket for the provided bucket identifier in an atomic fashion.
   *
   * @param bucketId the bucket identifier for the bucket that needs creation
   * @param snoozer tracking object used to determine length of time t for bucket creation
   * @return a selected Node on which to perform bucket operations
   */
  public InternalDistributedMember createBucket(int bucketId, int size,
      final RetryTimeKeeper snoozer) {

    InternalDistributedMember ret = getNodeForBucketWrite(bucketId, snoozer);
    if (ret != null) {
      return ret;
    }
    // In the current co-location scheme, we have to create the bucket for the
    // colocatedWith region, before we create bucket for this region
    final PartitionedRegion colocatedWith = ColocationHelper.getColocatedRegion(this);
    if (colocatedWith != null) {
      colocatedWith.createBucket(bucketId, size, snoozer);
    }

    // THis is for FPR.if the given bucket id is not starting bucket id then
    // create bucket for starting bucket id
    String partitionName = null;
    if (isFixedPartitionedRegion()) {
      FixedPartitionAttributesImpl fpa =
          PartitionedRegionHelper.getFixedPartitionAttributesForBucket(this, bucketId);
      partitionName = fpa.getPartitionName();
      int startBucketId = fpa.getStartingBucketID();
      if (startBucketId == -1) {
        throw new PartitionNotAvailableException(
            String.format(
                "For FixedPartitionedRegion %s, Partition %s is not yet initialized on datastore",
                getName(), partitionName));
      }
      if (startBucketId != bucketId) {
        createBucket(startBucketId, size, snoozer);
      }
    }
    // Potentially no storage assigned, start bucket creation, be careful of race
    // conditions
    final long startTime = prStats.getTime();
    if (isDataStore()) {
      ret = redundancyProvider.createBucketAtomically(bucketId, size, false,
          partitionName);
    } else {
      ret = redundancyProvider.createBucketOnDataStore(bucketId, size, snoozer);
    }
    return ret;
  }

  @Override
  Object findObjectInSystem(KeyInfo keyInfo, boolean isCreate, TXStateInterface tx,
      boolean generateCallbacks, Object localValue, boolean disableCopyOnRead, boolean preferCD,
      ClientProxyMembershipID requestingClient, EntryEventImpl clientEvent,
      boolean returnTombstones) throws CacheLoaderException, TimeoutException {
    Object obj = null;
    final Object key = keyInfo.getKey();
    final Object aCallbackArgument = keyInfo.getCallbackArg();
    final long startTime = prStats.getTime();
    try {
      int bucketId = keyInfo.getBucketId();
      if (bucketId == KeyInfo.UNKNOWN_BUCKET) {
        bucketId = PartitionedRegionHelper.getHashKey(this, isCreate ? Operation.CREATE : null, key,
            null, aCallbackArgument);
        keyInfo.setBucketId(bucketId);
      }
      InternalDistributedMember targetNode = null;
      TXStateProxy txState = getTXState();
      boolean allowRetry;
      if (txState != null) {
        if (txState.isRealDealLocal()) {
          targetNode = getMyId();
        } else {
          targetNode = (InternalDistributedMember) txState.getTarget();
          assert targetNode != null;
        }
        allowRetry = false;
      } else {
        targetNode = getBucketNodeForReadOrWrite(bucketId, clientEvent);
        allowRetry = true;
      }
      if (targetNode == null) {
        if (logger.isDebugEnabled()) {
          logger.debug("No need to create buckets on get(), no CacheLoader configured.");
        }
        return null;
      }

      obj = getFromBucket(targetNode, bucketId, key, aCallbackArgument, disableCopyOnRead, preferCD,
          requestingClient, clientEvent, returnTombstones, allowRetry);
    } finally {
      prStats.endGet(startTime);
    }
    return obj;
  }

  InternalDistributedMember getBucketNodeForReadOrWrite(int bucketId,
      EntryEventImpl clientEvent) {
    InternalDistributedMember targetNode;
    if (clientEvent != null && clientEvent.getOperation() != null
        && clientEvent.getOperation().isGetForRegisterInterest()) {
      targetNode = getNodeForBucketWrite(bucketId, null);
    } else {
      targetNode = getNodeForBucketReadOrLoad(bucketId);
    }
    return targetNode;
  }

  /**
   * Execute the provided named function in all locations that contain the given keys. So function
   * can be executed on just one fabric node, executed in parallel on a subset of nodes in parallel
   * across all the nodes.
   *
   * @since GemFire 6.0
   */
  public ResultCollector executeFunction(final Function function,
      final PartitionedRegionFunctionExecutor execution, ResultCollector rc,
      boolean executeOnBucketSet) {
    if (execution.isPrSingleHop()) {
      if (!executeOnBucketSet) {
        switch (execution.getFilter().size()) {
          case 1:
            if (logger.isDebugEnabled()) {
              logger.debug("Executing Function: (Single Hop) {} on single node.", function.getId());
            }
            return executeOnSingleNode(function, execution, rc, true, false);
          default:
            if (logger.isDebugEnabled()) {
              logger.debug("Executing Function: (Single Hop) {} on multiple nodes.",
                  function.getId());
            }
            return executeOnMultipleNodes(function, execution, rc, true, false);
        }
      } else {
        if (logger.isDebugEnabled()) {
          logger.debug("Executing Function: (Single Hop) {} on a set of buckets nodes.",
              function.getId());
        }
        return executeOnBucketSet(function, execution, rc, execution.getFilter());
      }
    } else {
      switch (execution.getFilter().size()) {
        case 0:
          if (logger.isDebugEnabled()) {
            logger.debug("Executing Function: {} setArguments={} on all buckets.", function.getId(),
                execution.getArguments());
          }
          return executeOnAllBuckets(function, execution, rc, false);
        case 1:
          if (logger.isDebugEnabled()) {
            logger.debug("Executing Function: {} setArguments={} on single node.", function.getId(),
                execution.getArguments());
          }
          return executeOnSingleNode(function, execution, rc, false, executeOnBucketSet);
        default:
          if (logger.isDebugEnabled()) {
            logger.debug("Executing Function: {} setArguments={} on multiple nodes.",
                function.getId(), execution.getArguments());
          }
          return executeOnMultipleNodes(function, execution, rc, false, executeOnBucketSet);
      }
    }
  }

  /**
   * Executes function on multiple nodes
   */
  private ResultCollector executeOnMultipleNodes(final Function function,
      final PartitionedRegionFunctionExecutor execution, ResultCollector rc, boolean isPRSingleHop,
      boolean isBucketSetAsFilter) {
    final Set routingKeys = execution.getFilter();
    final boolean primaryMembersNeeded = function.optimizeForWrite();
    Map<Integer, Set> bucketToKeysMap = FunctionExecutionNodePruner.groupByBucket(this,
        routingKeys, primaryMembersNeeded, false, isBucketSetAsFilter);
    HashMap<InternalDistributedMember, HashSet> memberToKeysMap =
        new HashMap<>();
    HashMap<InternalDistributedMember, int[]> memberToBuckets =
        FunctionExecutionNodePruner.groupByMemberToBuckets(this, bucketToKeysMap.keySet(),
            primaryMembersNeeded);

    if (isPRSingleHop && (memberToBuckets.size() > 1)) {
      // memberToBuckets.remove(getMyId()); // don't remove
      for (InternalDistributedMember targetNode : memberToBuckets.keySet()) {
        if (!targetNode.equals(getMyId())) {
          int[] bucketArray = memberToBuckets.get(targetNode);
          int length = BucketSetHelper.length(bucketArray);
          if (length == 0) {
            continue;
          }
          for (int i = 0; i < length; i++) {
            int bucketId = BucketSetHelper.get(bucketArray, i);
            Set<ServerBucketProfile> profiles =
                getRegionAdvisor().getClientBucketProfiles(bucketId);
            if (profiles != null) {
              for (ServerBucketProfile profile : profiles) {
                if (profile.getDistributedMember().equals(targetNode)) {
                  if (logger.isDebugEnabled()) {
                    logger.debug("FunctionServiceSingleHop: Found multiple nodes.{}", getMyId());
                  }
                  throw new InternalFunctionInvocationTargetException(
                      "Multiple target nodes found for single hop operation");
                }
              }
            }
          }
        }
      }
    }

    while (!execution.getFailedNodes().isEmpty()) {
      Set memberKeySet = memberToBuckets.keySet();
      RetryTimeKeeper retryTime = new RetryTimeKeeper(retryTimeout);
      Iterator iterator = memberKeySet.iterator();

      boolean hasRemovedNode = false;

      while (iterator.hasNext()) {
        if (execution.getFailedNodes().contains(((DistributedMember) iterator.next()).getId())) {
          hasRemovedNode = true;
        }
      }

      if (hasRemovedNode) {
        if (retryTime.overMaximum()) {
          PRHARedundancyProvider.timedOut(this, null, null, "doing function execution",
              retryTimeout);
          // NOTREACHED
        }
        retryTime.waitToRetryNode();
        memberToBuckets = FunctionExecutionNodePruner.groupByMemberToBuckets(this,
            bucketToKeysMap.keySet(), primaryMembersNeeded);

      } else {
        execution.clearFailedNodes();
      }
    }

    for (Map.Entry entry : memberToBuckets.entrySet()) {
      InternalDistributedMember member = (InternalDistributedMember) entry.getKey();
      int[] buckets = (int[]) entry.getValue();
      int length = BucketSetHelper.length(buckets);
      if (length == 0) {
        continue;
      }
      int bucket;
      for (int i = 0; i < length; i++) {
        bucket = BucketSetHelper.get(buckets, i);
        HashSet keys = memberToKeysMap.get(member);
        if (keys == null) {
          keys = new HashSet();
        }
        keys.addAll(bucketToKeysMap.get(bucket));
        memberToKeysMap.put(member, keys);
      }
    }
    // memberToKeysMap.keySet().retainAll(memberToBuckets.keySet());
    if (memberToKeysMap.isEmpty()) {
      throw new FunctionException(String.format("No target node found for KEY, %s",
          routingKeys));
    }
    Set<InternalDistributedMember> dest = memberToKeysMap.keySet();
    execution.validateExecution(function, dest);
    // added for the data aware procedure.
    execution.setExecutionNodes(dest);
    // end

    final HashSet localKeys = memberToKeysMap.remove(getMyId());
    int[] localBucketSet = null;
    boolean remoteOnly = false;
    if (localKeys == null) {
      remoteOnly = true;
    } else {
      localBucketSet = FunctionExecutionNodePruner.getBucketSet(this, localKeys,
          false, isBucketSetAsFilter);

      remoteOnly = false;
    }
    final LocalResultCollector<?, ?> localResultCollector =
        execution.getLocalResultCollector(function, rc);
    final DistributionManager dm = getDistributionManager();
    final PartitionedRegionFunctionResultSender resultSender =
        new PartitionedRegionFunctionResultSender(dm, this, 0L, localResultCollector,
            execution.getServerResultSender(), memberToKeysMap.isEmpty(), remoteOnly,
            execution.isForwardExceptions(), function, localBucketSet);

    if (localKeys != null) {
      final RegionFunctionContextImpl prContext =
          new RegionFunctionContextImpl(cache, function.getId(), this,
              execution.getArgumentsForMember(getMyId().getId()),
              localKeys, ColocationHelper
                  .constructAndGetAllColocatedLocalDataSet(this, localBucketSet),
              localBucketSet, resultSender, execution.isReExecute());
      if (logger.isDebugEnabled()) {
        logger.debug("FunctionService: Executing on local node with keys.{}", localKeys);
      }
      execution.executeFunctionOnLocalPRNode(function, prContext, resultSender, dm, isTX());
    }

    if (!memberToKeysMap.isEmpty()) {
      HashMap<InternalDistributedMember, FunctionRemoteContext> recipMap =
          new HashMap<>();
      for (Map.Entry me : memberToKeysMap.entrySet()) {
        InternalDistributedMember recip = (InternalDistributedMember) me.getKey();
        HashSet memKeys = (HashSet) me.getValue();
        FunctionRemoteContext context = new FunctionRemoteContext(function,
            execution.getArgumentsForMember(recip.getId()), memKeys,
            FunctionExecutionNodePruner.getBucketSet(this, memKeys, false, isBucketSetAsFilter),
            execution.isReExecute(), execution.isFnSerializationReqd(), getPrincipal());
        recipMap.put(recip, context);
      }
      if (logger.isDebugEnabled()) {
        logger.debug("FunctionService: Executing on remote nodes with member to keys map.{}",
            memberToKeysMap);
      }
      PartitionedRegionFunctionResultWaiter resultReceiver =
          new PartitionedRegionFunctionResultWaiter(getSystem(), getPRId(),
              localResultCollector, function, resultSender);
      return resultReceiver.getPartitionedDataFrom(recipMap, this, execution);
    }
    return localResultCollector;
  }

  private Object getPrincipal() {
    return cache.getSecurityService().getPrincipal();
  }

  /**
   * Single key execution on single node
   *
   * @since GemFire 6.0
   */
  private ResultCollector executeOnSingleNode(final Function function,
      final PartitionedRegionFunctionExecutor execution, ResultCollector rc, boolean isPRSingleHop,
      boolean isBucketSetAsFilter) {
    final Set routingKeys = execution.getFilter();
    final Object key = routingKeys.iterator().next();
    final Integer bucketId;
    if (isBucketSetAsFilter) {
      bucketId = (Integer) key;
    } else {
      bucketId =
          PartitionedRegionHelper.getHashKey(this, Operation.FUNCTION_EXECUTION, key, null, null);
    }
    InternalDistributedMember targetNode = null;
    if (function.optimizeForWrite()) {
      targetNode = createBucket(bucketId, 0, null /* retryTimeKeeper */);
      cache.getInternalResourceManager().getHeapMonitor().checkForLowMemory(function, targetNode);
    } else {
      targetNode = getOrCreateNodeForBucketRead(bucketId);
    }
    final DistributedMember localVm = getMyId();
    if (targetNode != null && isPRSingleHop && !localVm.equals(targetNode)) {
      Set<ServerBucketProfile> profiles = getRegionAdvisor().getClientBucketProfiles(bucketId);
      if (profiles != null) {
        for (ServerBucketProfile profile : profiles) {
          if (profile.getDistributedMember().equals(targetNode)) {
            if (logger.isDebugEnabled()) {
              logger.debug("FunctionServiceSingleHop: Found remote node.{}", localVm);
            }
            throw new InternalFunctionInvocationTargetException(
                "Multiple target nodes found for single hop operation");
          }
        }
      }
    }

    if (targetNode == null) {
      throw new FunctionException(
          String.format("No target node found for KEY, %s", key));
    }

    if (logger.isDebugEnabled()) {
      logger.debug("Executing Function: {} setArguments={} on {}", function.getId(),
          execution.getArguments(), targetNode);
    }
    while (!execution.getFailedNodes().isEmpty()) {
      RetryTimeKeeper retryTime = new RetryTimeKeeper(retryTimeout);
      if (execution.getFailedNodes().contains(targetNode.getId())) {
        /*
         * if (retryTime.overMaximum()) { PRHARedundancyProvider.timedOut(this, null, null,
         * "doing function execution", this.retryTimeout); // NOTREACHED }
         */
        // Fix for Bug # 40083
        targetNode = null;
        while (targetNode == null) {
          if (retryTime.overMaximum()) {
            PRHARedundancyProvider.timedOut(this, null, null, "doing function execution",
                retryTimeout);
            // NOTREACHED
          }
          retryTime.waitToRetryNode();
          if (function.optimizeForWrite()) {
            targetNode = getOrCreateNodeForBucketWrite(bucketId, retryTime);
          } else {
            targetNode = getOrCreateNodeForBucketRead(bucketId);
          }
        }
      } else {
        execution.clearFailedNodes();
      }
    }

    final int[] buckets = new int[2];
    buckets[0] = 0;
    BucketSetHelper.add(buckets, bucketId);
    final Set<InternalDistributedMember> singleMember = Collections.singleton(targetNode);
    execution.validateExecution(function, singleMember);
    execution.setExecutionNodes(singleMember);
    LocalResultCollector<?, ?> localRC = execution.getLocalResultCollector(function, rc);
    if (targetNode.equals(localVm)) {
      final DistributionManager dm = getDistributionManager();
      PartitionedRegionFunctionResultSender resultSender =
          new PartitionedRegionFunctionResultSender(dm, this, 0, localRC,
              execution.getServerResultSender(), true, false, execution.isForwardExceptions(),
              function, buckets);
      final FunctionContext context =
          new RegionFunctionContextImpl(cache, function.getId(), this,
              execution.getArgumentsForMember(localVm.getId()), routingKeys, ColocationHelper
                  .constructAndGetAllColocatedLocalDataSet(this, buckets),
              buckets, resultSender, execution.isReExecute());
      execution.executeFunctionOnLocalPRNode(function, context, resultSender, dm, isTX());
      return localRC;
    } else {
      return executeFunctionOnRemoteNode(targetNode, function,
          execution.getArgumentsForMember(targetNode.getId()), routingKeys,
          function.isHA() ? rc : localRC, buckets, execution.getServerResultSender(), execution);
    }
  }

  public ResultCollector executeOnBucketSet(final Function function,
      PartitionedRegionFunctionExecutor execution, ResultCollector rc, Set<Integer> bucketSet) {
    Set<Integer> actualBucketSet = getRegionAdvisor().getBucketSet();
    try {
      bucketSet.retainAll(actualBucketSet);
    } catch (NoSuchElementException ignore) {
      // done
    }
    HashMap<InternalDistributedMember, int[]> memberToBuckets =
        FunctionExecutionNodePruner.groupByMemberToBuckets(this, bucketSet,
            function.optimizeForWrite());

    if (memberToBuckets.isEmpty()) {
      if (logger.isDebugEnabled()) {
        logger.debug(
            "Executing on bucketset : {} executeOnBucketSet Member to buckets map is : {} bucketSet is empty",
            bucketSet, memberToBuckets);
      }
      throw new EmptyRegionFunctionException(
          "Region is empty and the function cannot be executed");
    } else {
      if (logger.isDebugEnabled()) {
        logger.debug("Executing on bucketset : {} executeOnBucketSet Member to buckets map is : {}",
            bucketSet, memberToBuckets);

      }
    }

    if (memberToBuckets.size() > 1) {
      for (InternalDistributedMember targetNode : memberToBuckets.keySet()) {
        if (!targetNode.equals(getMyId())) {
          int[] bucketArray = memberToBuckets.get(targetNode);
          int length = BucketSetHelper.length(bucketArray);
          if (length == 0) {
            continue;
          }
          for (int i = 0; i < length; i++) {
            int bucketId = BucketSetHelper.get(bucketArray, i);
            Set<ServerBucketProfile> profiles =
                getRegionAdvisor().getClientBucketProfiles(bucketId);
            if (profiles != null) {
              for (ServerBucketProfile profile : profiles) {
                if (profile.getDistributedMember().equals(targetNode)) {
                  if (logger.isDebugEnabled()) {
                    logger.debug(
                        "FunctionServiceSingleHop: Found multiple nodes for executing on bucket set.{}",
                        getMyId());
                  }
                  throw new InternalFunctionInvocationTargetException(
                      "Multiple target nodes found for single hop operation");
                }
              }
            }
          }
        }
      }
    }

    execution = (PartitionedRegionFunctionExecutor) execution.withFilter(new HashSet());
    while (!execution.getFailedNodes().isEmpty()) {
      Set memberKeySet = memberToBuckets.keySet();
      RetryTimeKeeper retryTime = new RetryTimeKeeper(retryTimeout);
      Iterator iterator = memberKeySet.iterator();
      boolean hasRemovedNode = false;

      while (iterator.hasNext()) {
        if (execution.getFailedNodes().contains(((DistributedMember) iterator.next()).getId())) {
          hasRemovedNode = true;
        }
      }

      if (hasRemovedNode) {
        if (retryTime.overMaximum()) {
          PRHARedundancyProvider.timedOut(this, null, null, "doing function execution",
              retryTimeout);
          // NOTREACHED
        }
        retryTime.waitToRetryNode();
        memberToBuckets = FunctionExecutionNodePruner.groupByMemberToBuckets(this, bucketSet,
            function.optimizeForWrite());
      } else {
        execution.clearFailedNodes();
      }
    }

    Set<InternalDistributedMember> dest = memberToBuckets.keySet();
    cache.getInternalResourceManager().getHeapMonitor().checkForLowMemory(function,
        Collections.unmodifiableSet(dest));

    boolean isSelf = false;
    execution.setExecutionNodes(dest);
    final int[] localBucketSet = memberToBuckets.remove(getMyId());
    if (BucketSetHelper.length(localBucketSet) > 0) {
      isSelf = true;
    }
    final HashMap<InternalDistributedMember, FunctionRemoteContext> recipMap =
        new HashMap<>();
    for (InternalDistributedMember recip : dest) {
      FunctionRemoteContext context = new FunctionRemoteContext(function,
          execution.getArgumentsForMember(recip.getId()), null, memberToBuckets.get(recip),
          execution.isReExecute(), execution.isFnSerializationReqd(), getPrincipal());
      recipMap.put(recip, context);
    }
    final LocalResultCollector<?, ?> localRC = execution.getLocalResultCollector(function, rc);

    final DistributionManager dm = getDistributionManager();
    final PartitionedRegionFunctionResultSender resultSender =
        new PartitionedRegionFunctionResultSender(dm, this, 0L, localRC,
            execution.getServerResultSender(), recipMap.isEmpty(), !isSelf,
            execution.isForwardExceptions(), function, localBucketSet);

    // execute locally and collect the result
    if (isSelf && dataStore != null) {
      final RegionFunctionContextImpl prContext =
          new RegionFunctionContextImpl(cache, function.getId(), this,
              execution.getArgumentsForMember(getMyId().getId()), null, ColocationHelper
                  .constructAndGetAllColocatedLocalDataSet(this, localBucketSet),
              localBucketSet, resultSender, execution.isReExecute());
      execution.executeFunctionOnLocalNode(function, prContext, resultSender, dm, isTX());
    }
    PartitionedRegionFunctionResultWaiter resultReceiver =
        new PartitionedRegionFunctionResultWaiter(getSystem(), getPRId(), localRC, function,
            resultSender);

    return resultReceiver.getPartitionedDataFrom(recipMap, this, execution);
  }

  /**
   * Executes function on all bucket nodes
   *
   * @since GemFire 6.0
   */
  private ResultCollector executeOnAllBuckets(final Function function,
      final PartitionedRegionFunctionExecutor execution, ResultCollector rc,
      boolean isPRSingleHop) {
    Set<Integer> bucketSet = new HashSet<>();
    Iterator<Integer> itr = getRegionAdvisor().getBucketSet().iterator();
    while (itr.hasNext()) {
      try {
        bucketSet.add(itr.next());
      } catch (NoSuchElementException ignore) {
      }
    }
    HashMap<InternalDistributedMember, int[]> memberToBuckets =
        FunctionExecutionNodePruner.groupByMemberToBuckets(this, bucketSet,
            function.optimizeForWrite());

    if (memberToBuckets.isEmpty()) {
      throw new EmptyRegionFunctionException(
          "Region is empty and the function cannot be executed");
    }

    while (!execution.getFailedNodes().isEmpty()) {
      Set memberKeySet = memberToBuckets.keySet();
      RetryTimeKeeper retryTime = new RetryTimeKeeper(retryTimeout);

      Iterator iterator = memberKeySet.iterator();

      boolean hasRemovedNode = false;

      while (iterator.hasNext()) {
        if (execution.getFailedNodes().contains(((DistributedMember) iterator.next()).getId())) {
          hasRemovedNode = true;
        }
      }

      if (hasRemovedNode) {
        if (retryTime.overMaximum()) {
          PRHARedundancyProvider.timedOut(this, null, null, "doing function execution",
              retryTimeout);
          // NOTREACHED
        }
        retryTime.waitToRetryNode();
        memberToBuckets = FunctionExecutionNodePruner.groupByMemberToBuckets(this, bucketSet,
            function.optimizeForWrite());
      } else {
        execution.clearFailedNodes();
      }
    }

    Set<InternalDistributedMember> dest = memberToBuckets.keySet();
    execution.validateExecution(function, dest);
    execution.setExecutionNodes(dest);

    boolean isSelf = false;
    final int[] localBucketSet = memberToBuckets.remove(getMyId());
    if (BucketSetHelper.length(localBucketSet) > 0) {
      isSelf = true;
    }
    final HashMap<InternalDistributedMember, FunctionRemoteContext> recipMap =
        new HashMap<>();
    for (InternalDistributedMember recip : memberToBuckets.keySet()) {
      FunctionRemoteContext context = new FunctionRemoteContext(function,
          execution.getArgumentsForMember(recip.getId()), null, memberToBuckets.get(recip),
          execution.isReExecute(), execution.isFnSerializationReqd(), getPrincipal());
      recipMap.put(recip, context);
    }
    final LocalResultCollector<?, ?> localResultCollector =
        execution.getLocalResultCollector(function, rc);
    final DistributionManager dm = getDistributionManager();
    final PartitionedRegionFunctionResultSender resultSender =
        new PartitionedRegionFunctionResultSender(dm, this, 0L, localResultCollector,
            execution.getServerResultSender(), recipMap.isEmpty(), !isSelf,
            execution.isForwardExceptions(), function, localBucketSet);

    // execute locally and collect the result
    if (isSelf && dataStore != null) {
      final RegionFunctionContextImpl prContext =
          new RegionFunctionContextImpl(cache, function.getId(), this,
              execution.getArgumentsForMember(getMyId().getId()), null, ColocationHelper
                  .constructAndGetAllColocatedLocalDataSet(this, localBucketSet),
              localBucketSet, resultSender, execution.isReExecute());
      execution.executeFunctionOnLocalPRNode(function, prContext, resultSender, dm, isTX());
    }
    PartitionedRegionFunctionResultWaiter resultReceiver =
        new PartitionedRegionFunctionResultWaiter(getSystem(), getPRId(), localResultCollector,
            function, resultSender);

    return resultReceiver.getPartitionedDataFrom(recipMap, this, execution);
  }

  /**
   * @param requestingClient the client requesting the object, or null if not from a client
   * @param allowRetry if false then do not retry
   */
  private Object getFromBucket(final InternalDistributedMember targetNode, int bucketId,
      final Object key, final Object aCallbackArgument, boolean disableCopyOnRead, boolean preferCD,
      ClientProxyMembershipID requestingClient, EntryEventImpl clientEvent,
      boolean returnTombstones, boolean allowRetry) {
    final boolean isDebugEnabled = logger.isDebugEnabled();

    final int retryAttempts = calcRetry();
    Object obj;
    // retry the get remotely until it finds the right node managing the bucket
    int count = 0;
    RetryTimeKeeper retryTime = null;
    InternalDistributedMember retryNode = targetNode;
    while (count <= retryAttempts) {
      // Every continuation should check for DM cancellation
      if (retryNode == null) {
        checkReadiness();
        if (retryTime == null) {
          retryTime = new RetryTimeKeeper(retryTimeout);
        }
        retryNode = getNodeForBucketReadOrLoad(bucketId);

        // No storage found for bucket, early out preventing hot loop, bug 36819
        if (retryNode == null) {
          checkShutdown();
          return null;
        }
        continue;
      }
      final boolean isLocal = localMaxMemory > 0 && retryNode.equals(getMyId());

      try {
        if (isLocal) {
          obj = dataStore.getLocally(bucketId, key, aCallbackArgument, disableCopyOnRead,
              preferCD, requestingClient, clientEvent, returnTombstones, false);
        } else {
          if (haveCacheLoader) {
            // If the region has a cache loader,
            // the target node is the primary server of the bucket. But, if the
            // value can be found in a local bucket, we should first try there.

            /* MergeGemXDHDFSToGFE -readoing from local bucket was disabled in GemXD */
            if (null != (obj = getFromLocalBucket(bucketId, key, aCallbackArgument,
                disableCopyOnRead, preferCD, requestingClient, clientEvent, returnTombstones))) {
              return obj;
            }
          }

          obj = getRemotely(retryNode, bucketId, key, aCallbackArgument, preferCD, requestingClient,
              clientEvent, returnTombstones);

          // TODO: there should be better way than this one
          String name = Thread.currentThread().getName();
          if (name.startsWith("ServerConnection") && !getMyId().equals(retryNode)) {
            setNetworkHopType(bucketId, retryNode);
          }
        }
        return obj;
      } catch (PRLocallyDestroyedException pde) {
        if (isDebugEnabled) {
          logger.debug("getFromBucket Encountered PRLocallyDestroyedException", pde);
        }
        checkReadiness();
        if (allowRetry) {
          retryNode = getNodeForBucketReadOrLoad(bucketId);
        } else {
          // Only transactions set allowRetry to false,
          // fail the transaction here as region is destroyed.
          Throwable cause = pde.getCause();
          if (cause != null && cause instanceof RegionDestroyedException) {
            throw (RegionDestroyedException) cause;
          } else {
            // Should not see it currently, all current constructors of PRLocallyDestroyedException
            // set the cause to RegionDestroyedException.
            throw new RegionDestroyedException(toString(), getFullPath());
          }
        }
      } catch (ForceReattemptException prce) {
        prce.checkKey(key);
        checkReadiness();

        if (allowRetry) {
          InternalDistributedMember lastNode = retryNode;
          if (isDebugEnabled) {
            logger.debug("getFromBucket: retry attempt: {} of {}", count, retryAttempts, prce);
          }
          retryNode = getNodeForBucketReadOrLoad(bucketId);
          if (lastNode.equals(retryNode)) {
            if (retryTime == null) {
              retryTime = new RetryTimeKeeper(retryTimeout);
            }
            if (retryTime.overMaximum()) {
              break;
            }
            if (isDebugEnabled) {
              logger.debug("waiting to retry node {}", retryNode);
            }
            retryTime.waitToRetryNode();
          }
        } else {
          // with transaction
          handleForceReattemptExceptionWithTransaction(prce);
        }
      } catch (PrimaryBucketException notPrimary) {
        if (allowRetry) {
          if (isDebugEnabled) {
            logger.debug("getFromBucket: {} on Node {} not primary",
                notPrimary.getLocalizedMessage(), retryNode);
          }
          getRegionAdvisor().notPrimary(bucketId, retryNode);
          retryNode = getNodeForBucketReadOrLoad(bucketId);
        } else {
          throw notPrimary;
        }
      }

      // It's possible this is a GemFire thread e.g. ServerConnection
      // which got to this point because of a distributed system shutdown or
      // region closure which uses interrupt to break any sleep() or wait()
      // calls
      // e.g. waitForPrimary
      checkShutdown();

      count++;
      if (count == 1) {
        prStats.incGetOpsRetried();
      }
      prStats.incGetRetries();
      if (isDebugEnabled) {
        logger.debug("getFromBucket: Attempting to resend get to node {} after {} failed attempts",
            retryNode, count);
      }
    } // While

    PartitionedRegionDistributionException e = null; // Fix for bug 36014
    if (logger.isDebugEnabled()) {
      e = new PartitionedRegionDistributionException(
          String.format("No VM available for get in %s attempts",
              count));
    }
    logger.warn(String.format("No VM available for get in %s attempts", count), e);
    return null;
  }

  void handleForceReattemptExceptionWithTransaction(
      ForceReattemptException forceReattemptException) {
    if (forceReattemptException instanceof BucketNotFoundException) {
      throw new TransactionDataRebalancedException(DATA_MOVED_BY_REBALANCE,
          forceReattemptException);
    }
    Throwable cause = forceReattemptException.getCause();
    if (cause instanceof PrimaryBucketException) {
      throw (PrimaryBucketException) cause;
    } else if (cause instanceof TransactionDataRebalancedException) {
      throw (TransactionDataRebalancedException) cause;
    } else if (cause instanceof RegionDestroyedException) {
      throw new TransactionDataRebalancedException(DATA_MOVED_BY_REBALANCE, cause);
    } else {
      throw new TransactionDataRebalancedException(DATA_MOVED_BY_REBALANCE,
          forceReattemptException);
    }
  }

  /**
   * If a bucket is local, try to fetch the value from it
   */
  public Object getFromLocalBucket(int bucketId, final Object key, final Object aCallbackArgument,
      boolean disableCopyOnRead, boolean preferCD, ClientProxyMembershipID requestingClient,
      EntryEventImpl clientEvent, boolean returnTombstones)
      throws ForceReattemptException, PRLocallyDestroyedException {
    Object obj;
    // try reading locally.
    InternalDistributedMember readNode = getNodeForBucketRead(bucketId);
    if (readNode == null) {
      return null; // fixes 51657
    }
    if (readNode.equals(getMyId())
        && null != (obj = dataStore.getLocally(bucketId, key, aCallbackArgument,
            disableCopyOnRead, preferCD, requestingClient, clientEvent, returnTombstones, true))) {
      if (logger.isTraceEnabled()) {
        logger.trace("getFromBucket: Getting key {} ({}) locally - success", key, key.hashCode());
      }
      return obj;
    }
    return null;
  }

  boolean triggerWriter(RegionEventImpl event, SearchLoadAndWriteProcessor processor, int paction,
      String theKey) {
    CacheWriter localWriter = basicGetWriter();
    Set netWriteRecipients = localWriter == null ? this.distAdvisor.adviseNetWrite() : null;

    if (localWriter == null && (netWriteRecipients == null || netWriteRecipients.isEmpty())) {
      return false;
    }

    final long start = getCachePerfStats().startCacheWriterCall();
    try {
      processor.initialize(this, theKey, null);
      processor.doNetWrite(event, netWriteRecipients, localWriter, paction);
      processor.release();
    } finally {
      getCachePerfStats().endCacheWriterCall(start);
    }
    return true;
  }

  /**
   * This invokes a cache writer before a destroy operation. Although it has the same method
   * signature as the method in LocalRegion, it is invoked in a different code path. LocalRegion
   * invokes this method via its "entries" member, while PartitionedRegion invokes this method in
   * its region operation methods and messages.
   */
  @Override
  boolean cacheWriteBeforeRegionDestroy(RegionEventImpl event)
      throws CacheWriterException, TimeoutException {
    if (event.getOperation().isDistributed()) {
      serverRegionDestroy(event);
<<<<<<< HEAD
      CacheWriter localWriter = basicGetWriter();
      Set netWriteRecipients = localWriter == null ? distAdvisor.adviseNetWrite() : null;

      if (localWriter == null && (netWriteRecipients == null || netWriteRecipients.isEmpty())) {
        return false;
      }

      final long start = getCachePerfStats().startCacheWriterCall();
      try {
        SearchLoadAndWriteProcessor processor = SearchLoadAndWriteProcessor.getProcessor();
        processor.initialize(this, "preDestroyRegion", null);
        processor.doNetWrite(event, netWriteRecipients, localWriter,
            SearchLoadAndWriteProcessor.BEFOREREGIONDESTROY);
        processor.release();
      } finally {
        getCachePerfStats().endCacheWriterCall(start);
      }
      return true;
=======
      SearchLoadAndWriteProcessor processor = SearchLoadAndWriteProcessor.getProcessor();
      return triggerWriter(event, processor, SearchLoadAndWriteProcessor.BEFOREREGIONDESTROY,
          "preDestroyRegion");
>>>>>>> 6754d1a4
    }
    return false;
  }

  @Override
  void cacheWriteBeforeRegionClear(RegionEventImpl event)
      throws CacheWriterException, TimeoutException {
    if (event.getOperation().isDistributed()) {
      serverRegionClear(event);
      SearchLoadAndWriteProcessor processor = SearchLoadAndWriteProcessor.getProcessor();
      triggerWriter(event, processor, SearchLoadAndWriteProcessor.BEFOREREGIONCLEAR,
          "preClearRegion");
    }
  }

  /**
   * Test Method: Get the DistributedMember identifier for the vm containing a key
   *
   * @param key the key to look for
   * @return The ID of the DistributedMember holding the key, or null if there is no current mapping
   *         for the key
   */
  public DistributedMember getMemberOwning(Object key) {
    int bucketId = PartitionedRegionHelper.getHashKey(this, null, key, null, null);
    return getNodeForBucketRead(bucketId);
  }

  /**
   * Test Method: Investigate the local cache to determine if it contains a the key
   *
   * @param key The key
   * @return true if the key exists
   * @see LocalRegion#containsKey(Object)
   */
  public boolean localCacheContainsKey(Object key) {
    return getRegionMap().containsKey(key);
  }

  /**
   * Test Method: Fetch a value from the local cache
   *
   * @param key The kye
   * @return the value associated with that key
   * @see LocalRegion#get(Object, Object, boolean, EntryEventImpl)
   */
  public Object localCacheGet(Object key) {
    RegionEntry re = getRegionMap().getEntry(key);
    if (re == null || re.isDestroyedOrRemoved()) {
      return null;
    } else {
      return re.getValue(this); // OFFHEAP: spin until we can copy into a heap cd?
    }
  }

  /**
   * Test Method: Fetch the local cache's key set
   *
   * @return A set of keys
   * @see LocalRegion#keys()
   */
  public Set localCacheKeySet() {
    return super.keys();
  }

  /**
   * Test Method: Get all entries for all copies of a bucket
   *
   * This method will not work correctly if membership in the distributed system changes while the
   * result is being calculated.
   *
   * @return a List of HashMaps, each map being a copy of the entries in a bucket
   */
  public List<BucketDump> getAllBucketEntries(final int bucketId) throws ForceReattemptException {
    if (bucketId >= getTotalNumberOfBuckets()) {
      return Collections.emptyList();
    }
    ArrayList<BucketDump> ret = new ArrayList<>();
    HashSet<InternalDistributedMember> collected = new HashSet<>();
    for (;;) {
      // Collect all the candidates by re-examining the advisor...
      Set<InternalDistributedMember> owners = getRegionAdvisor().getBucketOwners(bucketId);
      // Remove ones we've already polled...
      owners.removeAll(collected);

      // Terminate if no more entries
      if (owners.isEmpty()) {
        break;
      }
      // Get first entry
      Iterator<InternalDistributedMember> ownersI = owners.iterator();
      InternalDistributedMember owner = ownersI.next();
      // Remove it from our list
      collected.add(owner);

      // If it is ourself, answer directly
      if (owner.equals(getMyId())) {
        BucketRegion br = dataStore.handleRemoteGetEntries(bucketId);
        Map<Object, Object> m = new HashMap<Object, Object>() {
          // TODO: clean this up -- outer class is not serializable
          private static final long serialVersionUID = 0L;

          @Override
          public String toString() {
            return "Bucket id = " + bucketId + " from local member = "
                + getDistributionManager().getDistributionManagerId() + ": " + super.toString();
          }
        };

        Map<Object, VersionTag> versions = new HashMap<>();

        for (final Map.Entry o : (Iterable<Map.Entry>) br.entrySet()) {
          NonTXEntry entry = (NonTXEntry) o;
          RegionEntry re = entry.getRegionEntry();
          Object value = re.getValue(br); // OFFHEAP: incrc, deserialize, decrc
          VersionStamp versionStamp = re.getVersionStamp();
          VersionTag versionTag = versionStamp != null ? versionStamp.asVersionTag() : null;
          if (versionTag != null) {
            versionTag.replaceNullIDs(br.getVersionMember());
          }
          if (Token.isRemoved(value)) {
            continue;
          } else if (Token.isInvalid(value)) {
            value = null;
          } else if (value instanceof CachedDeserializable) {
            value = ((CachedDeserializable) value).getDeserializedForReading();
          }
          m.put(re.getKey(), value);
          versions.put(re.getKey(), versionTag);
        }
        RegionVersionVector rvv = br.getVersionVector();
        rvv = rvv != null ? rvv.getCloneForTransmission() : null;
        ret.add(new BucketDump(bucketId, owner, rvv, m, versions));
        continue;
      }

      // Send a message
      try {
        final FetchEntriesResponse r;
        r = FetchEntriesMessage.send(owner, this, bucketId);
        ret.add(r.waitForEntries());
      } catch (ForceReattemptException ignore) {
        // node has departed? Ignore.
      }
    } // for

    return ret;
  }

  /**
   * Fetch the keys for the given bucket identifier, if the bucket is local or remote.
   *
   * @return A set of keys from bucketNum or {@link Collections#EMPTY_SET}if no keys can be found.
   */
  public Set getBucketKeys(int bucketNum) {
    return getBucketKeys(bucketNum, false);
  }

  /**
   * Fetch the keys for the given bucket identifier, if the bucket is local or remote. This version
   * of the method allows you to retrieve Tombstone entries as well as undestroyed entries.
   *
   * @param allowTombstones whether to include destroyed entries in the result
   * @return A set of keys from bucketNum or {@link Collections#EMPTY_SET}if no keys can be found.
   */
  public Set getBucketKeys(int bucketNum, boolean allowTombstones) {
    final int retryAttempts = calcRetry();
    Set ret = null;
    int count = 0;
    InternalDistributedMember nod = getOrCreateNodeForBucketRead(bucketNum);
    RetryTimeKeeper snoozer = null;
    while (count <= retryAttempts) {
      // It's possible this is a GemFire thread e.g. ServerConnection
      // which got to this point because of a distributed system shutdown or
      // region closure which uses interrupt to break any sleep() or wait()
      // calls
      // e.g. waitForPrimary or waitForBucketRecovery
      checkShutdown();

      if (nod == null) {
        if (snoozer == null) {
          snoozer = new RetryTimeKeeper(retryTimeout);
        }
        nod = getOrCreateNodeForBucketRead(bucketNum);

        // No storage found for bucket, early out preventing hot loop, bug 36819
        if (nod == null) {
          checkShutdown();
          break;
        }
        count++;
        continue;
      }

      try {
        if (nod.equals(getMyId())) {
          ret = dataStore.getKeysLocally(bucketNum, allowTombstones);
        } else {
          FetchKeysResponse r = FetchKeysMessage.send(nod, this, bucketNum, allowTombstones);
          ret = r.waitForKeys();
        }
        if (ret != null) {
          return ret;
        }
      } catch (PRLocallyDestroyedException ignore) {
        if (logger.isDebugEnabled()) {
          logger.debug("getBucketKeys: Encountered PRLocallyDestroyedException");
        }
        checkReadiness();
      } catch (ForceReattemptException prce) {
        if (logger.isDebugEnabled()) {
          logger.debug("getBucketKeys: attempt:{}", (count + 1), prce);
        }
        checkReadiness();
        if (snoozer == null) {
          snoozer = new RetryTimeKeeper(retryTimeout);
        }
        InternalDistributedMember oldNode = nod;
        nod = getNodeForBucketRead(bucketNum);
        if (nod != null && nod.equals(oldNode)) {
          if (snoozer.overMaximum()) {
            checkReadiness();
            throw new TimeoutException(
                String.format(
                    "Attempt to acquire primary node for read on bucket %s timed out in %s ms",
                    getBucketName(bucketNum), snoozer.getRetryTime()));
          }
          snoozer.waitToRetryNode();
        }

      }
      count++;
    }
    if (logger.isDebugEnabled()) {
      logger.debug("getBucketKeys: no keys found returning empty set");
    }
    return Collections.emptySet();
  }

  /**
   * Fetches entries from local and remote nodes and appends these to register-interest response.
   */
  public void fetchEntries(HashMap<Integer, HashSet<Object>> bucketKeys, VersionedObjectList values,
      ServerConnection servConn) throws IOException {
    int retryAttempts = calcRetry();
    RetryTimeKeeper retryTime = null;
    HashMap<Integer, HashSet> failures = new HashMap<>(bucketKeys);
    HashMap<InternalDistributedMember, HashMap<Integer, HashSet>> nodeToBuckets =
        new HashMap<>();

    while (--retryAttempts >= 0 && !failures.isEmpty()) {
      nodeToBuckets.clear();
      updateNodeToBucketMap(nodeToBuckets, failures);
      failures.clear();

      HashMap<Integer, HashSet> localBuckets = nodeToBuckets.remove(getMyId());
      if (localBuckets != null && !localBuckets.isEmpty()) {
        Set keys = new HashSet();
        for (Integer id : localBuckets.keySet()) {
          keys.addAll(localBuckets.get(id));
        }
        if (!keys.isEmpty()) {
          BaseCommand.appendNewRegisterInterestResponseChunkFromLocal(this, values, "keyList", keys,
              servConn);
        }
      }

      fetchRemoteEntries(nodeToBuckets, failures, values, servConn);
      if (!failures.isEmpty()) {
        if (retryTime == null) {
          retryTime = new RetryTimeKeeper(retryTimeout);
        }
        if (!waitForFetchRemoteEntriesRetry(retryTime)) {
          break;
        }
      }
    }
    if (!failures.isEmpty()) {
      throw new InternalGemFireException("Failed to fetch entries from " + failures.size()
          + " buckets of region " + getName() + " for register interest.");
    }
  }

  void updateNodeToBucketMap(
      HashMap<InternalDistributedMember, HashMap<Integer, HashSet>> nodeToBuckets,
      HashMap<Integer, HashSet> bucketKeys) {
    for (int id : bucketKeys.keySet()) {
      InternalDistributedMember node = getOrCreateNodeForBucketWrite(id, null);
      if (nodeToBuckets.containsKey(node)) {
        nodeToBuckets.get(node).put(id, bucketKeys.get(id));
      } else {
        HashMap<Integer, HashSet> map = new HashMap<>();
        map.put(id, bucketKeys.get(id));
        nodeToBuckets.put(node, map);
      }
    }
  }


  /**
   * Fetches entries from local and remote nodes and appends these to register-interest response.
   */
  public void fetchEntries(String regex, VersionedObjectList values, ServerConnection servConn)
      throws IOException {
    int retryAttempts = calcRetry();
    RetryTimeKeeper retryTime = null;
    HashSet<Integer> failures = new HashSet<>(getRegionAdvisor().getBucketSet());
    HashMap<InternalDistributedMember, HashSet<Integer>> nodeToBuckets =
        new HashMap<>();

    while (--retryAttempts >= 0 && !failures.isEmpty()) {
      nodeToBuckets.clear();
      updateNodeToBucketMap(nodeToBuckets, failures);
      failures.clear();

      HashSet<Integer> localBuckets = nodeToBuckets.remove(getMyId());

      if (localBuckets != null && !localBuckets.isEmpty()) {
        for (Integer id : localBuckets) {
          Set keys = fetchAllLocalKeys(id, failures, regex);
          if (!keys.isEmpty()) {
            BaseCommand.appendNewRegisterInterestResponseChunkFromLocal(this, values,
                regex != null ? regex : "ALL_KEYS", keys, servConn);
          }
        }
      }
      // Add failed buckets to nodeToBuckets map so that these will be tried on
      // remote nodes.
      updateNodeToBucketMap(nodeToBuckets, failures);
      failures.clear();

      localBuckets = nodeToBuckets.remove(getMyId());
      if (localBuckets != null && !localBuckets.isEmpty()) {
        failures.addAll(localBuckets);
        // updateNodeToBucketMap(nodeToBuckets, failures);
        // failures.clear();
      }

      fetchAllRemoteEntries(nodeToBuckets, failures, regex, values, servConn);
      if (!failures.isEmpty()) {
        if (retryTime == null) {
          retryTime = new RetryTimeKeeper(retryTimeout);
        }
        if (!waitForFetchRemoteEntriesRetry(retryTime)) {
          break;
        }
      }
    }
    if (!failures.isEmpty()) {
      throw new InternalGemFireException("Failed to fetch entries from " + failures.size()
          + " buckets of region " + getName() + " for register interest.");
    }
  }

  void updateNodeToBucketMap(
      HashMap<InternalDistributedMember, HashSet<Integer>> nodeToBuckets, Set<Integer> buckets) {
    for (int id : buckets) {
      InternalDistributedMember node = getOrCreateNodeForBucketWrite(id, null);
      if (nodeToBuckets.containsKey(node)) {
        nodeToBuckets.get(node).add(id);
      } else {
        HashSet<Integer> set = new HashSet<>();
        set.add(id);
        nodeToBuckets.put(node, set);
      }
    }
  }

  /**
   * @return boolean False indicates caller should stop re-trying.
   */
  private boolean waitForFetchRemoteEntriesRetry(RetryTimeKeeper retryTime) {
    if (retryTime.overMaximum()) {
      return false;
    }
    retryTime.waitToRetryNode();
    return true;
  }

  public Set fetchAllLocalKeys(Integer id, Set<Integer> failures, String regex) {
    Set result = new HashSet();
    try {
      Set keys = null;
      if (regex != null) {
        keys = dataStore.handleRemoteGetKeys(id, InterestType.REGULAR_EXPRESSION, regex, true);
      } else {
        keys = dataStore.getKeysLocally(id, true);
      }
      result.addAll(keys);
    } catch (ForceReattemptException ignore) {
      failures.add(id);
    } catch (PRLocallyDestroyedException ignore) {
      failures.add(id);
    }
    return result;
  }

  /**
   * Sends FetchBulkEntriesMessage to each of the nodes hosting the buckets, unless the nodes are
   * older than 8.0
   */
  public void fetchRemoteEntries(
      HashMap<InternalDistributedMember, HashMap<Integer, HashSet>> nodeToBuckets,
      HashMap<Integer, HashSet> failures, VersionedObjectList values, ServerConnection servConn)
      throws IOException {
    Set result = null;
    HashMap<Integer, HashSet> oneBucketKeys = new HashMap<>();

    for (Map.Entry<InternalDistributedMember, HashMap<Integer, HashSet>> entry : nodeToBuckets
        .entrySet()) {
      HashMap<Integer, HashSet> bucketKeys = entry.getValue();
      FetchBulkEntriesResponse fber = null;
      result = new HashSet();

      // Fetch one bucket-data at a time to avoid this VM running out of memory.
      // See #50647
      for (Map.Entry<Integer, HashSet> e : bucketKeys.entrySet()) {
        result.clear();
        oneBucketKeys.clear();
        oneBucketKeys.put(e.getKey(), e.getValue());
        try {
          fber =
              FetchBulkEntriesMessage.send(entry.getKey(), this, oneBucketKeys, null, null, true);

          BucketDump[] bds = fber.waitForEntries();
          if (fber.getFailedBucketIds() != null && !fber.getFailedBucketIds().isEmpty()) {
            for (int id : fber.getFailedBucketIds()) {
              failures.put(id, nodeToBuckets.get(entry.getKey()).get(id));
            }
          }
          for (BucketDump bd : bds) {
            result.addAll(bd.getValuesWithVersions().entrySet());
          }

          BaseCommand.appendNewRegisterInterestResponseChunk(this, values, "keyList", result,
              servConn);

        } catch (ForceReattemptException ignore) {
          failures.put(e.getKey(), e.getValue());
        }
      }
    }
  }

  /**
   * Sends FetchBulkEntriesMessage to each of the nodes hosting the buckets, unless the nodes are
   * older than 8.0
   */
  public void fetchAllRemoteEntries(
      HashMap<InternalDistributedMember, HashSet<Integer>> nodeToBuckets, HashSet<Integer> failures,
      String regex, VersionedObjectList values, ServerConnection servConn) throws IOException {
    Set result = null;
    HashSet<Integer> bucketId = new HashSet<>();

    for (Map.Entry<InternalDistributedMember, HashSet<Integer>> entry : nodeToBuckets.entrySet()) {
      HashSet<Integer> buckets = new HashSet<>(entry.getValue()); // Is it needed to copy the
      // set here?
      FetchBulkEntriesResponse fber = null;
      result = new HashSet();

      // Fetch one bucket-data at a time to avoid this VM running out of memory.
      // See #50647
      for (int bucket : buckets) {
        result.clear();
        bucketId.clear();
        bucketId.add(bucket);
        try {
          fber = FetchBulkEntriesMessage.send(entry.getKey(), this, null, bucketId, regex, true);

          BucketDump[] bds = fber.waitForEntries();
          if (fber.getFailedBucketIds() != null) {
            failures.addAll(fber.getFailedBucketIds());
          }
          for (BucketDump bd : bds) {
            result.addAll(bd.getValuesWithVersions().entrySet());
          }
          BaseCommand.appendNewRegisterInterestResponseChunk(this, values,
              regex != null ? regex : "ALL_KEYS", result, servConn);

        } catch (ForceReattemptException ignore) {
          failures.add(bucket);
        }
      }
    }
  }

  /**
   * Test Method: Get all {@link InternalDistributedMember}s known by this instance of the
   * PartitionedRegion. Note: A member is recognized as such when it partiticpates as a "data
   * store".
   *
   * @return a {@code HashSet} of {@link InternalDistributedMember}s or an empty {@code HashSet}
   */
  public Set<InternalDistributedMember> getAllNodes() {
    Set<InternalDistributedMember> result = getRegionAdvisor().adviseDataStore(true);
    if (isDataStore()) {
      result.add(getDistributionManager().getId());
    }
    return result;
  }

  /**
   * Test Method: Get the number of entries in the local data store.
   */
  public long getLocalSizeForTest() {
    if (dataStore == null) {
      return 0L;
    }
    long ret = 0L;
    Integer i;
    for (final Integer integer : dataStore.getSizeLocally().values()) {
      i = integer;
      ret += i;
    }
    return ret;
  }

  /**
   * Gets the remote object with the given key.
   *
   * @param targetNode the Node hosting the key
   * @param bucketId the id of the bucket the key hashed into
   * @param key the key
   * @param requestingClient the client that made this request
   * @param clientEvent client event for carrying version information. Null if not a client
   *        operation
   * @param returnTombstones TODO
   * @return the value
   * @throws PrimaryBucketException if the peer is no longer the primary
   * @throws ForceReattemptException if the peer is no longer available
   */
  public Object getRemotely(InternalDistributedMember targetNode, int bucketId, final Object key,
      final Object aCallbackArgument, boolean preferCD, ClientProxyMembershipID requestingClient,
      EntryEventImpl clientEvent, boolean returnTombstones)
      throws PrimaryBucketException, ForceReattemptException {
    Object value;
    if (logger.isDebugEnabled()) {
      logger.debug("PartitionedRegion#getRemotely: getting value from bucketId={}{}{} for key {}",
          getPRId(), BUCKET_ID_SEPARATOR, bucketId, key);
    }
    GetResponse response = GetMessage.send(targetNode, this, key, aCallbackArgument,
        requestingClient, returnTombstones);
    prStats.incPartitionMessagesSent();
    value = response.waitForResponse(preferCD);
    if (clientEvent != null) {
      clientEvent.setVersionTag(response.getVersionTag());
    }
    if (logger.isDebugEnabled()) {
      logger.debug("getRemotely: got value {} for key {}", value, key);
    }
    return value;
  }

  private ResultCollector executeFunctionOnRemoteNode(InternalDistributedMember targetNode,
      final Function function, final Object object, final Set routingKeys, ResultCollector rc,
      int[] bucketArray, ServerToClientFunctionResultSender sender, AbstractExecution execution) {
    PartitionedRegionFunctionResultSender resultSender =
        new PartitionedRegionFunctionResultSender(null, this, 0, rc, sender, false, true,
            execution.isForwardExceptions(), function, bucketArray);

    PartitionedRegionFunctionResultWaiter resultReceiver =
        new PartitionedRegionFunctionResultWaiter(getSystem(), getPRId(), rc, function,
            resultSender);

    FunctionRemoteContext context = new FunctionRemoteContext(function, object, routingKeys,
        bucketArray, execution.isReExecute(), execution.isFnSerializationReqd(), getPrincipal());

    HashMap<InternalDistributedMember, FunctionRemoteContext> recipMap =
        new HashMap<>();

    recipMap.put(targetNode, context);

    return resultReceiver.getPartitionedDataFrom(recipMap, this, execution);
  }

  /**
   * This method returns Partitioned Region data store associated with this Partitioned Region
   *
   */
  public PartitionedRegionDataStore getDataStore() {
    return dataStore;
  }

  @Override
  boolean canStoreDataLocally() {
    return getDataStore() != null;
  }

  /**
   * Grab the PartitionedRegionID Lock, this MUST be done in a try block since it may throw an
   * exception
   *
   * @return true if the lock was acquired
   */
  private static boolean grabPRIDLock(final DistributedLockService lockService) {
    final boolean isDebugEnabled = logger.isDebugEnabled();

    boolean ownership = false;
    int n = 0;
    while (!ownership) {
      if (isDebugEnabled) {
        logger.debug("grabPRIDLock: Trying to get the dlock in allPartitionedRegions for {}: {}",
            PartitionedRegionHelper.MAX_PARTITIONED_REGION_ID, (n + 1));
      }
      ownership = lockService.lock(PartitionedRegionHelper.MAX_PARTITIONED_REGION_ID,
          VM_OWNERSHIP_WAIT_TIME, -1);
    }
    return ownership;
  }

  private static void releasePRIDLock(final DistributedLockService lockService) {
    try {
      lockService.unlock(PartitionedRegionHelper.MAX_PARTITIONED_REGION_ID);
      if (logger.isDebugEnabled()) {
        logger.debug("releasePRIDLock: Released the dlock in allPartitionedRegions for {}",
            PartitionedRegionHelper.MAX_PARTITIONED_REGION_ID);
      }
    } catch (Exception es) {
      logger.warn(String.format("releasePRIDLock: unlocking %s caught an exception",
          PartitionedRegionHelper.MAX_PARTITIONED_REGION_ID), es);
    }
  }

  /**
   * generates new partitioned region ID globally.
   */
  public int generatePRId(InternalDistributedSystem sys) {
    final DistributedLockService lockService = getPartitionedRegionLockService();
    return _generatePRId(sys, lockService);
  }

  private static int _generatePRId(InternalDistributedSystem sys,
      DistributedLockService lockService) {
    boolean ownership = false;
    int prid = 0;

    try {
      ownership = grabPRIDLock(lockService);
      if (ownership) {
        if (logger.isDebugEnabled()) {
          logger.debug("generatePRId: Got the dlock in allPartitionedRegions for {}",
              PartitionedRegionHelper.MAX_PARTITIONED_REGION_ID);
        }

        Set parMembers = sys.getDistributionManager().getOtherDistributionManagerIds();

        Integer currentPRID;

        IdentityResponse pir = IdentityRequestMessage.send(parMembers, sys);
        currentPRID = pir.waitForId();

        if (currentPRID == null) {
          currentPRID = 0;
        }
        prid = currentPRID + 1;
        currentPRID = prid;

        try {
          IdentityUpdateResponse pr = IdentityUpdateMessage.send(parMembers, sys, currentPRID);
          pr.waitForRepliesUninterruptibly();
        } catch (ReplyException e) {
          if (logger.isDebugEnabled()) {
            logger.debug("generatePRId: Ignoring exception", e);
          }
        }
      }
    } finally {
      if (ownership) {
        releasePRIDLock(lockService);
      }
    }
    return prid;
  }

  @Override
  public DistributionAdvisor getDistributionAdvisor() {
    return distAdvisor;
  }

  @Override
  public CacheDistributionAdvisor getCacheDistributionAdvisor() {
    return distAdvisor;
  }

  public RegionAdvisor getRegionAdvisor() {
    return distAdvisor;
  }

  /** Returns the distribution profile; lazily creates one if needed */
  @Override
  public Profile getProfile() {
    return distAdvisor.createProfile();
  }

  @Override
  public void fillInProfile(Profile p) {
    CacheProfile profile = (CacheProfile) p;
    // set fields on CacheProfile...
    profile.isPartitioned = true;
    profile.isPersistent = getDataPolicy().withPersistence();
    profile.dataPolicy = getDataPolicy();
    profile.hasCacheLoader = basicGetLoader() != null;
    profile.hasCacheWriter = basicGetWriter() != null;
    profile.hasCacheListener = hasListener();
    Assert.assertTrue(getScope().isDistributed());
    profile.scope = getScope();
    profile.setSubscriptionAttributes(getSubscriptionAttributes());
    // fillInProfile MUST set serialNumber
    profile.serialNumber = getSerialNumber();

    // TODO - prpersist - this is a bit of a hack, but we're
    // reusing this boolean to indicate that this member has finished disk recovery.
    profile.regionInitialized = recoveredFromDisk;

    profile.hasCacheServer = (cache.getCacheServers().size() > 0);
    profile.filterProfile = getFilterProfile();
    profile.gatewaySenderIds = getGatewaySenderIds();
    profile.asyncEventQueueIds = getVisibleAsyncEventQueueIds();

    if (getDataPolicy().withPersistence()) {
      profile.persistentID = getDiskStore().generatePersistentID();
    }

    fillInProfile((PartitionProfile) profile);

    for (CacheServiceProfile csp : getCacheServiceProfiles().values()) {
      profile.addCacheServiceProfile(csp);
    }

    profile.isOffHeap = getOffHeap();
  }

  /** set fields that are only in PartitionProfile... */
  public void fillInProfile(PartitionProfile profile) {
    // both isDataStore and numBuckets are not required for sending purposes,
    // but nice to have for toString debugging
    profile.isDataStore = getLocalMaxMemory() > 0;
    if (dataStore != null) {
      profile.numBuckets = dataStore.getBucketsManaged();
    }

    profile.requiresNotification = requiresNotification;
    profile.localMaxMemory = getLocalMaxMemory();
    profile.fixedPAttrs = fixedPAttrs;
    // shutdownAll
    profile.shutDownAllStatus = shutDownAllStatus;
  }

  @Override
  void initialized() {
    // PartitionedRegions do not send out a profile at the end of
    // initialization. It is not currently needed by other members
    // since no GII is done on a PartitionedRegion
  }

  @Override
  protected void cacheListenersChanged(boolean nowHasListener) {
    if (nowHasListener) {
      advisorListener.initRMLWrappers();
    }
    new UpdateAttributesProcessor(this).distribute();
  }

  // propagate the new writer to the data store
  @Override
  protected void cacheWriterChanged(CacheWriter p_oldWriter) {
    super.cacheWriterChanged(p_oldWriter);
    if (p_oldWriter == null ^ basicGetWriter() == null) {
      updatePRNodeInformation();
      new UpdateAttributesProcessor(this).distribute();
    }
  }

  // propagate the new loader to the data store
  @Override
  protected void cacheLoaderChanged(CacheLoader oldLoader) {
    dataStore.cacheLoaderChanged(basicGetLoader(), oldLoader);
    super.cacheLoaderChanged(oldLoader);
    if (oldLoader == null ^ basicGetLoader() == null) {
      updatePRNodeInformation();
      new UpdateAttributesProcessor(this).distribute();
    }
  }

  /**
   * This method returns PartitionedRegion associated with a PartitionedRegion ID from prIdToPR map.
   *
   * @param prid Partitioned Region ID
   */
  public static PartitionedRegion getPRFromId(int prid) throws PRLocallyDestroyedException {
    final Object o;
    synchronized (prIdToPR) {
      o = prIdToPR.getRegion(prid);
    }
    return (PartitionedRegion) o;
  }

  /**
   * Verify that the given prId is correct for the given region name in this vm
   *
   * @param sender the member requesting validation
   * @param prId the ID being used for the pr by the sender
   * @param regionId the regionIdentifier used for prId by the sender
   */
  public static void validatePRID(InternalDistributedMember sender, int prId, String regionId) {
    try {
      PartitionedRegion pr = null;
      synchronized (prIdToPR) {
        // first do a quick probe
        pr = (PartitionedRegion) prIdToPR.getRegion(prId);
      }
      if (pr != null && !pr.isLocallyDestroyed && pr.getRegionIdentifier().equals(regionId)) {
        return;
      }
    } catch (RegionDestroyedException ignore) {
      // ignore and do full pass over prid map
    } catch (PartitionedRegionException ignore) {
      // ditto
    } catch (PRLocallyDestroyedException ignore) {
      // ignore and do full check
    }
    synchronized (prIdToPR) {
      for (Object o : prIdToPR.values()) {
        if (o instanceof String) {
          continue;
        }
        PartitionedRegion pr = (PartitionedRegion) o;
        if (pr.getPRId() == prId) {
          if (!pr.getRegionIdentifier().equals(regionId)) {
            logger.warn("{} is using PRID {} for {} but this process maps that PRID to {}",
                new Object[] {sender.toString(), prId, pr.getRegionIdentifier()});
          }
        } else if (pr.getRegionIdentifier().equals(regionId)) {
          logger.warn("{} is using PRID {} for {} but this process is using PRID {}",
              new Object[] {sender, prId, pr.getRegionIdentifier(), pr.getPRId()});
        }
      }
    }
  }

  public static String dumpPRId() {
    return prIdToPR.dump();
  }

  public String dumpAllPartitionedRegions() {
    StringBuilder sb = new StringBuilder(getPRRoot().getFullPath());
    sb.append("\n");
    Object key = null;
    for (Iterator i = getPRRoot().keySet().iterator(); i.hasNext();) {
      key = i.next();
      sb.append(key).append("=>").append(getPRRoot().get(key));
      if (i.hasNext()) {
        sb.append("\n");
      }
    }
    return sb.toString();
  }

  /**
   * This method returns prId
   *
   */
  public int getPRId() {
    return partitionedRegionId;
  }

  /**
   * Updates local cache with a new value.
   *
   * @param key the key
   * @param value the value
   * @param newVersion the new version of the key
   */
  void updateLocalCache(Object key, Object value, long newVersion) {

  }

  /**
   * This method returns total number of buckets for this PR
   *
   */
  public int getTotalNumberOfBuckets() {

    return totalNumberOfBuckets;
  }


  @Override
  public void basicDestroy(final EntryEventImpl event, final boolean cacheWrite,
      final Object expectedOldValue)
      throws TimeoutException, EntryNotFoundException, CacheWriterException {

    final long startTime = prStats.getTime();
    try {
      if (event.getEventId() == null) {
        event.setNewEventId(cache.getDistributedSystem());
      }
      discoverJTA();
      getDataView().destroyExistingEntry(event, cacheWrite, expectedOldValue);
    } catch (RegionDestroyedException rde) {
      if (!rde.getRegionFullPath().equals(getFullPath())) {
        // Handle when a bucket is destroyed
        throw new RegionDestroyedException(toString(), getFullPath(), rde);
      }
    } finally {
      prStats.endDestroy(startTime);
    }
  }

  /**
   * @param expectedOldValue only succeed if current value is equal to expectedOldValue
   * @throws EntryNotFoundException if entry not found or if expectedOldValue not null and current
   *         value was not equal to expectedOldValue
   */
  public void destroyInBucket(final EntryEventImpl event, Object expectedOldValue)
      throws EntryNotFoundException, CacheWriterException {
    // Get the bucket id for the key
    final Integer bucketId = event.getKeyInfo().getBucketId();
    assert bucketId != KeyInfo.UNKNOWN_BUCKET;
    // check in bucket2Node region
    final InternalDistributedMember targetNode = getOrCreateNodeForBucketWrite(bucketId, null);

    if (logger.isDebugEnabled()) {
      logger.debug("destroyInBucket: key={} ({}) in node {} to bucketId={} retry={} ms",
          event.getKey(), event.getKey().hashCode(), targetNode, bucketStringForLogs(bucketId),
          retryTimeout);
    }

    // retry the put remotely until it finds the right node managing the bucket
    RetryTimeKeeper retryTime = null;
    InternalDistributedMember currentTarget = targetNode;
    long timeOut = 0;
    int count = 0;
    for (;;) {
      switch (count) {
        case 0:
          // Note we don't check for DM cancellation in common case.
          // First time, keep going
          break;
        case 1:
          // First failure
          cache.getCancelCriterion().checkCancelInProgress(null);
          timeOut = System.currentTimeMillis() + retryTimeout;
          break;
        default:
          cache.getCancelCriterion().checkCancelInProgress(null);
          // test for timeout
          long timeLeft = timeOut - System.currentTimeMillis();
          if (timeLeft < 0) {
            PRHARedundancyProvider.timedOut(this, null, null, "destroy an entry",
                retryTimeout);
            // NOTREACHED
          }

          // Didn't time out. Sleep a bit and then continue
          boolean interrupted = Thread.interrupted();
          try {
            Thread.sleep(PartitionedRegionHelper.DEFAULT_WAIT_PER_RETRY_ITERATION);
          } catch (InterruptedException ignore) {
            interrupted = true;
          } finally {
            if (interrupted) {
              Thread.currentThread().interrupt();
            }
          }
          break;
      }
      count++;

      if (currentTarget == null) { // pick target
        checkReadiness();

        if (retryTime == null) {
          retryTime = new RetryTimeKeeper(retryTimeout);
        }
        if (retryTime.overMaximum()) {
          // if (this.getNodeList(bucketId) == null
          // || this.getNodeList(bucketId).size() == 0) {
          // throw new EntryNotFoundException("Entry not found for key "
          // + event.getKey());
          // }
          if (getRegionAdvisor().getBucket(bucketId).getBucketAdvisor()
              .basicGetPrimaryMember() == null) {
            throw new EntryNotFoundException(
                String.format("Entry not found for key %s",
                    event.getKey()));
          }
          TimeoutException e = new TimeoutException(
              String.format("Time out looking for target node for destroy; waited %s ms",
                  retryTime.getRetryTime()));
          if (logger.isDebugEnabled()) {
            logger.debug(e.getMessage(), e);
          }
          checkReadiness();
          throw e;
        }

        currentTarget = getOrCreateNodeForBucketWrite(bucketId, retryTime);

        // No storage found for bucket, early out preventing hot loop, bug 36819
        if (currentTarget == null) {
          checkEntryNotFound(event.getKey());
        }
        continue;
      } // pick target

      final boolean isLocal = (localMaxMemory > 0) && currentTarget.equals(getMyId());
      try {

        DistributedRemoveAllOperation savedOp = event.setRemoveAllOperation(null);
        if (savedOp != null) {
          savedOp.addEntry(event, bucketId);
          return;
        }
        if (isLocal) {
          // doCacheWriteBeforeDestroy(event);
          event.setInvokePRCallbacks(true);
          dataStore.destroyLocally(bucketId, event, expectedOldValue);
        } else {
          if (event.isBridgeEvent()) {
            setNetworkHopType(bucketId, currentTarget);
          }
          destroyRemotely(currentTarget, bucketId, event, expectedOldValue);
        }
        return;

        // NOTREACHED (success)
      } catch (ConcurrentCacheModificationException e) {
        if (logger.isDebugEnabled()) {
          logger.debug("destroyInBucket: caught concurrent cache modification exception", e);
        }
        event.isConcurrencyConflict(true);

        if (logger.isTraceEnabled()) {
          logger.trace(
              "ConcurrentCacheModificationException received for destroyInBucket for bucketId: {}{}{} for event: {} No reattempt is done, returning from here",
              getPRId(), BUCKET_ID_SEPARATOR, bucketId, event);
        }
        return;
      } catch (ForceReattemptException e) {
        e.checkKey(event.getKey());
        // We don't know if the destroy took place or not at this point.
        // Assume that if the next destroy throws EntryDestroyedException, the
        // previous destroy attempt was a success
        checkReadiness();
        InternalDistributedMember lastNode = currentTarget;
        if (retryTime == null) {
          retryTime = new RetryTimeKeeper(retryTimeout);
        }
        currentTarget = getOrCreateNodeForBucketWrite(bucketId, retryTime);
        event.setPossibleDuplicate(true);
        if (lastNode.equals(currentTarget)) {
          if (retryTime.overMaximum()) {
            PRHARedundancyProvider.timedOut(this, null, null, "destroy an entry",
                retryTime.getRetryTime());
          }
          retryTime.waitToRetryNode();
        }
      } catch (PrimaryBucketException notPrimary) {
        if (logger.isDebugEnabled()) {
          logger.debug("destroyInBucket: {} on Node {} not primary",
              notPrimary.getLocalizedMessage(), currentTarget);
        }
        getRegionAdvisor().notPrimary(bucketId, currentTarget);
        if (retryTime == null) {
          retryTime = new RetryTimeKeeper(retryTimeout);
        }
        currentTarget = getOrCreateNodeForBucketWrite(bucketId, retryTime);
      }

      // If we get here, the attempt failed.
      if (count == 1) {
        prStats.incDestroyOpsRetried();
      }
      prStats.incDestroyRetries();

      if (logger.isDebugEnabled()) {
        logger.debug(
            "destroyInBucket: Attempting to resend destroy to node {} after {} failed attempts",
            currentTarget, count);
      }
    } // for
  }

  private void setNetworkHopType(final Integer bucketId,
      final InternalDistributedMember targetNode) {

    if (isDataStore() && !getMyId().equals(targetNode)) {
      Set<ServerBucketProfile> profiles = getRegionAdvisor().getClientBucketProfiles(bucketId);

      if (profiles != null) {
        for (ServerBucketProfile profile : profiles) {
          if (profile.getDistributedMember().equals(targetNode)) {

            if (isProfileFromSameGroup(profile)) {
              if (getNetworkHopType() != NETWORK_HOP_TO_SAME_GROUP
                  && logger.isDebugEnabled()) {
                logger.debug(
                    "one-hop: cache op meta data staleness observed.  Message is in same server group (byte 1)");
              }
              setNetworkHopType((byte) NETWORK_HOP_TO_SAME_GROUP);
            } else {
              if (getNetworkHopType() != NETWORK_HOP_TO_DIFFERENT_GROUP
                  && logger.isDebugEnabled()) {
                logger.debug(
                    "one-hop: cache op meta data staleness observed.  Message is to different server group (byte 2)");
              }
              setNetworkHopType((byte) NETWORK_HOP_TO_DIFFERENT_GROUP);
            }
            setMetadataVersion((byte) profile.getVersion());
            break;
          }
        }
      }
    }
  }

  public boolean isProfileFromSameGroup(ServerBucketProfile profile) {
    Set<String> localServerGroups = getLocalServerGroups();
    if (localServerGroups.isEmpty()) {
      return true;
    }

    Set<BucketServerLocation66> locations = profile.getBucketServerLocations();

    for (BucketServerLocation66 sl : locations) {
      String[] groups = sl.getServerGroups();
      if (groups.length == 0) {
        return true;
      } else {
        for (String s : groups) {
          if (localServerGroups.contains(s)) {
            return true;
          }
        }
      }
    }
    return false;
  }

  public Set<String> getLocalServerGroups() {
    Set<String> localServerGroups = new HashSet();
    InternalCache cache = getCache();
    List servers;

    servers = cache.getCacheServers();

    Collections.addAll(localServerGroups, MemberDataBuilder.parseGroups(null,
        cache.getInternalDistributedSystem().getConfig().getGroups()));

    for (Object object : servers) {
      CacheServerImpl server = (CacheServerImpl) object;
      if (server.isRunning() && (server.getExternalAddress() != null)) {
        Collections.addAll(localServerGroups, server.getGroups());
      }
    }
    return localServerGroups;
  }

  /**
   * Destroy the entry on the remote node.
   *
   * @param recipient the member id of the receiver of the message
   * @param bucketId the idenity of the bucket
   * @param event the event prompting this request
   * @param expectedOldValue if not null, then destroy only if entry exists and current value is
   *        equal to expectedOldValue
   * @throws EntryNotFoundException if entry not found OR if expectedOldValue is non-null and
   *         doesn't equal the current value
   * @throws PrimaryBucketException if the bucket on that node is not the primary copy
   * @throws ForceReattemptException if the peer is no longer available
   */
  public void destroyRemotely(DistributedMember recipient, Integer bucketId, EntryEventImpl event,
      Object expectedOldValue)
      throws EntryNotFoundException, PrimaryBucketException, ForceReattemptException {
    DestroyResponse response = DestroyMessage.send(recipient, this, event, expectedOldValue);
    if (response != null) {
      prStats.incPartitionMessagesSent();
      try {
        response.waitForCacheException();
        event.setVersionTag(response.getVersionTag());
      } catch (EntryNotFoundException enfe) {
        throw enfe;
      } catch (TransactionDataNotColocatedException enfe) {
        throw enfe;
      } catch (TransactionDataRebalancedException e) {
        throw e;
      } catch (CacheException ce) {
        throw new PartitionedRegionException(
            String.format("Destroy of entry on %s failed",
                recipient),
            ce);
      } catch (RegionDestroyedException ignore) {
        throw new RegionDestroyedException(toString(), getFullPath());
      }
    }
  }

  /**
   * This is getter method for local max memory.
   *
   * @return local max memory for this PartitionedRegion
   */
  public int getLocalMaxMemory() {
    return localMaxMemory;
  }

  /**
   * This is getter method for redundancy.
   *
   * @return redundancy for this PartitionedRegion
   */
  public int getRedundantCopies() {
    return redundantCopies;
  }

  @Override
  public VersionTag findVersionTagForEvent(EventID eventId) {
    if (dataStore != null) {
      Set<Map.Entry<Integer, BucketRegion>> bucketMap = dataStore.getAllLocalBuckets();
      for (Map.Entry<Integer, BucketRegion> entry : bucketMap) {
        VersionTag result = entry.getValue().findVersionTagForEvent(eventId);
        if (result != null) {
          return result;
        }
      }
    }
    return null;
  }

  @Override
  public VersionTag findVersionTagForClientBulkOp(EventID eventId) {
    Map<ThreadIdentifier, VersionTag> results = new HashMap<>();
    if (dataStore != null) {
      Set<Map.Entry<Integer, BucketRegion>> bucketMap = dataStore.getAllLocalBuckets();
      for (Map.Entry<Integer, BucketRegion> entry : bucketMap) {
        VersionTag bucketResult = entry.getValue().findVersionTagForClientBulkOp(eventId);
        if (bucketResult != null) {
          return bucketResult;
        }
      }
    }
    return null;
  }

  /*
   * This method cleans the Partioned region structures if the the creation of Partition region
   * fails OVERRIDES
   */
  @Override
  public void cleanupFailedInitialization() {
    super.cleanupFailedInitialization();
    // Fix for 44551 - make sure persistent buckets
    // are done recoverying from disk before sending the
    // destroy region message.
    redundancyProvider.waitForPersistentBucketRecovery();
    cache.removePartitionedRegion(this);
    cache.getInternalResourceManager(false).removeResourceListener(this);
    redundancyProvider.shutdown(); // see bug 41094
    int[] serials = getRegionAdvisor().getBucketSerials();
    RegionEventImpl event = new RegionEventImpl(this, Operation.REGION_CLOSE, null, false,
        getMyId(), generateEventID()/* generate EventID */);
    Exception savedFirstRuntimeException = null;
    try {
      sendDestroyRegionMessage(event, serials);
    } catch (Exception ex) {
      logger.warn(
          "PartitionedRegion#cleanupFailedInitialization(): Failed to clean the PartionRegion data store",
          ex);
      savedFirstRuntimeException = ex;
    }
    if (null != dataStore) {
      try {
        dataStore.cleanUp(true, false);
      } catch (Exception ex) {
        logger.warn(
            "PartitionedRegion#cleanupFailedInitialization(): Failed to clean the PartionRegion data store",
            ex);
        if (savedFirstRuntimeException == null) {
          savedFirstRuntimeException = ex;
        }
      }
    }

    if (cleanPRRegistration) {
      try {
        synchronized (prIdToPR) {
          if (prIdToPR.containsKey(partitionedRegionId)) {
            prIdToPR.put(partitionedRegionId, PRIdMap.FAILED_REGISTRATION, false);
            if (logger.isDebugEnabled()) {
              logger.debug("cleanupFailedInitialization: set failed for prId={} named {}",
                  partitionedRegionId, getName());
            }
          }
        }

        PartitionedRegionHelper.removeGlobalMetadataForFailedNode(node,
            getRegionIdentifier(), getGemFireCache(), true);
      } catch (Exception ex) {
        logger.warn(
            "PartitionedRegion#cleanupFailedInitialization: Failed to clean the PartionRegion allPartitionedRegions",
            ex);
        if (savedFirstRuntimeException == null) {
          savedFirstRuntimeException = ex;
        }
      }
    }
    distAdvisor.close();
    getPrStats().close();
    if (getDiskStore() != null && getDiskStore().getOwnedByRegion()) {
      getDiskStore().close();
    }
    if (logger.isDebugEnabled()) {
      logger.debug("cleanupFailedInitialization: end of {}", getName());
    }
    if (savedFirstRuntimeException != null
        && savedFirstRuntimeException instanceof DistributedSystemDisconnectedException) {
      logger.warn("cleanupFailedInitialization originally failed with {}",
          savedFirstRuntimeException);
      throw (DistributedSystemDisconnectedException) savedFirstRuntimeException;
    }
  }

  /**
   * Called after the cache close has closed all regions. This clean up static pr resources.
   *
   * @since GemFire 5.0
   */
  static void afterRegionsClosedByCacheClose(InternalCache cache) {
    PRQueryProcessor.shutdown();
    clearPRIdMap();
  }

  @Override
  void basicInvalidateRegion(RegionEventImpl event) {
    if (!event.isOriginRemote()) {
      sendInvalidateRegionMessage(event);
    }
    for (BucketRegion br : getDataStore().getAllLocalPrimaryBucketRegions()) {
      if (logger.isDebugEnabled()) {
        logger.debug("Invalidating bucket {}", br);
      }
      br.basicInvalidateRegion(event);
    }
    super.basicInvalidateRegion(event);
  }

  @Override
  void invalidateAllEntries(RegionEvent rgnEvent) {
    // do nothing
  }

  private void sendInvalidateRegionMessage(RegionEventImpl event) {
    final int retryAttempts = calcRetry();
    Throwable thr = null;
    int count = 0;
    while (count <= retryAttempts) {
      try {
        count++;
        Set recipients = getRegionAdvisor().adviseDataStore();
        ReplyProcessor21 response =
            InvalidatePartitionedRegionMessage.send(recipients, this, event);
        response.waitForReplies();
        thr = null;
        break;
      } catch (ReplyException e) {
        thr = e;
        if (!isClosed && !isDestroyed) {
          if (logger.isDebugEnabled()) {
            logger.debug("Invalidating partitioned region caught exception", e);
          }
        }
      } catch (InterruptedException e) {
        thr = e;
        if (!cache.getCancelCriterion().isCancelInProgress()) {
          if (logger.isDebugEnabled()) {
            logger.debug("Invalidating partitioned region caught exception", e);
          }
        }
      }
    }
    if (thr != null) {
      PartitionedRegionDistributionException e = new PartitionedRegionDistributionException(
          String.format("Invalidating partitioned region caught exception %s",
              count));
      if (logger.isDebugEnabled()) {
        logger.debug(e.getMessage(), e);
      }
      throw e;
    }
  }

  @Override
  public void basicInvalidate(EntryEventImpl event) throws EntryNotFoundException {
    final long startTime = prStats.getTime();
    try {
      if (event.getEventId() == null) {
        event.setNewEventId(cache.getDistributedSystem());
      }
      discoverJTA();
      getDataView().invalidateExistingEntry(event, isInitialized(), false);
    } catch (RegionDestroyedException rde) {
      if (!rde.getRegionFullPath().equals(getFullPath())) {
        // Handle when a bucket is destroyed
        throw new RegionDestroyedException(toString(), getFullPath(), rde);
      }
    } finally {
      prStats.endInvalidate(startTime);
    }
    return;
  }

  @Override
  void basicUpdateEntryVersion(EntryEventImpl event) throws EntryNotFoundException {

    try {
      if (event.getEventId() == null) {
        event.setNewEventId(cache.getDistributedSystem());
      }
      getDataView().updateEntryVersion(event);
    } catch (RegionDestroyedException rde) {
      if (!rde.getRegionFullPath().equals(getFullPath())) {
        // Handle when a bucket is destroyed
        throw new RegionDestroyedException(toString(), getFullPath(), rde);
      }
    }
    return;
  }

  /**
   * Invalidate the entry in the bucket identified by the key
   */
  void invalidateInBucket(final EntryEventImpl event) throws EntryNotFoundException {
    final boolean isDebugEnabled = logger.isDebugEnabled();

    final int bucketId = event.getKeyInfo().getBucketId();
    assert bucketId != KeyInfo.UNKNOWN_BUCKET;
    final InternalDistributedMember targetNode = getOrCreateNodeForBucketWrite(bucketId, null);

    final int retryAttempts = calcRetry();
    int count = 0;
    RetryTimeKeeper retryTime = null;
    InternalDistributedMember retryNode = targetNode;
    while (count <= retryAttempts) {
      // It's possible this is a GemFire thread e.g. ServerConnection
      // which got to this point because of a distributed system shutdown or
      // region closure which uses interrupt to break any sleep() or wait()
      // calls
      // e.g. waitForPrimary or waitForBucketRecovery
      checkShutdown();

      if (retryNode == null) {
        checkReadiness();
        if (retryTime == null) {
          retryTime = new RetryTimeKeeper(retryTimeout);
        }
        try {
          retryNode = getOrCreateNodeForBucketWrite(bucketId, retryTime);
        } catch (TimeoutException ignore) {
          if (getRegionAdvisor().isStorageAssignedForBucket(bucketId)) {
            // bucket no longer exists
            throw new EntryNotFoundException(
                String.format("Entry not found for key %s",
                    event.getKey()));
          }
          break; // fall out to failed exception
        }

        if (retryNode == null) {
          checkEntryNotFound(event.getKey());
        }
        continue;
      }
      final boolean isLocal = (localMaxMemory > 0) && retryNode.equals(getMyId());
      try {
        if (isLocal) {
          event.setInvokePRCallbacks(true);
          dataStore.invalidateLocally(bucketId, event);
        } else {
          invalidateRemotely(retryNode, bucketId, event);
        }
        return;
      } catch (ConcurrentCacheModificationException e) {
        if (isDebugEnabled) {
          logger.debug("invalidateInBucket: caught concurrent cache modification exception", e);
        }
        event.isConcurrencyConflict(true);

        if (isDebugEnabled) {
          logger.debug(
              "ConcurrentCacheModificationException received for invalidateInBucket for bucketId: {}{}{} for event: {}  No reattampt is done, returning from here",
              getPRId(), BUCKET_ID_SEPARATOR, bucketId, event);
        }
        return;
      } catch (ForceReattemptException prce) {
        prce.checkKey(event.getKey());
        if (isDebugEnabled) {
          logger.debug("invalidateInBucket: retry attempt:{} of {}", count, retryAttempts, prce);
        }
        checkReadiness();

        InternalDistributedMember lastNode = retryNode;
        retryNode = getOrCreateNodeForBucketWrite(bucketId, retryTime);
        if (lastNode.equals(retryNode)) {
          if (retryTime == null) {
            retryTime = new RetryTimeKeeper(retryTimeout);
          }
          if (retryTime.overMaximum()) {
            break;
          }
          retryTime.waitToRetryNode();
        }
        event.setPossibleDuplicate(true);
      } catch (PrimaryBucketException notPrimary) {
        if (isDebugEnabled) {
          logger.debug("invalidateInBucket {} on Node {} not primary",
              notPrimary.getLocalizedMessage(), retryNode);
        }
        getRegionAdvisor().notPrimary(bucketId, retryNode);
        retryNode = getOrCreateNodeForBucketWrite(bucketId, retryTime);
      }

      count++;
      if (count == 1) {
        prStats.incInvalidateOpsRetried();
      }
      prStats.incInvalidateRetries();
      if (isDebugEnabled) {
        logger.debug(
            "invalidateInBucket: Attempting to resend invalidate to node {} after {} failed attempts",
            retryNode, count);
      }
    } // while

    // No target was found
    PartitionedRegionDistributionException e = new PartitionedRegionDistributionException(
        String.format("No VM available for invalidate in %s attempts.",
            count)); // Fix for bug 36014
    if (!isDebugEnabled) {
      logger.warn("No VM available for invalidate in {} attempts.", count);
    } else {
      logger.warn(e.getMessage(), e);
    }
    throw e;
  }

  /**
   * invalidates the remote object with the given key.
   *
   * @param recipient the member id of the recipient of the operation
   * @param bucketId the id of the bucket the key hashed into
   * @throws EntryNotFoundException if the entry does not exist in this region
   * @throws PrimaryBucketException if the bucket on that node is not the primary copy
   * @throws ForceReattemptException if the peer is no longer available
   */
  public void invalidateRemotely(DistributedMember recipient, Integer bucketId,
      EntryEventImpl event)
      throws EntryNotFoundException, PrimaryBucketException, ForceReattemptException {
    InvalidateResponse response = InvalidateMessage.send(recipient, this, event);
    if (response != null) {
      prStats.incPartitionMessagesSent();
      try {
        response.waitForResult();
        event.setVersionTag(response.versionTag);
        return;
      } catch (EntryNotFoundException ex) {
        throw ex;
      } catch (TransactionDataNotColocatedException ex) {
        throw ex;
      } catch (TransactionDataRebalancedException e) {
        throw e;
      } catch (CacheException ce) {
        throw new PartitionedRegionException(
            String.format("Invalidation of entry on %s failed",
                recipient),
            ce);
      }
    }
  }

  /**
   * Calculate the number of times we attempt to commumnicate with a data store. Beware that this
   * method is called very frequently so it absolutely must perform well.
   *
   * @return the number of times to attempt to communicate with a data store
   */
  private int calcRetry() {
    return (retryTimeout / PartitionedRegionHelper.DEFAULT_WAIT_PER_RETRY_ITERATION) + 1;
  }

  /**
   * Creates the key/value pair into the remote target that is managing the key's bucket.
   *
   * @param recipient member id of the recipient of the operation
   * @param bucketId the id of the bucket that the key hashed to
   * @param event the event prompting this request
   * @throws PrimaryBucketException if the bucket on that node is not the primary copy
   * @throws ForceReattemptException if the peer is no longer available
   */
  private boolean createRemotely(DistributedMember recipient, Integer bucketId,
      EntryEventImpl event, boolean requireOldValue)
      throws PrimaryBucketException, ForceReattemptException {
    boolean ret = false;
    long eventTime = event.getEventTime(0L);
    PutMessage.PutResponse reply = (PutMessage.PutResponse) PutMessage.send(recipient, this, event,
        eventTime, true, false, null, // expectedOldValue
        requireOldValue);
    PutResult pr = null;
    if (reply != null) {
      prStats.incPartitionMessagesSent();
      try {
        pr = reply.waitForResult();
        event.setOperation(pr.op);
        event.setVersionTag(pr.versionTag);
        if (requireOldValue) {
          event.setOldValue(pr.oldValue, true);
        }
        ret = pr.returnValue;
      } catch (EntryExistsException ignore) {
        // This might not be necessary and is here for safety sake
        ret = false;
      } catch (TransactionDataNotColocatedException tdnce) {
        throw tdnce;
      } catch (TransactionDataRebalancedException e) {
        throw e;
      } catch (CacheException ce) {
        throw new PartitionedRegionException(
            String.format("Create of entry on %s failed",
                recipient),
            ce);
      } catch (RegionDestroyedException rde) {
        if (logger.isDebugEnabled()) {
          logger.debug("createRemotely: caught exception", rde);
        }
        throw new RegionDestroyedException(toString(), getFullPath());
      }
    }
    return ret;
  }

  // ////////////////////////////////
  // ////// Set Operations /////////
  // ///////////////////////////////

  /**
   * This method returns set of all the entries of this PartitionedRegion(locally or remotely).
   * Currently, it throws UnsupportedOperationException
   *
   * @param recursive boolean flag to indicate whether subregions should be considered or not.
   * @return set of all the entries of this PartitionedRegion
   *
   *         OVERRIDES
   */
  @Override
  public Set entrySet(boolean recursive) {
    checkReadiness();
    if (!restoreSetOperationTransactionBehavior) {
      discoverJTA();
    }
    return Collections.unmodifiableSet(new PREntriesSet());
  }

  public Set<Region.Entry> entrySet(Set<Integer> bucketIds) {
    return new PREntriesSet(bucketIds);
  }

  /**
   * Set view of entries. This currently extends the keySet iterator and performs individual
   * getEntry() operations using the keys
   *
   * @since GemFire 5.1
   */
  protected class PREntriesSet extends KeysSet {

    boolean allowTombstones;

    private class EntriesSetIterator extends KeysSetIterator {

      /** reusable KeyInfo */
      private final KeyInfo key = new KeyInfo(null, null, null);

      public EntriesSetIterator(Set bucketSet, boolean allowTombstones) {
        super(bucketSet, allowTombstones);
        PREntriesSet.this.allowTombstones = allowTombstones;
      }

      @Override
      public Object next() {
        key.setKey(super.next());
        key.setBucketId(currentBucketId);

        Object entry =
            view.getEntryForIterator(key, PartitionedRegion.this, true, allowTombstones);
        return entry != null ? entry : new DestroyedEntry(key.getKey().toString());
      }
    }

    public PREntriesSet() {
      super();
    }

    public PREntriesSet(Set<Integer> bucketSet) {
      super(bucketSet);
    }

    @Override
    public Iterator iterator() {
      checkTX();
      return new EntriesSetIterator(bucketSet, allowTombstones);
    }
  }

  /**
   * This method returns set of all the keys of this PartitionedRegion(locally or remotely).
   *
   * @return set of all the keys of this PartitionedRegion
   *
   *         OVERRIDES
   */
  @Override
  public Set keys() {
    checkReadiness();
    if (!restoreSetOperationTransactionBehavior) {
      discoverJTA();
    }
    return Collections.unmodifiableSet(new KeysSet());
  }

  @Override
  public Set keySet(boolean allowTombstones) {
    checkReadiness();
    return Collections.unmodifiableSet(new KeysSet(allowTombstones));
  }

  /**
   * Get a keyset of the given buckets
   */
  public Set keySet(Set<Integer> bucketSet) {
    return new KeysSet(bucketSet);
  }

  public Set keysWithoutCreatesForTests() {
    checkReadiness();
    Set<Integer> availableBuckets = new HashSet<>();
    for (int i = 0; i < getTotalNumberOfBuckets(); i++) {
      if (distAdvisor.isStorageAssignedForBucket(i)) {
        availableBuckets.add(i);
      }
    }
    return Collections.unmodifiableSet(new KeysSet(availableBuckets));
  }

  /** Set view of entries */
  protected class KeysSet extends EntriesSet {
    class KeysSetIterator implements PREntriesIterator<Object> {
      final Iterator<Integer> bucketSetI;
      volatile Iterator currentBucketI = null;
      int currentBucketId = -1;
      volatile Object currentKey = null;
      protected final Set<Integer> bucketSet;
      boolean allowTombstones;

      public KeysSetIterator(Set<Integer> bucketSet, boolean allowTombstones) {
        checkReadiness();
        this.bucketSet = bucketSet;
        this.allowTombstones = allowTombstones;
        bucketSetI = createBucketSetI();
        currentBucketI = getNextBucketIter(false /* no throw */);
      }

      protected Iterator<Integer> createBucketSetI() {
        if (bucketSet != null) {
          return bucketSet.iterator();
        }
        return getRegionAdvisor().getBucketSet().iterator();
      }

      @Override
      public boolean hasNext() {
        checkReadiness();
        if (currentBucketI.hasNext()) {
          return true;
        } else {
          while (!currentBucketI.hasNext() && bucketSetI.hasNext()) {
            checkReadiness();
            currentBucketI = getNextBucketIter(false);
          }
          return currentBucketI.hasNext();
        }
      }

      @Override
      public Object next() {
        if (myTX != null) {
          checkTX();
        }
        checkReadiness();
        if (currentBucketI.hasNext()) {
          currentKey = currentBucketI.next();
        } else {
          currentKey = null;
          while (!currentBucketI.hasNext() && bucketSetI.hasNext()) {
            checkReadiness();
            currentBucketI = getNextBucketIter(true);
          }
          // Next line may throw NoSuchElementException... this is expected.
          currentKey = currentBucketI.next();
        }
        return currentKey;
      }

      protected Iterator getNextBucketIter(boolean canThrow) {
        try {
          currentBucketId = bucketSetI.next();
          // TODO: optimize this code by implementing getBucketKeysIterator.
          // Instead of creating a Set to return it can just create an ArrayList
          // and return an iterator on it. This would cut down on garbage and
          // cpu usage.
          return view
              .getBucketKeys(PartitionedRegion.this, currentBucketId, allowTombstones)
              .iterator();
        } catch (NoSuchElementException endOfTheLine) {
          if (canThrow) {
            throw endOfTheLine;
          } else {
            // Logically pass the NoSuchElementException to the caller
            // Can't throw here because it is called in the contructor context
            return Collections.emptyIterator();
          }
        }
      }

      @Override
      public void remove() {
        if (currentKey == null) {
          throw new IllegalStateException();
        }
        try {
          destroy(currentKey);
        } catch (EntryNotFoundException e) {
          if (logger.isDebugEnabled()) {
            logger.debug("Caught exception during KeySetIterator remove", e);
          }
        } finally {
          currentKey = null;
        }
      }

      @Override
      public PartitionedRegion getPartitionedRegion() {
        return PartitionedRegion.this;
      }

      @Override
      public int getBucketId() {
        return currentBucketId;
      }
    }

    protected final Set<Integer> bucketSet;

    public KeysSet() {
      super(PartitionedRegion.this, false, IteratorType.KEYS, false);
      bucketSet = null;
    }

    public KeysSet(boolean allowTombstones) {
      super(PartitionedRegion.this, false, IteratorType.KEYS, allowTombstones);
      bucketSet = null;
    }

    public KeysSet(Set<Integer> bucketSet) {
      super(PartitionedRegion.this, false, IteratorType.KEYS, false);
      this.bucketSet = bucketSet;
    }

    @Override
    public int size() {
      checkTX();
      return entryCount(bucketSet);
    }

    @Override
    public Object[] toArray() {
      return toArray(null);
    }

    @Override
    public Object[] toArray(Object[] array) {
      List temp = new ArrayList(size());
      for (final Object o : this) {
        temp.add(o);
      }
      if (array == null) {
        return temp.toArray();
      } else {
        return temp.toArray(array);
      }
    }

    @Override
    public Iterator iterator() {
      checkTX();
      return new KeysSetIterator(bucketSet, allowTombstones);
    }
  }

  /**
   * This method returns collection of all the values of this PartitionedRegion(locally or
   * remotely).
   *
   * @return collection of all the values of this PartitionedRegion
   */
  @Override
  public Collection values() {
    checkReadiness();
    if (!restoreSetOperationTransactionBehavior) {
      discoverJTA();
    }
    return Collections.unmodifiableSet(new ValuesSet());
  }

  /**
   * Set view of values. This currently extends the keySet iterator and performs individual get()
   * operations using the keys
   *
   * @since GemFire 5.1
   */
  protected class ValuesSet extends KeysSet {

    private class ValuesSetIterator extends KeysSetIterator {

      Object nextValue = null;

      /** reusable KeyInfo */
      private final KeyInfo key = new KeyInfo(null, null, null);

      public ValuesSetIterator(Set bucketSet) {
        super(bucketSet, false);
      }

      @Override
      public boolean hasNext() {
        if (nextValue != null) {
          return true;
        }
        while (nextValue == null) {
          if (!super.hasNext()) {
            return false;
          }
          key.setKey(super.next());
          key.setBucketId(currentBucketId);
          Region.Entry re = (Region.Entry) view.getEntryForIterator(key, PartitionedRegion.this,
              rememberReads, allowTombstones);
          if (re != null) {
            nextValue = re.getValue();
          }
        }
        return true;
      }

      @Override
      public Object next() {
        if (!hasNext()) {
          throw new NoSuchElementException();
        }
        Assert.assertTrue(nextValue != null, "nextValue found to be null");
        Object result = nextValue;
        nextValue = null;
        return result;
      }

      @Override
      public void remove() {
        super.remove();
        nextValue = null;
      }
    }

    public ValuesSet() {
      super();
    }

    public ValuesSet(Set<Integer> bucketSet) {
      super(bucketSet);
    }

    @Override
    public Iterator iterator() {
      checkTX();
      return new ValuesSetIterator(bucketSet);
    }
  }

  /**
   * @since GemFire 6.6
   */
  @Override
  public boolean containsValue(final Object value) {
    if (value == null) {
      throw new NullPointerException(
          "Value for containsValue(value) cannot be null");
    }
    checkReadiness();
    // First check the values is present locally.
    if (getDataStore() != null) {
      ValuesSet vSet = new ValuesSet(getDataStore().getAllLocalPrimaryBucketIds());
      for (final Object v : vSet) {
        if (v.equals(value)) {
          return true;
        }
      }
    }

    ResultCollector rc = null;
    try {
      rc = FunctionService.onRegion(this).setArguments(value)
          .execute(PRContainsValueFunction.class.getName());
      List<Boolean> results = ((List<Boolean>) rc.getResult());
      for (Boolean r : results) {
        if (r) {
          return true;
        }
      }
    } catch (FunctionException fe) {
      checkShutdown();
      logger.warn("PR containsValue warning. Got an exception while executing function",
          fe.getCause());
    }
    return false;
  }

  @Override
  public boolean containsKey(Object key) {
    checkReadiness();
    validateKey(key);
    return getDataView().containsKey(getKeyInfo(key), this);
  }

  @Override
  boolean nonTXContainsKey(KeyInfo keyInfo) {
    final long startTime = prStats.getTime();
    boolean contains = false;
    try {
      int bucketId = keyInfo.getBucketId();
      if (bucketId == KeyInfo.UNKNOWN_BUCKET) {
        bucketId = PartitionedRegionHelper.getHashKey(this, Operation.CONTAINS_KEY,
            keyInfo.getKey(), keyInfo.getValue(), keyInfo.getCallbackArg());
        keyInfo.setBucketId(bucketId);
      }
      Integer bucketIdInt = bucketId;
      InternalDistributedMember targetNode = getOrCreateNodeForBucketRead(bucketId);
      // targetNode null means that this key is not in the system.
      if (targetNode != null) {
        contains = containsKeyInBucket(targetNode, bucketIdInt, keyInfo.getKey(), false);
      }
    } finally {
      prStats.endContainsKey(startTime);
    }
    return contains;
  }

  boolean containsKeyInBucket(final InternalDistributedMember targetNode, final Integer bucketIdInt,
      final Object key, boolean valueCheck) {
    final int retryAttempts = calcRetry();
    if (logger.isDebugEnabled()) {
      logger.debug("containsKeyInBucket: {}{} ({}) from: {} bucketId={}",
          (valueCheck ? "ValueForKey key=" : "Key key="), key, key.hashCode(), targetNode,
          bucketStringForLogs(bucketIdInt));
    }
    boolean ret;
    int count = 0;
    RetryTimeKeeper retryTime = null;
    InternalDistributedMember retryNode = targetNode;
    while (count <= retryAttempts) {
      // Every continuation should check for DM cancellation
      if (retryNode == null) {
        checkReadiness();
        if (retryTime == null) {
          retryTime = new RetryTimeKeeper(retryTimeout);
        }
        if (retryTime.overMaximum()) {
          break;
        }
        retryNode = getOrCreateNodeForBucketRead(bucketIdInt);
        // No storage found for bucket, early out preventing hot loop, bug 36819
        if (retryNode == null) {
          checkShutdown(); // Prefer closed style exceptions over empty result
          return false;
        }

        continue;
      } // retryNode != null
      try {
        final boolean loc = retryNode.equals(getMyId());
        if (loc) {
          if (valueCheck) {
            ret = dataStore.containsValueForKeyLocally(bucketIdInt, key);
          } else {
            ret = dataStore.containsKeyLocally(bucketIdInt, key);
          }
        } else {
          if (valueCheck) {
            ret = containsValueForKeyRemotely(retryNode, bucketIdInt, key);
          } else {
            ret = containsKeyRemotely(retryNode, bucketIdInt, key);
          }
        }
        return ret;
      } catch (PRLocallyDestroyedException pde) {
        if (logger.isDebugEnabled()) {
          logger.debug("containsKeyInBucket: Encountered PRLocallyDestroyedException", pde);
        }
        checkReadiness();
      } catch (ForceReattemptException prce) {
        prce.checkKey(key);
        if (logger.isDebugEnabled()) {
          logger.debug("containsKeyInBucket: retry attempt:{} of {}", count, retryAttempts, prce);
        }
        checkReadiness();

        InternalDistributedMember lastNode = retryNode;
        retryNode = getOrCreateNodeForBucketRead(bucketIdInt);
        if (lastNode.equals(retryNode)) {
          if (retryTime == null) {
            retryTime = new RetryTimeKeeper(retryTimeout);
          }
          if (retryTime.overMaximum()) {
            break;
          }
          retryTime.waitToRetryNode();
        }
      } catch (PrimaryBucketException notPrimary) {
        if (logger.isDebugEnabled()) {
          logger.debug("containsKeyInBucket {} on Node {} not primary",
              notPrimary.getLocalizedMessage(), retryNode);
        }
        getRegionAdvisor().notPrimary(bucketIdInt, retryNode);
        retryNode = getOrCreateNodeForBucketRead(bucketIdInt);
      } catch (RegionDestroyedException rde) {
        if (!rde.getRegionFullPath().equals(getFullPath())) {
          throw new RegionDestroyedException(toString(), getFullPath(), rde);
        }
      }

      // It's possible this is a GemFire thread e.g. ServerConnection
      // which got to this point because of a distributed system shutdown or
      // region closure which uses interrupt to break any sleep() or wait()
      // calls
      // e.g. waitForPrimary
      checkShutdown();

      count++;
      if (count == 1) {
        prStats.incContainsKeyValueOpsRetried();
      }
      prStats.incContainsKeyValueRetries();

    }

    String msg;
    if (valueCheck) {
      msg =
          "No VM available for contains value for key in %s attempts";
    } else {
      msg = "No VM available for contains key in %s attempts";
    }

    Integer countInteger = count;
    PartitionedRegionDistributionException e = null; // Fix for bug 36014
    if (logger.isDebugEnabled()) {
      e = new PartitionedRegionDistributionException(String.format(msg, countInteger));
    }
    logger.warn(String.format(msg, countInteger), e);
    return false;
  }

  /**
   * Checks if a key is contained remotely.
   *
   * @param targetNode the node where bucket region for the key exists.
   * @param bucketId the bucket id for the key.
   * @param key the key, whose value needs to be checks
   * @return true if the passed key is contained remotely.
   * @throws PrimaryBucketException if the remote bucket was not the primary
   * @throws ForceReattemptException if the peer is no longer available
   */
  public boolean containsKeyRemotely(InternalDistributedMember targetNode, Integer bucketId,
      Object key) throws PrimaryBucketException, ForceReattemptException {
    ContainsKeyValueResponse r =
        ContainsKeyValueMessage.send(targetNode, this, key, bucketId, false);
    prStats.incPartitionMessagesSent();
    return r.waitForContainsResult();
  }

  /**
   * Returns whether there is a valid (non-null) value present for the specified key, locally or
   * remotely. This method is equivalent to:
   *
   * <pre>
   * Entry e = getEntry(key);
   * return e != null &amp;&amp; e.getValue() != null;
   * </pre>
   *
   * This method does not consult localCache, even if enabled.
   *
   * @param key the key to check for a valid value
   * @return true if there is an entry in this region for the specified key and it has a valid value
   *         OVERRIDES
   */
  @Override
  public boolean containsValueForKey(Object key) {
    // checkClosed();
    checkReadiness();
    validateKey(key);
    final long startTime = prStats.getTime();
    boolean containsValueForKey = false;
    try {
      containsValueForKey = getDataView().containsValueForKey(getKeyInfo(key), this);
    } finally {
      prStats.endContainsValueForKey(startTime);
    }
    return containsValueForKey;
  }

  @Override
  boolean nonTXContainsValueForKey(KeyInfo keyInfo) {
    boolean containsValueForKey = false;
    int bucketId = keyInfo.getBucketId();
    if (bucketId == KeyInfo.UNKNOWN_BUCKET) {
      bucketId = PartitionedRegionHelper.getHashKey(this, Operation.CONTAINS_VALUE_FOR_KEY,
          keyInfo.getKey(), keyInfo.getValue(), keyInfo.getCallbackArg());
      keyInfo.setBucketId(bucketId);
    }
    InternalDistributedMember targetNode = getOrCreateNodeForBucketRead(bucketId);
    // targetNode null means that this key is not in the system.
    if (targetNode != null) {
      containsValueForKey = containsKeyInBucket(targetNode, bucketId, keyInfo.getKey(), true);
    }
    return containsValueForKey;
  }

  /**
   * Checks if this instance contains a value for the key remotely.
   *
   * @param targetNode the node where bucket region for the key exists.
   * @param bucketId the bucket id for the key.
   * @param key the key, whose value needs to be checks
   * @return true if there is non-null value for the given key
   * @throws PrimaryBucketException if the remote bucket was not the primary
   * @throws ForceReattemptException if the peer is no longer available
   */
  public boolean containsValueForKeyRemotely(InternalDistributedMember targetNode, Integer bucketId,
      Object key) throws PrimaryBucketException, ForceReattemptException {
    if (logger.isDebugEnabled()) {
      logger.debug("containsValueForKeyRemotely: key={}", key);
    }
    ContainsKeyValueResponse r =
        ContainsKeyValueMessage.send(targetNode, this, key, bucketId, true);
    prStats.incPartitionMessagesSent();
    return r.waitForContainsResult();
  }

  /**
   * Get the VSD statistics type
   *
   * @return the statistics instance specific to this Partitioned Region
   */
  public PartitionedRegionStats getPrStats() {
    return prStats;
  }

  /* non-transactional size calculation */
  @Override
  public int getRegionSize() {
    return entryCount(null);
  }

  @Override
  public int getLocalSize() {
    if (dataStore == null) {
      return 0;
    }

    return dataStore.getLocalBucket2RegionMap().values().stream()
        .mapToInt(BucketRegion::getLocalSize)
        .sum();
  }

  public int entryCount(boolean localOnly) {
    if (localOnly) {
      if (isDataStore()) {
        return entryCount(dataStore.getAllLocalBucketIds());
      } else {
        return 0;
      }
    } else {
      return entryCount(null);
    }
  }

  @Override
  int entryCount(Set<Integer> buckets) {
    return entryCount(buckets, false);
  }

  @Override
  public int entryCount(Set<Integer> buckets, boolean estimate) {
    Map<Integer, SizeEntry> bucketSizes = null;
    if (buckets != null) {
      if (dataStore != null) {
        List<Integer> list = new ArrayList<>(buckets);
        bucketSizes = dataStore.getSizeLocallyForBuckets(list);
      }
    } else {
      if (dataStore != null) {
        bucketSizes = dataStore.getSizeForLocalBuckets();
      }
      HashSet recips = (HashSet) getRegionAdvisor().adviseDataStore(true);
      recips.remove(getMyId());
      if (!recips.isEmpty()) {
        Map<Integer, SizeEntry> remoteSizes = getSizeRemotely(recips, false);
        if (logger.isDebugEnabled()) {
          logger.debug("entryCount: {} remoteSizes={}", this, remoteSizes);
        }
        if (bucketSizes != null && !bucketSizes.isEmpty()) {
          for (Map.Entry<Integer, SizeEntry> me : remoteSizes.entrySet()) {
            Integer k = me.getKey();
            if (!bucketSizes.containsKey(k) || !bucketSizes.get(k).isPrimary()) {
              bucketSizes.put(k, me.getValue());
            }
          }
        } else {
          bucketSizes = remoteSizes;
        }
      }
    }

    int size = 0;
    if (bucketSizes != null) {
      for (SizeEntry entry : bucketSizes.values()) {
        size += entry.getSize();
      }
    }
    return size;
  }

  @Override
  long getEstimatedLocalSize() {
    final PartitionedRegionDataStore ds = dataStore;
    if (ds != null) {
      return ds.getEstimatedLocalBucketSize(false);
    } else {
      return 0;
    }
  }

  /**
   * This method gets a PartitionServerSocketConnection to targetNode and sends size request to the
   * node. It returns size of all the buckets "primarily" hosted on that node. Here "primarily"
   * means that for a given bucketID that node comes first in the node list. This selective counting
   * ensures that redundant bucket size is added only once.
   *
   * @return the size of all the buckets hosted on the target node.
   */
  private Map<Integer, SizeEntry> getSizeRemotely(Set targetNodes, boolean estimate) {
    SizeResponse r = SizeMessage.send(targetNodes, this, null, estimate);
    prStats.incPartitionMessagesSent();
    Map retVal = null;
    try {
      retVal = r.waitBucketSizes();
    } catch (CacheException e) {
      checkReadiness();
      throw e;
    }
    return retVal;
  }

  /**
   * Returns the lockname used by Distributed Lock service to clean the
   * {@code allPartitionedRegions}.
   *
   */
  private String getLockNameForBucket2NodeModification(int bucketID) {
    return (getRegionIdentifier() + ":" + bucketID);
  }

  /**
   * A simple container class that holds the lock name and the service that created the lock,
   * typically used for locking buckets, but not restricted to that usage.
   *
   * @since GemFire 5.0
   */
  static class BucketLock {

    protected final DLockService lockService;

    protected final String lockName;

    private boolean lockOwned = false;

    private final InternalCache cache;

    private final boolean enableAlerts;

    protected BucketLock(String lockName, InternalCache cache, boolean enableAlerts) {
      lockService = (DLockService) cache.getPartitionedRegionLockService();
      this.cache = cache;
      this.lockName = lockName;
      this.enableAlerts = enableAlerts;
    }

    /**
     * Locks the given name (provided during construction) uninterruptibly or throws an exception.
     */
    public void lock() {
      try {
        basicLock();
      } catch (LockServiceDestroyedException e) {
        cache.getCancelCriterion().checkCancelInProgress(null);
        throw e;
      }
    }

    /**
     * Attempts to lock the given name (provided during construction) uninterruptibly
     *
     * @return true if the lock was acquired, otherwise false.
     */
    public boolean tryLock() {
      try {
        cache.getCancelCriterion().checkCancelInProgress(null);
        basicTryLock(PartitionedRegionHelper.DEFAULT_WAIT_PER_RETRY_ITERATION);
      } catch (LockServiceDestroyedException e) {
        cache.getCancelCriterion().checkCancelInProgress(null);
        throw e;
      }
      return lockOwned;
    }

    private void basicLock() {
      if (enableAlerts) {
        ReplyProcessor21.forceSevereAlertProcessing();
      }
      try {
        DistributionManager dm = cache.getInternalDistributedSystem().getDistributionManager();

        long ackWaitThreshold = 0;
        long ackSAThreshold = dm.getConfig().getAckSevereAlertThreshold() * 1000L;
        boolean suspected = false;
        boolean severeAlertIssued = false;
        DistributedMember lockHolder = null;

        long waitInterval;
        long startTime;

        if (!enableAlerts) {
          // Make sure we only attempt the lock long enough not to
          // get a 15 second warning from the reply processor.
          ackWaitThreshold = dm.getConfig().getAckWaitThreshold() * 1000L;
          waitInterval = ackWaitThreshold - 1;
          startTime = System.currentTimeMillis();
        } else if (ackSAThreshold > 0) {
          ackWaitThreshold = dm.getConfig().getAckWaitThreshold() * 1000L;
          waitInterval = ackWaitThreshold;
          startTime = System.currentTimeMillis();
        } else {
          waitInterval = PartitionedRegion.VM_OWNERSHIP_WAIT_TIME;
          startTime = 0;
        }

        while (!lockOwned) {
          cache.getCancelCriterion().checkCancelInProgress(null);
          lockOwned =
              lockService.lock(lockName, waitInterval, -1, false, false, !enableAlerts);
          if (!lockOwned && ackSAThreshold > 0 && enableAlerts) {
            long elapsed = System.currentTimeMillis() - startTime;
            if (elapsed > ackWaitThreshold && enableAlerts) {
              if (!suspected) {
                suspected = true;
                severeAlertIssued = false;
                waitInterval = ackSAThreshold;
                DLockRemoteToken remoteToken = lockService.queryLock(lockName);
                lockHolder = remoteToken.getLessee();
                if (lockHolder != null) {
                  dm.getDistribution().suspectMember((InternalDistributedMember) lockHolder,
                      "Has not released a partitioned region lock in over "
                          + ackWaitThreshold / 1000 + " sec");
                }
              } else if (elapsed > ackSAThreshold && enableAlerts) {
                DLockRemoteToken remoteToken = lockService.queryLock(lockName);
                if (lockHolder != null && remoteToken.getLessee() != null
                    && lockHolder.equals(remoteToken.getLessee())) {
                  if (!severeAlertIssued) {
                    severeAlertIssued = true;
                    logger.fatal(
                        "{} seconds have elapsed waiting for the partitioned region lock held by {}",
                        new Object[] {(ackWaitThreshold + ackSAThreshold) / 1000,
                            lockHolder});
                  }
                } else {
                  // either no lock holder now, or the lock holder has changed
                  // since the ackWaitThreshold last elapsed
                  suspected = false;
                  waitInterval = ackWaitThreshold;
                  lockHolder = null;
                }
              }
            }
          }
        }
      } finally {
        if (enableAlerts) {
          ReplyProcessor21.unforceSevereAlertProcessing();
        }
      }
    }

    private void basicTryLock(long time) {
      final Object key = lockName;

      final DistributionManager dm = cache.getInternalDistributedSystem().getDistributionManager();

      long start = System.currentTimeMillis();
      long end;
      long timeoutMS = time;
      if (timeoutMS < 0) {
        timeoutMS = Long.MAX_VALUE;
        end = Long.MAX_VALUE;
      } else {
        end = start + timeoutMS;
      }

      long ackSAThreshold =
          cache.getInternalDistributedSystem().getConfig().getAckSevereAlertThreshold() * 1000L;
      boolean suspected = false;
      boolean severeAlertIssued = false;
      DistributedMember lockHolder = null;

      long waitInterval;
      long ackWaitThreshold;

      if (ackSAThreshold > 0) {
        ackWaitThreshold =
            cache.getInternalDistributedSystem().getConfig().getAckWaitThreshold() * 1000L;
        waitInterval = ackWaitThreshold;
        start = System.currentTimeMillis();
      } else {
        waitInterval = timeoutMS;
        ackWaitThreshold = 0;
        start = 0;
      }

      do {
        try {
          waitInterval = Math.min(end - System.currentTimeMillis(), waitInterval);
          ReplyProcessor21.forceSevereAlertProcessing();
          lockOwned = lockService.lock(key, waitInterval, -1, true, false);
          if (lockOwned) {
            return;
          }
          if (ackSAThreshold > 0) {
            long elapsed = System.currentTimeMillis() - start;
            if (elapsed > ackWaitThreshold) {
              if (!suspected) {
                // start suspect processing on the holder of the lock
                suspected = true;
                severeAlertIssued = false; // in case this is a new lock holder
                waitInterval = ackSAThreshold;
                DLockRemoteToken remoteToken = lockService.queryLock(key);
                lockHolder = remoteToken.getLessee();
                if (lockHolder != null) {
                  dm.getDistribution().suspectMember((InternalDistributedMember) lockHolder,
                      "Has not released a global region entry lock in over "
                          + ackWaitThreshold / 1000 + " sec");
                }
              } else if (elapsed > ackSAThreshold) {
                DLockRemoteToken remoteToken = lockService.queryLock(key);
                if (lockHolder != null && remoteToken.getLessee() != null
                    && lockHolder.equals(remoteToken.getLessee())) {
                  if (!severeAlertIssued) {
                    severeAlertIssued = true;
                    logger.fatal(
                        "{} seconds have elapsed waiting for global region entry lock held by {}",
                        (ackWaitThreshold + ackSAThreshold) / 1000,
                        lockHolder);
                  }
                } else {
                  // the lock holder has changed
                  suspected = false;
                  waitInterval = ackWaitThreshold;
                  lockHolder = null;
                }
              }
            }
          } // ackSAThreshold processing
        } catch (IllegalStateException ex) {
          cache.getCancelCriterion().checkCancelInProgress(null);
          throw ex;
        } finally {
          ReplyProcessor21.unforceSevereAlertProcessing();
        }
      } while (System.currentTimeMillis() < end);
    }

    /**
     * Ask the grantor who has the lock
     *
     * @return the ID of the member holding the lock
     */
    public DistributedMember queryLock() {
      try {
        DLockRemoteToken remoteToken = lockService.queryLock(lockName);
        return remoteToken.getLessee();
      } catch (LockServiceDestroyedException e) {
        cache.getCancelCriterion().checkCancelInProgress(null);
        throw e;
      }
    }

    public void unlock() {
      if (lockOwned) {
        try {
          lockService.unlock(lockName);
        } catch (LockServiceDestroyedException e) {
          // cache was probably closed which destroyed this lock service
          // note: destroyed lock services release all held locks
          cache.getCancelCriterion().checkCancelInProgress(null);
          if (logger.isDebugEnabled()) {
            logger.debug("BucketLock#unlock: Lock service {} was destroyed", lockService, e);
          }
        } finally {
          lockOwned = false;
        }
      }
    }

    @Override
    public boolean equals(Object obj) {
      if (obj == this) {
        return true;
      }
      if (!(obj instanceof BucketLock)) {
        return false;
      }

      BucketLock other = (BucketLock) obj;
      if (!lockName.equals(other.lockName)) {
        return false;
      }

      DLockService ls1 = lockService;
      DLockService ls2 = other.lockService;
      if (ls1 == null || ls2 == null) {
        // If both are null, return true, if only one is null, return false
        return ls1 == ls2;
      }
      return ls1.equals(ls2);
    }

    @Override
    public int hashCode() {
      return lockName.hashCode();
    }

    @Override
    public String toString() {
      return "BucketLock@" + System.identityHashCode(this) + "lockName=" + lockName
          + " lockService=" + lockService;
    }
  } // end class BucketLock

  public BucketLock getBucketLock(int bucketID) {
    String lockName = getLockNameForBucket2NodeModification(bucketID);
    return new BucketLock(lockName, getCache(), false);
  }

  public static class RegionLock extends BucketLock {
    protected RegionLock(String regionIdentifier, InternalCache cache) {
      super(regionIdentifier, cache, true);
    }

    @Override
    public String toString() {
      return "RegionLock@" + System.identityHashCode(this) + "lockName=" + super.lockName
          + " lockService=" + super.lockService;
    }
  }

  public class RecoveryLock extends BucketLock {
    protected RecoveryLock() {
      super(getRegionIdentifier() + "-RecoveryLock", getCache(), false);
    }

    @Override
    public String toString() {
      return "RecoveryLock@" + System.identityHashCode(this) + "lockName=" + super.lockName
          + " lockService=" + super.lockService;
    }
  }

  @Override
  public String toString() {
    return "Partitioned Region " + "@"
        + Integer.toHexString(hashCode()) + " [" + "path='" + getFullPath()
        + "'; dataPolicy=" + getDataPolicy() + "; prId="
        + partitionedRegionId + "; isDestroyed=" + isDestroyed
        + "; isClosed=" + isClosed + "; retryTimeout="
        + retryTimeout + "; serialNumber=" + getSerialNumber()
        + "; partition attributes=" + getPartitionAttributes().toString()
        + "; on VM " + getMyId() + "]";
  }

  public RegionLock getRegionLock() {
    return getRegionLock(getRegionIdentifier(), getGemFireCache());
  }

  public static RegionLock getRegionLock(String regionIdentifier, InternalCache cache) {
    return new RegionLock(regionIdentifier, cache);
  }

  public RecoveryLock getRecoveryLock() {
    return new RecoveryLock();
  }

  public Node getNode() {
    return node;
  }

  @Override
  public LoaderHelper createLoaderHelper(Object key, Object callbackArgument,
      boolean netSearchAllowed, boolean netLoadAllowed, SearchLoadAndWriteProcessor searcher) {
    return new LoaderHelperImpl(this, key, callbackArgument, netSearchAllowed, netLoadAllowed,
        searcher);
  }

  public PRHARedundancyProvider getRedundancyProvider() {
    return redundancyProvider;
  }

  /**
   * This method checks if region is closed.
   */
  public void checkClosed() {
    if (isClosed) {
      throw new RegionDestroyedException(
          String.format("PR %s is locally closed", this),
          getFullPath());
    }
  }

  /**
   * This method checks if region is closed or destroyed.
   */
  public void checkClosedOrDestroyed() {
    checkClosed();
    if (isDestroyed()) {
      throw new RegionDestroyedException(toString(), getFullPath());
    }
  }

  public void setHaveCacheLoader() {
    if (!haveCacheLoader) {
      haveCacheLoader = true;
    }
  }

  /**
   * This method closes the partitioned region locally. It is invoked from the postDestroyRegion
   * method of LocalRegion {@link LocalRegion}, which is overridden in PartitionedRegion This method
   * <br>
   * Updates this prId in prIDMap <br>
   * Cleanups the data store (Removes the bucket mapping from b2n region, locally destroys b2n and
   * destroys the bucket regions. <br>
   * sends destroyPartitionedRegionMessage to other VMs so that they update their RegionAdvisor <br>
   * Sends BackupBucketMessage to other nodes
   *
   * @param event the region event
   */
  private void closePartitionedRegion(RegionEventImpl event) {
    final boolean isClose = event.getOperation().isClose();
    if (isClose) {
      isClosed = true;
    }
    final RegionLock rl = getRegionLock();
    try {
      rl.lock();
      logger.info("Partitioned Region {} with prId={} closing.",
          new Object[] {getFullPath(), getPRId()});
      if (!checkIfAlreadyDestroyedOrOldReference()) {
        PartitionedRegionHelper.removeGlobalMetadataForFailedNode(getNode(),
            getRegionIdentifier(), getGemFireCache(), false);
      }
      int[] serials = getRegionAdvisor().getBucketSerials();

      if (!event.getOperation().isClose() && getDiskStore() != null && getDataStore() != null) {
        for (BucketRegion bucketRegion : getDataStore().getAllLocalBucketRegions()) {
          bucketRegion.isDestroyingDiskRegion = true;
          bucketRegion.getDiskRegion().beginDestroy(bucketRegion);
        }
      }

      sendDestroyRegionMessage(event, serials); // Notify other members that this VM
      // no longer has the region

      // Must clean up pridToPR map so that messages do not get access to buckets
      // which should be destroyed
      synchronized (prIdToPR) {
        prIdToPR.put(getPRId(), PRIdMap.LOCALLY_DESTROYED, false);
      }

      redundancyProvider.shutdown();

      if (dataStore != null) {
        dataStore.cleanUp(true, !isClose);
      }
    } finally {
      // Make extra sure that the static is cleared in the event
      // a new cache is created
      synchronized (prIdToPR) {
        prIdToPR.put(getPRId(), PRIdMap.LOCALLY_DESTROYED, false);
      }

      rl.unlock();
    }

    logger.info("Partitioned Region {} with prId={} closed.",
        new Object[] {getFullPath(), getPRId()});
  }

  public void checkForColocatedChildren() {
    List<PartitionedRegion> listOfChildRegions = ColocationHelper.getColocatedChildRegions(this);
    if (listOfChildRegions.size() != 0) {
      List<String> childRegionList = new ArrayList<>();
      for (PartitionedRegion childRegion : listOfChildRegions) {
        if (!childRegion.getName().contains(ParallelGatewaySenderQueue.QSTRING)) {
          childRegionList.add(childRegion.getFullPath());
        }
      }
      if (!childRegionList.isEmpty()) {
        throw new IllegalStateException(String.format(
            "The parent region [%s] in colocation chain cannot "
                + "be destroyed, unless all its children [%s] are destroyed",
            getFullPath(), childRegionList));
      }
    }
  }

  @Override
  public void destroyRegion(Object aCallbackArgument)
      throws CacheWriterException, TimeoutException {
    cache.invokeBeforeDestroyed(this);
    checkForColocatedChildren();
    getDataView().checkSupportsRegionDestroy();
    checkForLimitedOrNoAccess();

    RegionEventImpl event = new RegionEventImpl(this, Operation.REGION_DESTROY, aCallbackArgument,
        false, getMyId(), generateEventID());
    basicDestroyRegion(event, true);
  }

  private void stopMissingColocatedRegionLogger() {
    ColocationLogger colocationLogger = missingColocatedRegionLogger.getAndSet(null);
    if (colocationLogger != null) {
      colocationLogger.stop();
    }
  }

  public void addMissingColocatedRegionLogger(String childName) {
    getOrSetMissingColocatedRegionLogger().addMissingChildRegion(childName);
  }

  public void addMissingColocatedRegionLogger(PartitionedRegion childRegion) {
    getOrSetMissingColocatedRegionLogger().addMissingChildRegions(childRegion);
  }

  /**
   * Returns existing ColocationLogger or creates and sets a new instance if one does not yet exist.
   * Spins to ensure that if another thread sets ColocationLogger, we return that one instead of
   * setting another instance. Checks CancelCriterion during spin and either returns an instance or
   * throws NullPointerException. The only way to exist the loop is with an instance or by throwing
   * CancelException if the Cache closes.
   */
  private ColocationLogger getOrSetMissingColocatedRegionLogger() {
    ColocationLogger colocationLogger = missingColocatedRegionLogger.get();
    while (colocationLogger == null) {
      colocationLogger = colocationLoggerFactory.startColocationLogger(this);
      if (!missingColocatedRegionLogger.compareAndSet(null, colocationLogger)) {
        colocationLogger = missingColocatedRegionLogger.get();
      }
      getCancelCriterion().checkCancelInProgress();
    }
    requireNonNull(colocationLogger);
    return colocationLogger;
  }

  public List<String> getMissingColocatedChildren() {
    ColocationLogger colocationLogger = missingColocatedRegionLogger.get();
    if (colocationLogger != null) {
      return colocationLogger.updateAndGetMissingChildRegions();
    }
    return Collections.emptyList();
  }

  public void destroyParallelGatewaySenderRegion(Operation op, boolean cacheWrite, boolean lock,
      boolean callbackEvents) {

    if (logger.isDebugEnabled()) {
      logger.debug("Destroying parallel queue region for senders: {}",
          getParallelGatewaySenderIds());
    }

    boolean keepWaiting = true;

    while (true) {
      List<String> pausedSenders = new ArrayList<>();
      List<ConcurrentParallelGatewaySenderQueue> parallelQueues =
          new ArrayList<>();
      isDestroyedForParallelWAN = true;
      int countOfQueueRegionsToBeDestroyed = 0;
      for (String senderId : getParallelGatewaySenderIds()) {
        AbstractGatewaySender sender =
            (AbstractGatewaySender) cache.getGatewaySender(senderId);
        if (sender == null || sender.getEventProcessor() == null) {
          continue;
        }

        if (cacheWrite) { // in case of destroy operation senders should be
                          // resumed
          if (sender.isPaused()) {
            pausedSenders.add(senderId);
            continue;
          }
        }

        if (pausedSenders.isEmpty()) { // if there are puase sender then only
                                       // check for other pause senders instead
                                       // of creating list of shadowPR
          AbstractGatewaySenderEventProcessor ep = sender.getEventProcessor();
          if (ep == null) {
            continue;
          }
          ConcurrentParallelGatewaySenderQueue parallelQueue =
              (ConcurrentParallelGatewaySenderQueue) ep.getQueue();
          PartitionedRegion parallelQueueRegion = parallelQueue.getRegion(getFullPath());

          // this may be removed in previous iteration
          if (parallelQueueRegion == null || parallelQueueRegion.isDestroyed
              || parallelQueueRegion.isClosed) {
            continue;
          }

          parallelQueues.add(parallelQueue);
          countOfQueueRegionsToBeDestroyed++;
        }
      }

      if (!pausedSenders.isEmpty()) {
        String exception = null;
        if (pausedSenders.size() == 1) {
          exception =
              String.format("GatewaySender %s is paused. Resume it before destroying region %s.",
                  pausedSenders, getName());
        } else {
          exception =
              String.format(
                  "GatewaySenders %s are paused. Resume them before destroying region %s.",
                  pausedSenders, getName());
        }
        isDestroyedForParallelWAN = false;
        throw new GatewaySenderException(exception);
      }

      if (countOfQueueRegionsToBeDestroyed == 0) {
        break;
      }

      for (ConcurrentParallelGatewaySenderQueue parallelQueue : parallelQueues) {
        PartitionedRegion parallelQueueRegion = parallelQueue.getRegion(getFullPath());
        // CacheWrite true == distributedDestoy. So in case of false, dont wait
        // for queue to drain
        // parallelQueueRegion.size() = With DistributedDestroym wait for queue
        // to drain
        // keepWaiting : comes from the MAXIMUM_SHUTDOWN_WAIT_TIME case handled
        if (cacheWrite && parallelQueueRegion.size() != 0 && keepWaiting) {
          continue;
        } else {// In any case, destroy shadow PR locally. distributed destroy of
                // userPR will take care of detsroying shadowPR locally on other
                // nodes.
          RegionEventImpl event = null;
          if (op.isClose()) { // In case of cache close operation, we want SPR's basic destroy to go
                              // through CACHE_CLOSE condition of postDestroyRegion not
                              // closePartitionedRegion code
            event = new RegionEventImpl(parallelQueueRegion, op, null, false, getMyId(),
                generateEventID());
          } else {
            event = new RegionEventImpl(parallelQueueRegion, Operation.REGION_LOCAL_DESTROY, null,
                false, getMyId(), generateEventID());
          }
          parallelQueueRegion.basicDestroyRegion(event, false, lock, callbackEvents);
          parallelQueue.removeShadowPR(getFullPath());
          countOfQueueRegionsToBeDestroyed--;
          continue;
        }
      }

      if (countOfQueueRegionsToBeDestroyed == 0) {
        break;
      }

      if (cacheWrite) {
        if (AbstractGatewaySender.MAXIMUM_SHUTDOWN_WAIT_TIME == -1) {
          keepWaiting = true;
          try {
            Thread.sleep(5000);
          } catch (InterruptedException ignore) {
            // interrupted
          }
        } else {
          try {
            Thread.sleep(AbstractGatewaySender.MAXIMUM_SHUTDOWN_WAIT_TIME * 1000L);
          } catch (InterruptedException ignore) {/* ignore */
            // interrupted
          }
          keepWaiting = false;
        }
      }
    }
  }

  @Override
  public void localDestroyRegion(Object aCallbackArgument) {
    getDataView().checkSupportsRegionDestroy();
    String prName = getColocatedWith();
    List<PartitionedRegion> listOfChildRegions = ColocationHelper.getColocatedChildRegions(this);

    List<String> childRegionsWithoutSendersList = new ArrayList<>();
    if (listOfChildRegions.size() != 0) {
      for (PartitionedRegion childRegion : listOfChildRegions) {
        if (!childRegion.getName().contains(ParallelGatewaySenderQueue.QSTRING)) {
          childRegionsWithoutSendersList.add(childRegion.getFullPath());
        }
      }
    }

    if ((prName != null) || (!childRegionsWithoutSendersList.isEmpty())) {
      throw new UnsupportedOperationException(
          "Any Region in colocation chain cannot be destroyed locally.");
    }

    RegionEventImpl event = new RegionEventImpl(this, Operation.REGION_LOCAL_DESTROY,
        aCallbackArgument, false, getMyId(), generateEventID()/* generate EventID */);
    try {
      basicDestroyRegion(event, false);
    } catch (CacheWriterException e) {
      // not possible with local operation, CacheWriter not called
      throw new Error("CacheWriterException should not be thrown in localDestroyRegion", e);
    } catch (TimeoutException e) {
      // not possible with local operation, no distributed locks possible
      throw new Error("TimeoutException should not be thrown in localDestroyRegion", e);
    }
  }

  /**
   * This method actually destroys the local accessor and data store. This method is invoked from
   * the postDestroyRegion method of LocalRegion {@link LocalRegion}, which is overridden in
   * PartitionedRegion This method is invoked from postDestroyRegion method. If origin is local:
   * <br>
   * Takes region lock <br>
   * Removes prId from PRIDMap <br>
   * Does data store cleanup (removal of bucket regions) <br>
   * Sends destroyRegionMessage to other nodes <br>
   * Removes it from allPartitionedRegions <br>
   * Destroys bucket2node region
   *
   * @param event the RegionEvent that triggered this operation
   *
   * @see #destroyPartitionedRegionLocally(boolean)
   * @see #destroyPartitionedRegionGlobally(RegionEventImpl)
   * @see #destroyCleanUp(RegionEventImpl, int[])
   * @see DestroyPartitionedRegionMessage
   */
  private void destroyPartitionedRegion(RegionEventImpl event) {
    final RegionLock rl = getRegionLock();
    boolean isLocked = false;

    boolean removeFromDisk = !event.getOperation().isClose();
    try {
      logger.info("Partitioned Region {} with prId={} is being destroyed.",
          new Object[] {getFullPath(), getPRId()});
      if (!event.isOriginRemote()) {
        try {
          rl.lock();
          isLocked = true;
        } catch (CancelException ignore) {
          // ignore
        }
        if (!destroyPartitionedRegionGlobally(event)) {
          if (destroyPartitionedRegionLocally(removeFromDisk)) {
            sendLocalDestroyRegionMessage(event);
          }
        }
      } else {
        PartitionRegionConfig prConfig = null;
        try {
          prConfig = getPRRoot().get(getRegionIdentifier());
        } catch (CancelException ignore) {
          // ignore; metadata not accessible
        }
        if (!checkIfAlreadyDestroyedOrOldReference() && null != prConfig
            && !prConfig.getIsDestroying()) {
          try {
            rl.lock();
            isLocked = true;
          } catch (CancelException ignore) {
            // ignore
          }
          if (!destroyPartitionedRegionGlobally(event)) {
            if (destroyPartitionedRegionLocally(removeFromDisk)) {
              sendLocalDestroyRegionMessage(event);
            }
          }
        } else {
          if (destroyPartitionedRegionLocally(removeFromDisk)) {
            sendLocalDestroyRegionMessage(event);
          }
        }
      }
      logger.info("Partitioned Region {} with prId={} is destroyed.",
          new Object[] {getFullPath(), getPRId()});
    } finally {
      try {
        if (isLocked) {
          rl.unlock();
        }
      } catch (Exception es) {
        logger.info("Caught exception while trying to unlock during Region destruction.",
            es);
      }
    }
  }

  /**
   * This method destroys the PartitionedRegion globally. It sends destroyRegion message to other
   * nodes and handles cleaning up of the data stores and meta-data.
   *
   * @param event the RegionEvent which triggered this global destroy operation
   * @return true if the region was found globally.
   */
  private boolean destroyPartitionedRegionGlobally(RegionEventImpl event) {
    if (checkIfAlreadyDestroyedOrOldReference()) {
      return false;
    }
    PartitionRegionConfig prConfig;
    try {
      prConfig = getPRRoot().get(getRegionIdentifier());
    } catch (CancelException ignore) {
      // global data not accessible, don't try to finish global destroy.
      return false;
    }

    if (prConfig == null || prConfig.getIsDestroying()) {
      return false;
    }
    prConfig.setIsDestroying();
    try {
      getPRRoot().put(getRegionIdentifier(), prConfig);
    } catch (CancelException ignore) {
      // ignore; metadata not accessible
    }
    int[] serials = getRegionAdvisor().getBucketSerials();
    final boolean isClose = event.getOperation().isClose();
    destroyPartitionedRegionLocally(!isClose);
    destroyCleanUp(event, serials);
    return true;
  }

  private void sendLocalDestroyRegionMessage(RegionEventImpl event) {
    int[] serials = getRegionAdvisor().getBucketSerials();
    RegionEventImpl eventForLocalDestroy = (RegionEventImpl) event.clone();
    eventForLocalDestroy.setOperation(Operation.REGION_LOCAL_DESTROY);
    sendDestroyRegionMessage(event, serials);
  }

  /**
   * This method: <br>
   * Sends DestroyRegionMessage to other nodes <br>
   * Removes this PartitionedRegion from allPartitionedRegions <br>
   * Destroys bucket2node region <br>
   *
   * @param event the RegionEvent that triggered the region clean up
   *
   * @see DestroyPartitionedRegionMessage
   */
  private void destroyCleanUp(RegionEventImpl event, int[] serials) {
    String rId = getRegionIdentifier();
    try {
      if (logger.isDebugEnabled()) {
        logger.debug("PartitionedRegion#destroyCleanUp: Destroying region: {}", getFullPath());
      }
      sendDestroyRegionMessage(event, serials);
      try {
        // if this event is global destruction of the region everywhere, remove
        // it from the pr root configuration
        if (null != getPRRoot()) {
          getPRRoot().destroy(rId);
        }
      } catch (EntryNotFoundException ex) {
        if (logger.isDebugEnabled()) {
          logger.debug("PartitionedRegion#destroyCleanup: caught exception", ex);
        }
      } catch (CancelException ignore) {
        // ignore; metadata not accessible
      }
    } finally {
      if (logger.isDebugEnabled()) {
        logger.debug("PartitionedRegion#destroyCleanUp: " + "Destroyed region: {}", getFullPath());
      }
    }
  }

  /**
   * Sends the partitioned region specific destroy region message and waits for any responses. This
   * message is also sent in close/localDestroyRegion operation. When it is sent in Cache
   * close/Region close/localDestroyRegion operations, it results in updating of RegionAdvisor on
   * recipient nodes.
   *
   * @param event the destruction event
   * @param serials the bucket serials hosted locally
   * @see Region#destroyRegion()
   * @see Region#close()
   * @see Region#localDestroyRegion()
   * @see GemFireCacheImpl#close()
   */
  private void sendDestroyRegionMessage(RegionEventImpl event, int[] serials) {
    boolean retry = true;
    while (retry) {
      retry = attemptToSendDestroyRegionMessage(event, serials);
    }
  }

  private boolean attemptToSendDestroyRegionMessage(RegionEventImpl event, int[] serials) {
    if (getPRRoot() == null) {
      if (logger.isDebugEnabled()) {
        logger.debug(
            "Partition region {} failed to initialize. Remove its profile from remote members.",
            this);
      }
      new UpdateAttributesProcessor(this, true).distribute(false);
      return false;
    }
    final HashSet configRecipients = new HashSet(getRegionAdvisor().adviseAllPRNodes());

    // It's possible this instance has not been initialized
    // or hasn't gotten through initialize() far enough to have
    // sent a CreateRegionProcessor message, bug 36048
    try {
      final PartitionRegionConfig prConfig = getPRRoot().get(getRegionIdentifier());

      if (prConfig != null) {
        // Fix for bug#34621 by Tushar
        for (final Node value : prConfig.getNodes()) {
          InternalDistributedMember idm = value.getMemberId();
          if (!idm.equals(getMyId())) {
            configRecipients.add(idm);
          }
        }
      }
    } catch (CancelException ignore) {
      // ignore
    }

    try {
      DestroyPartitionedRegionResponse resp =
          DestroyPartitionedRegionMessage.send(configRecipients, this, event, serials);
      resp.waitForRepliesUninterruptibly();
    } catch (ReplyException e) {
      if (e.getRootCause() instanceof ForceReattemptException) {
        return true;
      }
      logger.warn(
          "PartitionedRegion#sendDestroyRegionMessage: Caught exception during DestroyRegionMessage send and waiting for response",
          e);
    }
    return false;
  }

  /**
   * This method is used to destroy this partitioned region data and its associated store and
   * removal of its PartitionedRegionID from local prIdToPR map. This method is called from
   * destroyPartitionedRegion Method and removes the entry from prIdMap and cleans the data store
   * buckets. It first checks whether this PartitionedRegion is already locally destroyed. If it is,
   * this call returns, else if process with the removal from prIdMap and dataStore cleanup.
   *
   * @return wether local destroy happened
   *
   * @see #destroyPartitionedRegion(RegionEventImpl)
   */
  boolean destroyPartitionedRegionLocally(boolean removeFromDisk) {
    synchronized (this) {
      if (isLocallyDestroyed) {
        return false;
      }
      locallyDestroyingThread = Thread.currentThread();
      isLocallyDestroyed = true;
    }
    if (logger.isDebugEnabled()) {
      logger.debug("destroyPartitionedRegionLocally: Starting destroy for PR = {}", this);
    }
    try {
      synchronized (prIdToPR) {
        prIdToPR.remove(getPRId());
      }
      redundancyProvider.shutdown(); // see bug 41094
      if (dataStore != null) {
        dataStore.cleanUp(false, removeFromDisk);
      }
    } finally {
      getRegionAdvisor().close();
      getPrStats().close();
      cache.getInternalResourceManager(false).removeResourceListener(this);
      locallyDestroyingThread = null;
      if (logger.isDebugEnabled()) {
        logger.debug("destroyPartitionedRegionLocally: Ending destroy for PR = {}", this);
      }
    }
    return true;
  }

  /**
   * This method is invoked from recursiveDestroyRegion method of LocalRegion. This method checks
   * the region type and invokes the relevant method.
   *
   * @param destroyDiskRegion - true if the contents on disk should be destroyed
   * @param event the RegionEvent
   */
  @Override
  protected void postDestroyRegion(boolean destroyDiskRegion, RegionEventImpl event) {
    if (logger.isDebugEnabled()) {
      logger.debug("PartitionedRegion#postDestroyRegion: {}", this);
    }
    Assert.assertTrue(isDestroyed || isClosed);

    // Fixes 44551 - wait for persistent buckets to finish
    // recovering before sending the destroy region message
    // any GII or wait for persistent recovery will be aborted by the destroy
    // flag being set to true, so this shouldn't take long.
    redundancyProvider.waitForPersistentBucketRecovery();
    // fix #39196 OOME caused by leak in GemFireCache.partitionedRegions
    cache.removePartitionedRegion(this);
    cache.getInternalResourceManager(false).removeResourceListener(this);

    final Operation op = event.getOperation();
    stopMissingColocatedRegionLogger();
    if (op.isClose() || Operation.REGION_LOCAL_DESTROY.equals(op)) {
      try {
        if (Operation.CACHE_CLOSE.equals(op) || Operation.FORCED_DISCONNECT.equals(op)) {
          int[] serials = getRegionAdvisor().getBucketSerials();

          try {
            getRegionAdvisor().closeBucketAdvisors();
            // BUGFIX for bug#34672 by Tushar Apshankar. It would update the
            // advisors on other nodes about cache closing of this PartitionedRegion
            sendDestroyRegionMessage(event, serials);

            // Because this code path never cleans up the real buckets, we need
            // to log the fact that those buckets are destroyed here
            if (RegionLogger.isEnabled()) {
              PartitionedRegionDataStore store = getDataStore();
              if (store != null) {
                for (BucketRegion bucket : store.getAllLocalBucketRegions()) {
                  RegionLogger.logDestroy(bucket.getFullPath(), getMyId(), bucket.getPersistentID(),
                      true);
                }
              }
            }
          } catch (CancelException ignore) {
            // Don't throw this; we're just trying to remove the region.
            if (logger.isDebugEnabled()) {
              logger.debug(
                  "postDestroyRegion: failed sending DestroyRegionMessage due to cache closure");
            }
          } finally {
            // Since we are not calling closePartitionedRegion
            // we need to cleanup any diskStore we own here.
            // Why don't we call closePartitionedRegion?
            // Instead of closing it, we need to register it to be closed later
            // Otherwise, when the cache close tries to close all of the bucket regions,
            // they'll fail because their disk store is already closed.
            DiskStoreImpl dsi = getDiskStore();
            if (dsi != null && dsi.getOwnedByRegion()) {
              cache.addDiskStore(dsi);
            }
          }

          // Majority of cache close operations handled by
          // afterRegionsClosedByCacheClose(GemFireCache
          // cache) or GemFireCache.close()
        } else {
          if (logger.isDebugEnabled()) {
            logger.debug("Making closePartitionedRegion call for {} with origin = {} op= {}", this,
                event.isOriginRemote(), op);
          }
          try {
            closePartitionedRegion(event);
          } finally {
            if (Operation.REGION_LOCAL_DESTROY.equals(op)) {
              DiskStoreImpl dsi = getDiskStore();
              if (dsi != null && dsi.getOwnedByRegion()) {
                dsi.destroy();
              }
            }
          }
        }
      } finally {
        // tell other members to recover redundancy for any buckets
        getRegionAdvisor().close();
        getPrStats().close();
      }
    } else if (Operation.REGION_DESTROY.equals(op) || Operation.REGION_EXPIRE_DESTROY.equals(op)) {
      if (logger.isDebugEnabled()) {
        logger.debug(
            "PartitionedRegion#postDestroyRegion: Making destroyPartitionedRegion call for {} with originRemote = {}",
            this, event.isOriginRemote());
      }
      destroyPartitionedRegion(event);
    } else {
      Assert.assertTrue(false, "Unknown op" + op);
    }

    // set client routing information into the event
    // The destroy operation in case of PR is distributed differently
    // hence the FilterRoutingInfo is set here instead of
    // DistributedCacheOperation.distribute().
    if (!isUsedForMetaRegion() && !isUsedForPartitionedRegionAdmin()
        && !isUsedForPartitionedRegionBucket() && !isUsedForParallelGatewaySenderQueue()) {
      FilterRoutingInfo localCqFrInfo = getFilterProfile().getFilterRoutingInfoPart1(event,
          FilterProfile.NO_PROFILES, Collections.emptySet());
      FilterRoutingInfo localCqInterestFrInfo =
          getFilterProfile().getFilterRoutingInfoPart2(localCqFrInfo, event);
      if (localCqInterestFrInfo != null) {
        event.setLocalFilterInfo(localCqInterestFrInfo.getLocalFilterInfo());
      }
    }

    if (destroyDiskRegion) {
      DiskStoreImpl dsi = getDiskStore();
      if (dsi != null && getDataPolicy().withPersistence()) {
        dsi.removePersistentPR(getFullPath());
        // Fix for support issue 7870 - remove this regions
        // config from the parent disk store, if we are removing the region.
        if (colocatedWithRegion != null && colocatedWithRegion.getDiskStore() != null
            && colocatedWithRegion.getDiskStore() != dsi) {
          colocatedWithRegion.getDiskStore().removePersistentPR(getFullPath());

        }
      }
    }
    if (colocatedWithRegion != null) {
      colocatedWithRegion.getColocatedByList().remove(this);
    }

    if (bucketSorter != null) {
      bucketSorter.shutdown();
    }

    RegionLogger.logDestroy(getName(),
        cache.getInternalDistributedSystem().getDistributedMember(), null, op.isClose());
  }

  /**
   * This method checks whether this PartitionedRegion is eligible for the destruction or not. It
   * first gets the prConfig for this region, and if it NULL, it sends a
   * destroyPartitionedRegionLocally call as a pure precautionary measure. If it is not null, we
   * check if this call is intended for this region only and there is no new PartitionedRegion
   * creation with the same name. This check fixes, bug # 34621.
   *
   * @return true, if it is eligible for the region destroy
   */
  private boolean checkIfAlreadyDestroyedOrOldReference() {
    PartitionRegionConfig prConfig = null;
    try {
      prConfig = getPRRoot().get(getRegionIdentifier());
    } catch (CancelException ignore) {
      // ignore, metadata not accessible
    }
    boolean isAlreadyDestroyedOrOldReference = false;
    if (null == prConfig) {
      isAlreadyDestroyedOrOldReference = true;
    } else {
      // If this reference is a destroyed reference and a new PR is created
      // after destruction of the older one is complete, bail out.
      if (prConfig.getPRId() != partitionedRegionId) {
        isAlreadyDestroyedOrOldReference = true;
      }
    }
    return isAlreadyDestroyedOrOldReference;
  }

  @Override
  public void dispatchListenerEvent(EnumListenerEvent op, InternalCacheEvent event) {
    // don't dispatch the event if the interest policy forbids it
    if (hasListener()) {
      if (event.getOperation().isEntry()) {
        EntryEventImpl ev = (EntryEventImpl) event;
        if (!ev.getInvokePRCallbacks()) {
          if (getSubscriptionAttributes()
              .getInterestPolicy() == InterestPolicy.CACHE_CONTENT) {
            if (logger.isTraceEnabled(LogMarker.DM_BRIDGE_SERVER_VERBOSE)) {
              logger.trace(LogMarker.DM_BRIDGE_SERVER_VERBOSE,
                  "not dispatching PR event in this member as there is no interest in it");
            }
            return;
          }
        }
      }
      super.dispatchListenerEvent(op, event);
    }
  }

  @Override
  void generateLocalFilterRouting(InternalCacheEvent event) {
    if (event.getLocalFilterInfo() == null) {
      super.generateLocalFilterRouting(event);
    }
  }

  /**
   * Invoke the cache writer before a put is performed. Each BucketRegion delegates to the
   * CacheWriter on the PartitionedRegion meaning that CacheWriters on a BucketRegion should only be
   * used for internal purposes.
   *
   * @see BucketRegion#cacheWriteBeforePut(EntryEventImpl, Set, CacheWriter, boolean, Object)
   */
  @Override
  public void cacheWriteBeforePut(EntryEventImpl event, Set netWriteRecipients,
      CacheWriter localWriter, boolean requireOldValue, Object expectedOldValue)
      throws CacheWriterException, TimeoutException {
    final boolean isDebugEnabled = logger.isDebugEnabled();

    // return if notifications are inhibited
    if (event.inhibitAllNotifications()) {
      if (isDebugEnabled) {
        logger.debug("Notification inhibited for key {}", event.getKey());
      }

      return;
    }

    final boolean isNewKey = event.getOperation().isCreate();
    serverPut(event, requireOldValue, expectedOldValue);
    if (localWriter == null && (netWriteRecipients == null || netWriteRecipients.isEmpty())) {
      if (isDebugEnabled) {
        logger.debug(
            "cacheWriteBeforePut: beforePut empty set returned by advisor.adviseNetWrite in netWrite");
      }
      return;
    }

    final long start = getCachePerfStats().startCacheWriterCall();

    try {
      SearchLoadAndWriteProcessor processor = SearchLoadAndWriteProcessor.getProcessor();
      processor.initialize(this, "preUpdate", null);
      try {
        if (!isNewKey) {
          if (isDebugEnabled) {
            logger.debug("cacheWriteBeforePut: doNetWrite(BEFOREUPDATE)");
          }
          processor.doNetWrite(event, netWriteRecipients, localWriter,
              SearchLoadAndWriteProcessor.BEFOREUPDATE);
        } else {
          if (isDebugEnabled) {
            logger.debug("cacheWriteBeforePut: doNetWrite(BEFORECREATE)");
          }
          // sometimes the op will erroneously be UPDATE
          processor.doNetWrite(event, netWriteRecipients, localWriter,
              SearchLoadAndWriteProcessor.BEFORECREATE);
        }
      } finally {
        processor.release();
      }
    } finally {
      getCachePerfStats().endCacheWriterCall(start);
    }
  }

  /**
   * Invoke the CacheWriter before the detroy operation occurs. Each BucketRegion delegates to the
   * CacheWriter on the PartitionedRegion meaning that CacheWriters on a BucketRegion should only be
   * used for internal purposes.
   *
   * @see BucketRegion#cacheWriteBeforeDestroy(EntryEventImpl, Object)
   */
  @Override
  public boolean cacheWriteBeforeDestroy(EntryEventImpl event, Object expectedOldValue)
      throws CacheWriterException, EntryNotFoundException, TimeoutException {
    // return if notifications are inhibited
    if (event.inhibitAllNotifications()) {
      if (logger.isDebugEnabled()) {
        logger.debug("Notification inhibited for key {}", event.getKey());
      }
      return false;
    }

    if (event.isDistributed()) {
      serverDestroy(event, expectedOldValue);
      CacheWriter localWriter = basicGetWriter();
      Set netWriteRecipients = localWriter == null ? distAdvisor.adviseNetWrite() : null;

      if (localWriter == null && (netWriteRecipients == null || netWriteRecipients.isEmpty())) {
        return false;
      }

      final long start = getCachePerfStats().startCacheWriterCall();
      try {
        event.setOldValueFromRegion();
        SearchLoadAndWriteProcessor processor = SearchLoadAndWriteProcessor.getProcessor();
        processor.initialize(this, event.getKey(), null);
        processor.doNetWrite(event, netWriteRecipients, localWriter,
            SearchLoadAndWriteProcessor.BEFOREDESTROY);
        processor.release();
      } finally {
        getCachePerfStats().endCacheWriterCall(start);
      }
      return true;
    }
    return false;
  }

  /**
   * Send a message to all PartitionedRegion participants, telling each member of the
   * PartitionedRegion with a datastore to dump the contents of the buckets to the system.log and
   * validate that the meta-data for buckets agrees with the data store's perspective
   *
   * @param distribute true will distributed a DumpBucketsMessage to PR nodes
   * @see #validateAllBuckets()
   */
  public void dumpAllBuckets(boolean distribute) throws ReplyException {
    if (logger.isDebugEnabled()) {
      logger.debug("[dumpAllBuckets] distribute={} {}", distribute, this);
    }
    getRegionAdvisor().dumpProfiles("dumpAllBuckets");
    if (distribute) {
      PartitionResponse response = DumpBucketsMessage.send(getRegionAdvisor().adviseAllPRNodes(),
          this, false /* only validate */, false);
      response.waitForRepliesUninterruptibly();
    }
    if (dataStore != null) {
      dataStore.dumpEntries(false /* onlyValidate */);
    }
  }

  @Override
  public void dumpBackingMap() {
    dumpAllBuckets(true);
  }

  /**
   * Send a message to all PartitionedRegion participants, telling each member of the
   * PartitionedRegion with a datastore to validate that the meta-data for buckets agrees with the
   * data store's perspective
   *
   * @see #dumpAllBuckets(boolean)
   */
  public void validateAllBuckets() throws ReplyException {
    PartitionResponse response = DumpBucketsMessage.send(getRegionAdvisor().adviseAllPRNodes(),
        this, true /* only validate */, false);
    response.waitForRepliesUninterruptibly();
    if (dataStore != null) {
      dataStore.dumpEntries(true /* onlyValidate */);
    }
  }

  /**
   * Sends a message to all the {@code PartitionedRegion} participants, telling each member of the
   * PartitionedRegion to dump the nodelist in bucket2node metadata for specified bucketId.
   */
  public void sendDumpB2NRegionForBucket(int bucketId) {
    getRegionAdvisor().dumpProfiles("dumpB2NForBucket");
    try {
      PartitionResponse response =
          DumpB2NRegion.send(getRegionAdvisor().adviseAllPRNodes(), this, bucketId, false);
      response.waitForRepliesUninterruptibly();
      dumpB2NForBucket(bucketId);
    } catch (ReplyException re) {
      if (logger.isDebugEnabled()) {
        logger.debug("sendDumpB2NRegionForBucket got ReplyException", re);
      }
    } catch (CancelException e) {
      if (logger.isDebugEnabled()) {
        logger.debug("sendDumpB2NRegionForBucket got CacheClosedException", e);
      }
    } catch (RegionDestroyedException e) {
      if (logger.isDebugEnabled()) {
        logger.debug("sendDumpB2RegionForBucket got RegionDestroyedException", e);
      }
    }
  }

  /**
   * Logs the b2n nodelist for specified bucketId.
   */
  public void dumpB2NForBucket(int bId) {
    getRegionAdvisor().getBucket(bId).getBucketAdvisor()
        .dumpProfiles("Dumping advisor bucket meta-data for bId=" + bucketStringForLogs(bId)
            + " aka " + getBucketName(bId));
  }

  /**
   * Send a message to all PartitionedRegion participants, telling each member of the
   * PartitionedRegion with a datastore to dump the contents of the allPartitionedRegions for this
   * PartitionedRegion.
   */
  public void sendDumpAllPartitionedRegions() throws ReplyException {
    getRegionAdvisor().dumpProfiles("dumpAllPartitionedRegions");
    PartitionResponse response =
        DumpAllPRConfigMessage.send(getRegionAdvisor().adviseAllPRNodes(), this);
    response.waitForRepliesUninterruptibly();
    dumpSelfEntryFromAllPartitionedRegions();
  }

  /**
   * This method prints the content of the allPartitionedRegion's contents for this
   * PartitionedRegion.
   */
  public void dumpSelfEntryFromAllPartitionedRegions() {
    final String sb = getPRRoot().getFullPath() + "Dumping allPartitionedRegions for "
        + this
        + "\n"
        + getPRRoot().get(getRegionIdentifier());
    logger.debug(sb);
  }

  /**
   * A test method to get the list of all the bucket ids for the partitioned region in the data
   * Store.
   */
  public List<Integer> getLocalBucketsListTestOnly() {
    List<Integer> localBucketList = null;
    if (dataStore != null) {
      localBucketList = dataStore.getLocalBucketsListTestOnly();
    }
    return localBucketList;
  }

  /**
   * A test method to get the list of all the primary bucket ids for the partitioned region in the
   * data Store.
   */
  public List<Integer> getLocalPrimaryBucketsListTestOnly() {
    List<Integer> localPrimaryList = null;
    if (dataStore != null) {
      localPrimaryList = dataStore.getLocalPrimaryBucketsListTestOnly();
    }
    return localPrimaryList;
  }

  /** doesn't throw RegionDestroyedException, used by CacheDistributionAdvisor */
  @Override
  public DistributionAdvisee getParentAdvisee() {
    return (DistributionAdvisee) basicGetParentRegion();
  }

  /**
   * A Simple class used to track retry time for Region operations Does not provide any
   * synchronization or concurrent safety
   */
  public static class RetryTimeKeeper {
    private long totalTimeInRetry;

    private final long maxTimeInRetry;

    public RetryTimeKeeper(int maxTime) {
      maxTimeInRetry = maxTime;
    }

    public RetryTimeKeeper(long maxTime) {
      this.maxTimeInRetry = maxTime;
    }

<<<<<<< HEAD
=======
    public RetryTimeKeeper(long maxTime) {
      this.maxTimeInRetry = maxTime;
    }

>>>>>>> 6754d1a4

    /**
     * wait for {@link PartitionedRegionHelper#DEFAULT_WAIT_PER_RETRY_ITERATION}, updating the total
     * wait time. Use this method when the same node has been selected for consecutive attempts with
     * an operation.
     */
    public void waitToRetryNode() {
      waitForBucketsRecovery();
    }

    /**
     * Wait for {@link PartitionedRegionHelper#DEFAULT_WAIT_PER_RETRY_ITERATION} time and update the
     * total wait time.
     */
    public void waitForBucketsRecovery() {
      /*
       * Unfortunately, due to interrupts plus the vagaries of thread scheduling, we can't assume
       * that our sleep is for exactly the amount of time that we specify. Thus, we need to measure
       * the before/after times and increment the counter accordingly.
       */
      long start = System.currentTimeMillis();
      boolean interrupted = Thread.interrupted();
      try {
        Thread.sleep(PartitionedRegionHelper.DEFAULT_WAIT_PER_RETRY_ITERATION);
      } catch (InterruptedException ignore) {
        interrupted = true;
      } finally {
        if (interrupted) {
          Thread.currentThread().interrupt();
        }
      }
      long delta = System.currentTimeMillis() - start;
      if (delta < 1) {
        // I don't think this can happen, but I want to guarantee that
        // this thing will eventually time out.
        delta = 1;
      }
      totalTimeInRetry += delta;
    }

    public boolean overMaximum() {
      return totalTimeInRetry > maxTimeInRetry;
    }

    public long getRetryTime() {
      return totalTimeInRetry;
    }
  }

  public String getBucketName(int bucketId) {
    return PartitionedRegionHelper.getBucketName(getFullPath(), bucketId);
  }

  public static final String BUCKET_NAME_SEPARATOR = "_";

  public boolean isDataStore() {
    return localMaxMemory > 0;
  }

  @Override
  void enableConcurrencyChecks() {
    if (supportsConcurrencyChecks()) {
      setConcurrencyChecksEnabled(true);
      assert !isDataStore();
    }
  }

  /**
   * finds all the keys matching the given regular expression (or all keys if regex is ".*")
   *
   * @param regex the regular expression
   * @param allowTombstones whether to include destroyed entries
   * @param collector object that will receive the keys as they arrive
   */
  public void getKeysWithRegEx(String regex, boolean allowTombstones, SetCollector collector)
      throws IOException {
    _getKeysWithInterest(InterestType.REGULAR_EXPRESSION, regex, allowTombstones, collector);
  }

  /**
   * finds all the keys in the given list that are present in the region
   *
   * @param keyList the key list
   * @param allowTombstones whether to return destroyed entries
   * @param collector object that will receive the keys as they arrive
   */
  public void getKeysWithList(List keyList, boolean allowTombstones, SetCollector collector)
      throws IOException {
    _getKeysWithInterest(InterestType.KEY, keyList, allowTombstones, collector);
  }

  /**
   * finds all the keys matching the given interest type and passes them to the given collector
   *
   * @param allowTombstones whether to return destroyed entries
   */
  private void _getKeysWithInterest(final @NotNull InterestType interestType, Object interestArg,
      boolean allowTombstones,
      SetCollector collector) throws IOException {
    // this could be parallelized by building up a list of buckets for each
    // vm and sending out the requests for keys in parallel. That might dump
    // more onto this vm in one swoop than it could handle, though, so we're
    // keeping it simple for now
    int totalBuckets = getTotalNumberOfBuckets();
    int retryAttempts = calcRetry();
    for (int bucket = 0; bucket < totalBuckets; bucket++) {
      Set bucketSet = null;
      final RetryTimeKeeper retryTime = new RetryTimeKeeper(Integer.MAX_VALUE);
      InternalDistributedMember bucketNode = getOrCreateNodeForBucketRead(bucket);
      for (int count = 0; count <= retryAttempts; count++) {
        if (logger.isDebugEnabled()) {
          logger.debug("_getKeysWithInterest bucketId={} attempt={}", bucket, (count + 1));
        }
        try {
          if (bucketNode != null) {
            if (bucketNode.equals(getMyId())) {
              bucketSet = dataStore.handleRemoteGetKeys(bucket, interestType, interestArg,
                  allowTombstones);
            } else {
              FetchKeysResponse r = FetchKeysMessage.sendInterestQuery(bucketNode, this, bucket,
                  interestType, interestArg, allowTombstones);
              bucketSet = r.waitForKeys();
            }
          }
          break;
        } catch (PRLocallyDestroyedException ignore) {
          if (logger.isDebugEnabled()) {
            logger.debug("_getKeysWithInterest: Encountered PRLocallyDestroyedException");
          }
          checkReadiness();
        } catch (ForceReattemptException prce) {
          // no checkKey possible
          if (logger.isDebugEnabled()) {
            logger.debug("_getKeysWithInterest: retry attempt: {}", count, prce);
          }
          checkReadiness();

          InternalDistributedMember lastTarget = bucketNode;
          bucketNode = getOrCreateNodeForBucketRead(bucket);
          if (lastTarget.equals(bucketNode)) {
            if (retryTime.overMaximum()) {
              break;
            }
            retryTime.waitToRetryNode();
          }
        }
      } // for(count)
      if (bucketSet != null) {
        collector.receiveSet(bucketSet);
      }
    } // for(bucket)
  }

  /**
   * EventIDs are generated for PartitionedRegion.
   */
  @Override
  public boolean generateEventID() {
    return true;
  }

  @Override
  public boolean shouldNotifyBridgeClients() {
    return true;
  }

  /**
   * SetCollector is implemented by classes that want to receive chunked results from queries like
   * getKeysWithRegEx. The implementor creates a method, receiveSet, that consumes the chunks.
   *
   * @since GemFire 5.1
   */
  public interface SetCollector {
    void receiveSet(Set theSet) throws IOException;
  }

  /**
   * Returns the index flag
   *
   * @return true if the partitioned region is indexed else false
   */
  public boolean isIndexed() {
    return hasPartitionedIndex;
  }

  /**
   * Returns the map containing all the indexes on this partitioned region.
   *
   * @return Map of all the indexes created.
   */
  public Map getIndex() {
    Hashtable availableIndexes = new Hashtable();
    for (final Object ind : indexes.values()) {
      // Check if the returned value is instance of Index (this means
      // the index is not in create phase, its created successfully).
      if (ind instanceof Index) {
        availableIndexes.put(((Index) ind).getName(), ind);
      }
    }
    return availableIndexes;
  }

  /**
   * Returns the a PartitionedIndex on this partitioned region.
   *
   */
  public PartitionedIndex getIndex(String indexName) {
    for (final Object ind : indexes.values()) {
      // Check if the returned value is instance of Index (this means
      // the index is not in create phase, its created successfully).
      if (ind instanceof PartitionedIndex && ((Index) ind).getName().equals(indexName)) {
        return (PartitionedIndex) ind;
      }
    }
    return null;
  }

  /**
   * Gets a collecion of all the indexes created on this pr.
   *
   * @return collection of all the indexes
   */
  public Collection getIndexes() {
    if (indexes.isEmpty()) {
      return Collections.emptyList();
    }

    ArrayList idxs = new ArrayList();
    for (final Object ind : indexes.values()) {
      // Check if the returned value is instance of Index (this means
      // the index is not in create phase, its created successfully).
      if (ind instanceof Index) {
        idxs.add(ind);
      }
    }
    return idxs;
  }

  /**
   * Creates the actual index on this partitioned regions.
   *
   * @param remotelyOriginated true if the index is created because of a remote index creation call
   * @param indexType the type of index created.
   * @param indexName the name for the index to be created
   * @param indexedExpression expression for index creation.
   * @param fromClause the from clause for index creation
   * @param imports class to be imported for fromClause.
   *
   * @return Index an index created on this region.
   * @throws ForceReattemptException indicating the operation failed to create a remote index
   * @throws IndexCreationException if the index is not created properly
   * @throws IndexNameConflictException if an index exists with this name on this region
   * @throws IndexExistsException if and index already exists with the same properties as the one
   *         created
   */
  public Index createIndex(boolean remotelyOriginated, IndexType indexType, String indexName,
      String indexedExpression, String fromClause, String imports, boolean loadEntries)
      throws ForceReattemptException, IndexCreationException, IndexNameConflictException,
      IndexExistsException {
    return createIndex(remotelyOriginated, indexType, indexName, indexedExpression, fromClause,
        imports, loadEntries, true);
  }

  public Index createIndex(boolean remotelyOriginated, IndexType indexType, String indexName,
      String indexedExpression, String fromClause, String imports, boolean loadEntries,
      boolean sendMessage) throws ForceReattemptException, IndexCreationException,
      IndexNameConflictException, IndexExistsException {
    // Check if its remote request and this vm is an accessor.
    if (remotelyOriginated && dataStore == null) {
      // This check makes sure that for some region this vm cannot create
      // data store where as it should have.
      if (getLocalMaxMemory() != 0) {
        throw new IndexCreationException(
            String.format(
                "Data Store on this vm is null and the local max Memory is not zero, the data policy is %s and the localMaxMemeory is : %s",
                getDataPolicy(), (long) getLocalMaxMemory()));
      }
      // Not have to do anything since the region is just an Accessor and
      // does not store any data.
      logger.info("This is an accessor vm and doesnt contain data");
      return null;
    }

    // Create indexManager.
    if (indexManager == null) {
      indexManager = IndexUtils.getIndexManager(cache, this, true);
    }

    if (logger.isDebugEnabled()) {
      logger.debug(
          "Started creating index with Index Name :{} On PartitionedRegion {}, Indexfrom caluse={}, Remote Request: {}",
          indexName, getFullPath(), fromClause, remotelyOriginated);
    }
    IndexTask indexTask = new IndexTask(remotelyOriginated, indexType, indexName, indexedExpression,
        fromClause, imports, loadEntries);

    FutureTask<Index> indexFutureTask = new FutureTask<>(indexTask);

    // This will return either the Index FutureTask or Index itself, based
    // on whether the index creation is in process or completed.
    Object ind = indexes.putIfAbsent(indexTask, indexFutureTask);

    // Check if its instance of Index, in that the case throw index exists exception.
    if (ind instanceof Index) {
      if (remotelyOriginated) {
        return (Index) ind;
      }

      throw new IndexNameConflictException(
          String.format("Index named ' %s ' already exists.", indexName));
    }

    FutureTask<Index> oldIndexFutureTask = (FutureTask<Index>) ind;
    Index index = null;
    boolean interrupted = false;

    try {
      if (oldIndexFutureTask == null) {
        // Index doesn't exist, create index.
        indexFutureTask.run();
        index = indexFutureTask.get();
        if (index != null) {
          indexes.put(indexTask, index);
          PartitionedIndex prIndex = (PartitionedIndex) index;
          indexManager.addIndex(indexName, index);

          // Locally originated create index request.
          // Send create request to other PR nodes.
          if (!remotelyOriginated && sendMessage) {
            logger.info(
                "Created index locally, sending index creation message to all members, and will be waiting for response {}.",
                prIndex);
            HashSet<IndexCreationData> singleIndexDefinition = new HashSet<>();
            IndexCreationData icd = new IndexCreationData(indexName);
            icd.setIndexData(indexType, fromClause, indexedExpression, imports, loadEntries);
            singleIndexDefinition.add(icd);

            IndexCreationMsg.IndexCreationResponse response = null;
            try {
              response = (IndexCreationMsg.IndexCreationResponse) IndexCreationMsg.send(null,
                  this, singleIndexDefinition);
              if (response != null) {
                IndexCreationMsg.IndexCreationResult result = response.waitForResult();
                Map<String, Integer> indexBucketsMap = result.getIndexBucketsMap();
                if (indexBucketsMap != null && indexBucketsMap.size() > 0) {
                  prIndex.setRemoteBucketesIndexed(indexBucketsMap.values().iterator().next());
                }
              }
            } catch (UnsupportedOperationException ignore) {
              // if remote nodes are of older versions indexes will not be created there, so remove
              // index on this node as well.
              indexes.remove(index);
              indexManager.removeIndex(index);
              throw new IndexCreationException(
                  "Indexes should not be created when there are older versions of gemfire in the cluster.");
            }
          }
        }
      } else {
        // Some other thread is trying to create the same index.
        // Wait for index to be initialized from other thread.
        index = oldIndexFutureTask.get();
        // The Index is successfully created, throw appropriate error message from this thread.

        if (remotelyOriginated) {
          return index;
        }

        throw new IndexNameConflictException(
            String.format("Index named ' %s ' already exists.",
                indexName));
      }
    } catch (InterruptedException ignore) {
      interrupted = true;
    } catch (ExecutionException ee) {
      if (!remotelyOriginated) {
        Throwable cause = ee.getCause();
        if (cause instanceof IndexNameConflictException) {
          throw (IndexNameConflictException) cause;
        } else if (cause instanceof IndexExistsException) {
          throw (IndexExistsException) cause;
        }
        throw new IndexInvalidException(ee);
      }
    } finally {
      // If the index is not successfully created, remove IndexTask from the map.
      if (index == null) {
        ind = indexes.get(indexTask);
        if (ind != null && !(ind instanceof Index)) {
          indexes.remove(indexTask);
        }
      }

      if (interrupted) {
        Thread.currentThread().interrupt();
      }
    }
    if (logger.isDebugEnabled()) {
      logger.debug(
          "Completed creating index with Index Name :{} On PartitionedRegion {}, Remote Request: {}",
          indexName, getFullPath(), remotelyOriginated);
    }
    return index;
  }

  public List<Index> createIndexes(boolean remotelyOriginated,
      HashSet<IndexCreationData> indexDefinitions) throws MultiIndexCreationException,
      CacheException, ForceReattemptException, IndexCreationException {
    if (remotelyOriginated && dataStore == null) {
      // This check makes sure that for some region this vm cannot create
      // data store where as it should have.
      if (getLocalMaxMemory() != 0) {
        throw new IndexCreationException(
            String.format(
                "Data Store on this vm is null and the local max Memory is not zero, the data policy is %s and the localMaxMemeory is : %s",
                getDataPolicy(), (long) getLocalMaxMemory()));
      }
      // Not have to do anything since the region is just an Accessor and
      // does not store any data.
      logger
          .info("This is an accessor vm and doesnt contain data");
      return new ArrayList<>();
    }

    Set<Index> indexes = new HashSet<>();
    boolean throwException = false;
    HashMap<String, Exception> exceptionsMap = new HashMap<>();

    // First step is creating all the defined indexes.
    // Do not send the IndexCreationMsg to remote nodes now.
    throwException |=
        createEmptyIndexes(indexDefinitions, remotelyOriginated, indexes, exceptionsMap);

    // If same indexes are created locally and also being created by a remote index creation msg
    // populate such indexes only once.
    Set<Index> unpopulatedIndexes = null;

    if (indexes.size() > 0) {
      unpopulatedIndexes = getUnpopulatedIndexes(indexes);
    }

    // Second step is iterating over REs and populating all the created indexes
    if (unpopulatedIndexes != null && unpopulatedIndexes.size() > 0) {
      throwException |= populateEmptyIndexes(unpopulatedIndexes, exceptionsMap);
    }

    // Third step is to send the message to remote nodes
    // Locally originated create index request.
    // Send create request to other PR nodes.
    throwException |=
        sendCreateIndexesMessage(remotelyOriginated, indexDefinitions, indexes, exceptionsMap);

    // If exception is throw in any of the above steps
    if (throwException) {
      throw new MultiIndexCreationException(exceptionsMap);
    }

    // set the populate flag for all the created PR indexes
    for (Index ind : indexes) {
      ((AbstractIndex) ind).setPopulated(true);
    }

    return new ArrayList<>(indexes);
  }

  private boolean createEmptyIndexes(HashSet<IndexCreationData> indexDefinitions,
      boolean remotelyOriginated, Set<Index> indexes, HashMap<String, Exception> exceptionsMap) {
    boolean throwException = false;
    for (IndexCreationData icd : indexDefinitions) {
      try {
        Index ind = createIndex(remotelyOriginated, icd.getIndexType(), icd.getIndexName(),
            icd.getIndexExpression(), icd.getIndexFromClause(), icd.getIndexImportString(), false,
            false);
        // There could be nulls in the set if a node is accessor.
        // The index might have been created by the local node.
        if (ind != null) {
          indexes.add(ind);
        }
      } catch (Exception ex) {
        // If an index creation fails, add the exception to the map and
        // continue creating rest of the indexes.The failed indexes will
        // be removed from the IndexManager#indexes map by the createIndex
        // method so that those indexes will not be populated in the next
        // step.
        if (logger.isDebugEnabled()) {
          logger.debug("Creation failed for index: {}, {}", icd.getIndexName(), ex.getMessage(),
              ex);
        }
        exceptionsMap.put(icd.getIndexName(), ex);
        throwException = true;
      }
    }
    return throwException;
  }

  private Set<Index> getUnpopulatedIndexes(Set<Index> indexSet) {
    synchronized (indexLock) {
      HashSet<Index> unpopulatedIndexes = new HashSet<>();
      for (Index ind : indexSet) {
        PartitionedIndex prIndex = (PartitionedIndex) ind;
        if (!prIndex.isPopulateInProgress()) {
          prIndex.setPopulateInProgress(true);
          unpopulatedIndexes.add(prIndex);
        }
      }
      return unpopulatedIndexes;
    }
  }

  private boolean populateEmptyIndexes(Set<Index> indexes,
      HashMap<String, Exception> exceptionsMap) {
    boolean throwException = false;
    if (getDataStore() != null && indexes.size() > 0) {
      Set localBuckets = getDataStore().getAllLocalBuckets();
      for (final Object localBucket : localBuckets) {
        Map.Entry entry = (Map.Entry) localBucket;
        Region bucket = (Region) entry.getValue();

        if (bucket == null) {
          continue;
        }
        IndexManager bucketIndexManager = IndexUtils.getIndexManager(cache, bucket, true);
        Set<Index> bucketIndexes = getBucketIndexesForPRIndexes(bucket, indexes);
        try {
          bucketIndexManager.populateIndexes(bucketIndexes);
        } catch (MultiIndexCreationException ex) {
          exceptionsMap.putAll(ex.getExceptionsMap());
          throwException = true;
        }
      }
    }
    return throwException;
  }

  private Set<Index> getBucketIndexesForPRIndexes(Region bucket, Set<Index> indexes) {
    Set<Index> bucketIndexes = new HashSet<>();
    for (Index ind : indexes) {
      bucketIndexes.addAll(((PartitionedIndex) ind).getBucketIndexes(bucket));
    }
    return bucketIndexes;
  }

  private boolean sendCreateIndexesMessage(boolean remotelyOriginated,
      HashSet<IndexCreationData> indexDefinitions, Set<Index> indexes,
      HashMap<String, Exception> exceptionsMap) throws CacheException, ForceReattemptException {
    boolean throwException = false;
    if (!remotelyOriginated) {
      logger.info(
          "Created index locally, sending index creation message to all members, and will be waiting for response.");
      IndexCreationMsg.IndexCreationResponse response;
      try {
        response = (IndexCreationMsg.IndexCreationResponse) IndexCreationMsg.send(null, this,
            indexDefinitions);

        if (response != null) {
          IndexCreationMsg.IndexCreationResult result = response.waitForResult();
          Map<String, Integer> remoteIndexBucketsMap = result.getIndexBucketsMap();
          // set the number of remote buckets indexed for each pr index
          if (remoteIndexBucketsMap != null) {
            for (Index ind : indexes) {
              if (remoteIndexBucketsMap.containsKey(ind.getName())) {
                ((PartitionedIndex) ind)
                    .setRemoteBucketesIndexed(remoteIndexBucketsMap.get(ind.getName()));
              }
            }
          }
        }
      } catch (UnsupportedOperationException ignore) {
        // if remote nodes are of older versions indexes will not be created
        // there, so remove index on this node as well.
        for (Index ind : indexes) {
          exceptionsMap.put(ind.getName(),
              new IndexCreationException(
                  "Indexes should not be created when there are older versions of gemfire in the cluster."));
          this.indexes.remove(ind);
          indexManager.removeIndex(ind);
        }
        throwException = true;
      }
    }
    return throwException;
  }

  /**
   * Explicitly sends an index creation message to a newly added node to the system on prs.
   *
   * @param idM id on the newly added node.
   */
  public void sendIndexCreationMsg(InternalDistributedMember idM) {
    if (!isIndexed()) {
      return;
    }

    RegionAdvisor advisor = (RegionAdvisor) getCacheDistributionAdvisor();
    final Set<InternalDistributedMember> recipients = advisor.adviseDataStore();
    if (!recipients.contains(idM)) {
      logger.info(
          "Newly added member to the PR is an accessor and will not receive index information : {}",
          idM);
      return;
    }
    // this should add the member to a synchronized set and then sent this member
    // and index creation msg latter after its completed creating the partitioned region.
    IndexCreationMsg.IndexCreationResponse response;
    IndexCreationMsg.IndexCreationResult result;

    if (indexes.isEmpty()) {
      return;
    }

    Iterator it = indexes.values().iterator();
    HashSet<IndexCreationData> indexDefinitions = new HashSet<>();
    Set<PartitionedIndex> indexes = new HashSet<>();
    while (it.hasNext()) {
      Object ind = it.next();
      // Check if the returned value is instance of Index (this means
      // the index is not in create phase, its created successfully).
      if (!(ind instanceof Index)) {
        continue;
      }
      PartitionedIndex prIndex = (PartitionedIndex) ind;
      indexes.add(prIndex);
      IndexCreationData icd = new IndexCreationData(prIndex.getName());
      icd.setIndexData(prIndex.getType(), prIndex.getFromClause(), prIndex.getIndexedExpression(),
          prIndex.getImports(), true);
      indexDefinitions.add(icd);
    }

    response =
        (IndexCreationMsg.IndexCreationResponse) IndexCreationMsg.send(idM, this, indexDefinitions);

    if (logger.isDebugEnabled()) {
      logger.debug("Sending explicitly index creation message to : {}", idM);
    }

    if (response != null) {
      try {
        result = response.waitForResult();
        Map<String, Integer> remoteIndexBucketsMap = result.getIndexBucketsMap();
        // set the number of remote buckets indexed for each pr index
        for (Index ind : indexes) {
          ((PartitionedIndex) ind)
              .setRemoteBucketesIndexed(remoteIndexBucketsMap.get(ind.getName()));
        }
      } catch (ForceReattemptException e) {
        logger.info(String.format("ForceReattempt exception : %s", e));
      }
    }
  }

  /**
   * Removes all the indexes on this partitioned regions instance and send remove index message
   */
  public int removeIndexes(boolean remotelyOriginated)
      throws CacheException, ForceReattemptException {
    int numBuckets = 0;

    if (!hasPartitionedIndex || indexes.isEmpty()) {
      if (logger.isDebugEnabled()) {
        logger.debug("This partitioned regions does not have any index : {}", this);
      }
      return numBuckets;
    }

    hasPartitionedIndex = false;

    logger.info("Removing all the indexes on this paritition region {}",
        this);

    try {
      for (Object bucketEntryObject : dataStore.getAllLocalBuckets()) {
        LocalRegion bucket = null;
        Map.Entry bucketEntry = (Map.Entry) bucketEntryObject;
        bucket = (LocalRegion) bucketEntry.getValue();
        if (bucket != null) {
          bucket.waitForData();
          IndexManager indexMang = IndexUtils.getIndexManager(cache, bucket, false);
          if (indexMang != null) {
            indexMang.removeIndexes();
            numBuckets++;
            if (logger.isDebugEnabled()) {
              logger.debug("Removed all the indexes on bucket {}", bucket);
            }
          }
        }
      } // ends while
      if (logger.isDebugEnabled()) {
        logger.debug("Removed this many indexes on the buckets : {}", numBuckets);
      }
      RemoveIndexesMessage.RemoveIndexesResponse response;

      if (!remotelyOriginated) {
        logger.info("Sending removeIndex message to all the participating prs.");

        response = (RemoveIndexesMessage.RemoveIndexesResponse) RemoveIndexesMessage.send(this,
            null, true);

        if (null != response) {
          response.waitForResults();
          logger.info("Done waiting for index removal");
          if (logger.isDebugEnabled()) {
            logger.debug(
                "Total number of buckets which removed indexes , locally : {} and remotely removed : {} and the total number of remote buckets : {}",
                numBuckets, response.getRemoteRemovedIndexes(), response.getTotalRemoteBuckets());
          }
        }
      }
      indexManager.removeIndexes();
      return numBuckets;

    } // outer try block
    finally {
      indexes.clear();
    }
  }

  /**
   * Removes a particular index on this partitioned regions instance.
   *
   * @param ind Index to be removed.
   *
   */
  public int removeIndex(Index ind, boolean remotelyOriginated)
      throws CacheException, ForceReattemptException {

    int numBuckets = 0;
    IndexTask indexTask = null;
    Object prIndex = null;

    if (ind != null) {
      indexTask = new IndexTask(ind.getName());
      prIndex = indexes.get(indexTask);
    }

    // Check if the returned value is instance of Index (this means the index is
    // not in create phase, its created successfully).
    if (!(prIndex instanceof Index)) {
      logger.info("This index {} is not on this partitoned region :  {}",
          ind, this);
      return numBuckets;
    }

    if (logger.isDebugEnabled()) {
      logger.debug(
          "Remove index called, IndexName: {} Index: {}  Will be removing all the bucket indexes.",
          ind.getName(), ind);
    }

    Index index1 = indexManager.getIndex(ind.getName());
    if (index1 != null) {
      indexManager.removeIndex(index1);
    }

    // After removing from region wait for removing from index manager and
    // marking the index invalid.
    PartitionedIndex index = (PartitionedIndex) prIndex;
    index.acquireIndexWriteLockForRemove();

    indexes.remove(indexTask);

    // For releasing the write lock after removal.
    try {
      synchronized (prIndex) {
        List allBucketIndex = ((PartitionedIndex) prIndex).getBucketIndexes();
        Iterator it = allBucketIndex.iterator();

        if (logger.isDebugEnabled()) {
          logger.debug("Will be removing indexes on : {} buckets", allBucketIndex.size());
        }

        while (it.hasNext()) {
          Index in = (Index) it.next();
          LocalRegion region = ((LocalRegion) in.getRegion());
          region.waitForData();
          IndexManager indMng = region.getIndexManager();
          indMng.removeIndex(in);

          if (logger.isDebugEnabled()) {
            logger.debug("Removed index : {} on bucket {}", in, region);
          }
          numBuckets++;
          ((PartitionedIndex) prIndex).removeFromBucketIndexes(region, in);
        } // while
      }
    } finally {
      ((PartitionedIndex) prIndex).releaseIndexWriteLockForRemove();
    }

    if (!remotelyOriginated) {
      // send remove index message.
      RemoveIndexesMessage.RemoveIndexesResponse response;
      logger.info("Sending removeIndex message to all the participating prs.");
      response =
          (RemoveIndexesMessage.RemoveIndexesResponse) RemoveIndexesMessage.send(this, ind, false);

      if (response != null) {
        response.waitForResults();
        logger.info("Done waiting for index removal");
        if (logger.isDebugEnabled()) {
          logger.debug(
              "Total number of buckets which removed indexs , locally : {} and remotely removed : {} and the total number of remote buckets : {}",
              numBuckets, response.getRemoteRemovedIndexes(), response.getTotalRemoteBuckets());
        }
      }
    }
    return numBuckets;
  }

  /**
   * Gets and removes index by name.
   *
   * @param indexName name of the index to be removed.
   */
  public int removeIndex(String indexName) throws CacheException, ForceReattemptException {
    int numBuckets = 0;
    // remotely originated removeindex
    Object ind = indexes.get(indexName);

    // Check if the returned value is instance of Index (this means the index is
    // not in create phase, its created successfully).
    if (ind instanceof Index) {
      numBuckets = removeIndex((Index) indexes.get(indexName), true);
    }
    return numBuckets;
  }

  @Override
  public Object getValueInVM(Object key) throws EntryNotFoundException {
    if (dataStore == null) {
      throw new EntryNotFoundException(key.toString());
    }
    final int bucketId = PartitionedRegionHelper.getHashKey(this, null, key, null, null);
    return dataStore.getLocalValueInVM(key, bucketId);
  }

  /**
   * This method is intended for testing purposes only.
   */
  @Override
  public Object getValueOnDisk(Object key) throws EntryNotFoundException {
    final int bucketId = PartitionedRegionHelper.getHashKey(this, null, key, null, null);
    if (dataStore == null) {
      throw new EntryNotFoundException(key.toString());
    }
    return dataStore.getLocalValueOnDisk(key, bucketId);
  }

  /**
   * This method is intended for testing purposes only.
   */
  @Override
  public Object getValueOnDiskOrBuffer(Object key) throws EntryNotFoundException {
    final int bucketId = PartitionedRegionHelper.getHashKey(this, null, key, null, null);
    if (dataStore == null) {
      throw new EntryNotFoundException(key.toString());
    }
    return dataStore.getLocalValueOnDiskOrBuffer(key, bucketId);
  }

  /**
   * Test Method: Fetch the given bucket's meta-data from each member hosting buckets
   *
   * @param bucketId the identity of the bucket
   * @return list of arrays, each array element containing a {@link DistributedMember} and a
   *         {@link Boolean} the boolean denotes if the member is hosting the bucket and believes it
   *         is the primary
   * @throws ForceReattemptException if the caller should reattempt this request
   */
  public List<Object[]> getBucketOwnersForValidation(int bucketId) throws ForceReattemptException {
    // bucketid 1 => "vm A", false | "vm B", false | "vm C", true | "vm D", false
    // bucketid 2 => List< Tuple(MemberId mem, Boolean isPrimary) >

    // remotely fetch each VM's bucket meta-data (versus looking at the bucket
    // advisor's data
    RuntimeException rte = null;
    List<Object[]> remoteInfos = new LinkedList<>();
    for (int i = 0; i < 3; i++) {
      rte = null;
      DumpB2NResponse response =
          DumpB2NRegion.send(getRegionAdvisor().adviseDataStore(), this, bucketId, true);
      try {
        remoteInfos.addAll(response.waitForPrimaryInfos());
        break;
      } catch (TimeoutException e) {
        rte = e;
        logger.info("DumpB2NRegion failed to get PR {}, bucket id {}'s info due to {}, retrying...",
            getFullPath(), bucketId, e.getMessage());
      }
    }
    if (rte != null) {
      logger.info("DumpB2NRegion retried 3 times", rte);
      throw rte;
    }

    // Include current VM in the status...
    if (getRegionAdvisor().getBucket(bucketId).isHosting()) {
      if (getRegionAdvisor().isPrimaryForBucket(bucketId)) {
        remoteInfos.add(new Object[] {getSystem().getDM().getId(), Boolean.TRUE, ""});
      } else {
        remoteInfos.add(new Object[] {getSystem().getDM().getId(), Boolean.FALSE, ""});
      }
    }
    return remoteInfos;
  }

  /**
   * Return the primary for the local bucket. Returns null if no primary can be found within
   * {@link DistributionConfig#getMemberTimeout}.
   *
   * @return the primary bucket member
   */
  public InternalDistributedMember getBucketPrimary(int bucketId) {
    return getRegionAdvisor().getPrimaryMemberForBucket(bucketId);
  }

  /**
   * Wait until the bucket meta-data has been built and is ready to receive messages and/or updates
   */
  public void waitOnBucketMetadataInitialization() {
    waitOnInitialization(initializationLatchAfterBucketIntialization);
  }

  private void releaseAfterBucketMetadataSetupLatch() {
    initializationLatchAfterBucketIntialization.countDown();
  }

  @Override
  void releaseLatches() {
    super.releaseLatches();
    releaseAfterBucketMetadataSetupLatch();
  }

  /**
   * get the total retry interval, in milliseconds, for operations concerning this partitioned
   * region
   *
   * @return millisecond retry timeout interval
   */
  public int getRetryTimeout() {
    return retryTimeout;
  }

  public long getBirthTime() {
    return birthTime;
  }

  public PartitionResolver getPartitionResolver() {
    return partitionAttributes.getPartitionResolver();
  }

  public String getColocatedWith() {
    return partitionAttributes.getColocatedWith();
  }

  /**
   * Used to get membership events from our advisor to implement RegionMembershipListener
   * invocations. This is copied almost in whole from DistributedRegion
   *
   * @since GemFire 5.7
   */
  protected class AdvisorListener implements MembershipListener {
    protected synchronized void initRMLWrappers() {
      if (isInitialized() && hasListener()) {
        initPostCreateRegionMembershipListeners(getRegionAdvisor().adviseAllPRNodes());
      }
    }

    @Override
    public synchronized void memberJoined(DistributionManager distributionManager,
        InternalDistributedMember id) {
      // bug #44684 - this notification has been moved to a point AFTER the
      // other member has finished initializing its region

      // required-roles functionality is not implemented for partitioned regions,
      // or it would be done here
    }

    @Override
    public void quorumLost(DistributionManager distributionManager,
        Set<InternalDistributedMember> failures, List<InternalDistributedMember> remaining) {}

    @Override
    public void memberSuspect(DistributionManager distributionManager, InternalDistributedMember id,
        InternalDistributedMember whoSuspected, String reason) {}

    @Override
    public synchronized void memberDeparted(DistributionManager distributionManager,
        InternalDistributedMember id, boolean crashed) {
      if (isInitialized() && hasListener()) {
        RegionEventImpl event =
            new RegionEventImpl(PartitionedRegion.this, Operation.REGION_CLOSE, null, true, id);
        if (crashed) {
          dispatchListenerEvent(EnumListenerEvent.AFTER_REMOTE_REGION_CRASH, event);
        } else {
          // TODO: it would be nice to know if what actual op was done
          // could be close, local destroy, or destroy (or load snap?)
          if (DestroyRegionOperation.isRegionDepartureNotificationOk()) {
            dispatchListenerEvent(EnumListenerEvent.AFTER_REMOTE_REGION_DEPARTURE, event);
          }
        }
      }
      // required-roles functionality is not implemented for partitioned regions,
      // or it would be done here
    }
  }

  @Override
  RegionEntry basicGetTXEntry(KeyInfo keyInfo) {
    int bucketId = keyInfo.getBucketId();
    if (bucketId == KeyInfo.UNKNOWN_BUCKET) {
      bucketId = PartitionedRegionHelper.getHashKey(this, null, keyInfo.getKey(),
          keyInfo.getValue(), keyInfo.getCallbackArg());
      keyInfo.setBucketId(bucketId);
    }
    if (keyInfo.isCheckPrimary()) {
      DistributedMember primary = getRegionAdvisor().getPrimaryMemberForBucket(bucketId);
      if (!primary.equals(getMyId())) {
        throw new PrimaryBucketException(
            "Bucket " + bucketId + " is not primary. Current primary holder is " + primary);
      }
    }
    BucketRegion br = dataStore.getLocalBucketById(bucketId);
    RegionEntry re = br.basicGetEntry(keyInfo.getKey());
    if (re != null && re.isRemoved()) {
      re = null;
    }
    return re;
  }

  @Override
  boolean usesDiskStore(RegionAttributes regionAttributes) {
    if (regionAttributes.getPartitionAttributes().getLocalMaxMemory() <= 0) {
      return false; // see bug 42055
    }
    return super.usesDiskStore(regionAttributes);
  }

  @Override
  DiskStoreImpl findDiskStore(RegionAttributes regionAttributes,
      InternalRegionArguments internalRegionArgs) {
    DiskStoreImpl store = super.findDiskStore(regionAttributes, internalRegionArgs);
    if (store != null && store.getOwnedByRegion()) {
      store.initializeIfNeeded();
    }
    return store;
  }

  @Override
  DiskRegion createDiskRegion(InternalRegionArguments internalRegionArgs)
      throws DiskAccessException {
    if (internalRegionArgs.getDiskRegion() != null) {
      return internalRegionArgs.getDiskRegion();
    } else {
      return null;
    }
  }

  @Override
  public void handleInterestEvent(InterestRegistrationEvent event) {
    if (logger.isDebugEnabled()) {
      logger.debug("PartitionedRegion {} handling {}", getFullPath(), event);
    }
    // Process event in remote data stores by sending message
    Set<InternalDistributedMember> allRemoteStores = getRegionAdvisor().adviseDataStore(true);
    if (logger.isDebugEnabled()) {
      logger.debug("PartitionedRegion {} sending InterestEvent message to:{}", getFullPath(),
          allRemoteStores);
    }
    InterestEventResponse response = null;
    if (!allRemoteStores.isEmpty()) {
      try {
        response = InterestEventMessage.send(allRemoteStores, this, event);
      } catch (ForceReattemptException e) {
        if (logger.isDebugEnabled()) {
          logger.debug("PartitionedRegion {} caught exception", getFullPath(), e);
        }
      }
    }

    // Process event in the local data store if necessary
    if (dataStore != null) {
      // Handle the interest event in the local data store
      dataStore.handleInterestEvent(event);
    }

    // Wait for replies
    if (response != null) {
      try {
        if (logger.isDebugEnabled()) {
          logger.debug("PartitionedRegion {} waiting for response from {}", getFullPath(),
              allRemoteStores);
        }
        response.waitForResponse();
      } catch (ForceReattemptException e) {
        if (logger.isDebugEnabled()) {
          logger.debug("PartitionedRegion {} caught exception", getFullPath(), e);
        }
      }
    }
  }

  @Override
  public AttributesMutator getAttributesMutator() {
    checkReadiness();
    return this;
  }

  /**
   * Changes the timeToLive expiration attributes for the partitioned region as a whole
   *
   * @param timeToLive the expiration attributes for the region timeToLive
   * @return the previous value of region timeToLive
   * @throws IllegalArgumentException if timeToLive is null or if the ExpirationAction is
   *         LOCAL_INVALIDATE and the region is {@link DataPolicy#withReplication replicated}
   * @throws IllegalStateException if statistics are disabled for this region.
   */
  @Override
  public ExpirationAttributes setRegionTimeToLive(ExpirationAttributes timeToLive) {
    ExpirationAttributes attr = super.setRegionTimeToLive(timeToLive);
    // Set to Bucket regions as well
    if (getDataStore() != null) { // not for accessors
      for (Object o : getDataStore().getAllLocalBuckets()) {
        Map.Entry entry = (Map.Entry) o;
        Region bucketRegion = (Region) entry.getValue();
        bucketRegion.getAttributesMutator().setRegionTimeToLive(timeToLive);
      }
    }
    return attr;
  }

  /**
   * Changes the idleTimeout expiration attributes for the region as a whole. Resets the
   * {@link CacheStatistics#getLastAccessedTime} for the region.
   *
   * @param idleTimeout the ExpirationAttributes for this region idleTimeout
   * @return the previous value of region idleTimeout
   * @throws IllegalArgumentException if idleTimeout is null or if the ExpirationAction is
   *         LOCAL_INVALIDATE and the region is {@link DataPolicy#withReplication replicated}
   * @throws IllegalStateException if statistics are disabled for this region.
   */
  @Override
  public ExpirationAttributes setRegionIdleTimeout(ExpirationAttributes idleTimeout) {
    ExpirationAttributes attr = super.setRegionIdleTimeout(idleTimeout);
    // Set to Bucket regions as well
    if (getDataStore() != null) { // not for accessors
      for (Object o : getDataStore().getAllLocalBuckets()) {
        Map.Entry entry = (Map.Entry) o;
        Region bucketRegion = (Region) entry.getValue();
        bucketRegion.getAttributesMutator().setRegionIdleTimeout(idleTimeout);
      }
    }
    return attr;
  }

  /**
   * Changes the timeToLive expiration attributes for values in this region.
   *
   * @param timeToLive the timeToLive expiration attributes for entries
   * @return the previous value of entry timeToLive
   * @throws IllegalArgumentException if timeToLive is null or if the ExpirationAction is
   *         LOCAL_DESTROY and the region is {@link DataPolicy#withReplication replicated} or if the
   *         ExpirationAction is LOCAL_INVALIDATE and the region is
   *         {@link DataPolicy#withReplication replicated}
   * @throws IllegalStateException if statistics are disabled for this region.
   */
  @Override
  public ExpirationAttributes setEntryTimeToLive(ExpirationAttributes timeToLive) {
    ExpirationAttributes attr = super.setEntryTimeToLive(timeToLive);

    /*
     * All buckets must be created to make this change, otherwise it is possible for
     * updatePRConfig(...) to make changes that cause bucket creation to live lock
     */
    PartitionRegionHelper.assignBucketsToPartitions(this);
    if (dataStore != null) {
      dataStore.lockBucketCreationAndVisit(
          (bucketId, r) -> r.getAttributesMutator().setEntryTimeToLive(timeToLive));
    }
    updatePartitionRegionConfig(config -> config.setEntryTimeToLive(timeToLive));
    return attr;
  }

  /**
   * Changes the custom timeToLive for values in this region
   *
   * @param custom the new CustomExpiry
   * @return the old CustomExpiry
   */
  @Override
  public CustomExpiry setCustomEntryTimeToLive(CustomExpiry custom) {
    CustomExpiry expiry = super.setCustomEntryTimeToLive(custom);
    // Set to Bucket regions as well
    if (dataStore != null) {
      dataStore.lockBucketCreationAndVisit(
          (bucketId, r) -> r.getAttributesMutator().setCustomEntryTimeToLive(custom));
    }
    return expiry;
  }

  /**
   * Changes the idleTimeout expiration attributes for values in the region.
   *
   * @param idleTimeout the idleTimeout expiration attributes for entries
   * @return the previous value of entry idleTimeout
   * @throws IllegalArgumentException if idleTimeout is null or if the ExpirationAction is
   *         LOCAL_DESTROY and the region is {@link DataPolicy#withReplication replicated} or if the
   *         the ExpirationAction is LOCAL_INVALIDATE and the region is
   *         {@link DataPolicy#withReplication replicated}
   * @see AttributesFactory#setStatisticsEnabled
   * @throws IllegalStateException if statistics are disabled for this region.
   */
  @Override
  public ExpirationAttributes setEntryIdleTimeout(ExpirationAttributes idleTimeout) {
    ExpirationAttributes attr = super.setEntryIdleTimeout(idleTimeout);
    /*
     * All buckets must be created to make this change, otherwise it is possible for
     * updatePRConfig(...) to make changes that cause bucket creation to live lock
     */
    PartitionRegionHelper.assignBucketsToPartitions(this);
    // Set to Bucket regions as well
    if (dataStore != null) {
      dataStore.lockBucketCreationAndVisit(
          (bucketId, r) -> r.getAttributesMutator().setEntryIdleTimeout(idleTimeout));
    }
    updatePartitionRegionConfig(config -> config.setEntryIdleTimeout(idleTimeout));
    return attr;
  }

  /**
   * Changes the CustomExpiry for idleTimeout for values in the region
   *
   * @param custom the new CustomExpiry
   * @return the old CustomExpiry
   */
  @Override
  public CustomExpiry setCustomEntryIdleTimeout(CustomExpiry custom) {
    CustomExpiry expiry = super.setCustomEntryIdleTimeout(custom);
    // Set to Bucket regions as well
    if (dataStore != null) {
      dataStore.lockBucketCreationAndVisit(
          (bucketId, r) -> r.getAttributesMutator().setCustomEntryIdleTimeout(custom));
    }
    return expiry;
  }

  @Override
  void setMemoryThresholdFlag(MemoryEvent event) {
    if (event.getState().isCritical() && !event.getPreviousState().isCritical()
        && (event.getType() == ResourceType.HEAP_MEMORY
            || (event.getType() == ResourceType.OFFHEAP_MEMORY && getOffHeap()))) {
      // update proxy bucket, so that we can reject operations on those buckets.
      getRegionAdvisor().markBucketsOnMember(event.getMember(), true/* sick */);
    } else if (!event.getState().isCritical() && event.getPreviousState().isCritical()
        && (event.getType() == ResourceType.HEAP_MEMORY
            || (event.getType() == ResourceType.OFFHEAP_MEMORY && getOffHeap()))) {
      getRegionAdvisor().markBucketsOnMember(event.getMember(), false/* not sick */);
    }
  }

  @Override
  void initialCriticalMembers(boolean localMemoryIsCritical,
      Set<InternalDistributedMember> criticalMembers) {
    for (InternalDistributedMember idm : criticalMembers) {
      getRegionAdvisor().markBucketsOnMember(idm, true/* sick */);
    }
  }

  public DiskRegionStats getDiskRegionStats() {
    return diskRegionStats;
  }

  @Override
  public void removeCriticalMember(DistributedMember member) {
    if (logger.isDebugEnabled()) {
      logger.debug("PR: removing member {} from critical member list", member);
    }
    getRegionAdvisor().markBucketsOnMember(member, false/* sick */);
  }

  public PartitionedRegion getColocatedWithRegion() {
    return colocatedWithRegion;
  }

  private final AtomicBoolean bucketSorterStarted = new AtomicBoolean(false);

  private final AtomicBoolean bucketSortedOnce = new AtomicBoolean(false);

  public List<BucketRegion> getSortedBuckets() {
    if (!bucketSorterStarted.get()) {
      bucketSorterStarted.set(true);
      bucketSorter.scheduleAtFixedRate(new BucketSorterRunnable(), 0,
          HeapEvictor.BUCKET_SORTING_INTERVAL, TimeUnit.MILLISECONDS);
      if (logger.isDebugEnabled()) {
        logger.debug(
            "Started BucketSorter to sort the buckets according to number of entries in each bucket for every {} milliseconds",
            HeapEvictor.BUCKET_SORTING_INTERVAL);
      }
    }
    if (!bucketSortedOnce.get()) {
      while (bucketSortedOnce.get() == false) {
      }
    }
    return new ArrayList<>(sortedBuckets);
  }

  class BucketSorterRunnable implements Runnable {
    @Override
    public void run() {
      try {
        List<BucketRegion> bucketList = new ArrayList<>();
        Set<BucketRegion> buckets = dataStore.getAllLocalBucketRegions();
        for (BucketRegion br : buckets) {
          if (HeapEvictor.MINIMUM_ENTRIES_PER_BUCKET < br.getSizeForEviction()) {
            bucketList.add(br);
          }
        }
        if (!bucketList.isEmpty()) {
          Collections.sort(bucketList, (buk1, buk2) -> {
            long buk1NumEntries = buk1.getSizeForEviction();
            long buk2NumEntries = buk2.getSizeForEviction();
            if (buk1NumEntries > buk2NumEntries) {
              return -1;
            } else if (buk1NumEntries < buk2NumEntries) {
              return 1;
            }
            return 0;
          });
        }
        sortedBuckets = bucketList;
        if (!bucketSortedOnce.get()) {
          bucketSortedOnce.set(true);
        }
      } catch (Exception e) {
        if (logger.isDebugEnabled()) {
          logger.debug("BucketSorterRunnable : encountered Exception ", e);
        }
      }
    }
  }

  @Override
  public LocalRegion getDataRegionForRead(final KeyInfo keyInfo) {
    final Object entryKey = keyInfo.getKey();
    BucketRegion br;
    try {
      PartitionedRegionDataStore ds = getDataStore();
      if (ds == null) {
        throw new TransactionException(
            "PartitionedRegion Transactions cannot execute on nodes with local max memory zero");
      }
      // TODO provide appropriate Operation and arg
      int bucketId = keyInfo.getBucketId();
      if (bucketId == KeyInfo.UNKNOWN_BUCKET) {
        bucketId = PartitionedRegionHelper.getHashKey(this, null, entryKey, keyInfo.getValue(),
            keyInfo.getCallbackArg());
        keyInfo.setBucketId(bucketId);
      }
      br = ds.getInitializedBucketWithKnownPrimaryForId(null, bucketId);
      if (keyInfo.isCheckPrimary()) {
        try {
          br.checkForPrimary();
        } catch (PrimaryBucketException pbe) {
          throw new TransactionDataRebalancedException(DATA_MOVED_BY_REBALANCE, pbe);
        }
      }
    } catch (RegionDestroyedException ignore) {
      // TODO: why is this purposely not wrapping the original cause?
      throw new TransactionDataNotColocatedException(
          String.format("Key %s is not colocated with transaction",
              entryKey));
    } catch (ForceReattemptException ignore) {
      br = null;
    }
    return br;
  }

  @Override
  public LocalRegion getDataRegionForWrite(KeyInfo keyInfo) {
    BucketRegion br = null;
    final Object entryKey = keyInfo.getKey();
    try {
      final int retryAttempts = calcRetry();
      // TODO provide appropriate Operation and arg
      int bucketId = keyInfo.getBucketId();
      if (bucketId == KeyInfo.UNKNOWN_BUCKET) {
        bucketId = PartitionedRegionHelper.getHashKey(this, null, entryKey, keyInfo.getValue(),
            keyInfo.getCallbackArg());
        keyInfo.setBucketId(bucketId);
      }
      int count = 0;
      while (count <= retryAttempts) {
        try {
          PartitionedRegionDataStore ds = getDataStore();
          if (ds == null) {
            throw new TransactionException(
                "PartitionedRegion Transactions cannot execute on nodes with local max memory zero");
          }
          br = ds.getInitializedBucketWithKnownPrimaryForId(entryKey, bucketId);
          break;
        } catch (ForceReattemptException ignore) {
          // create a new bucket
          InternalDistributedMember member = createBucket(bucketId, 0, null);
          if (!getMyId().equals(member) && keyInfo.isCheckPrimary()) {
            throw new PrimaryBucketException(
                "Bucket " + bucketId + " is not primary. Current primary holder is " + member);
          }
          count++;
        }
      }
      Assert.assertNotNull(br, "Could not create storage for Entry");
      if (keyInfo.isCheckPrimary()) {
        br.checkForPrimary();
      }
    } catch (PrimaryBucketException | RegionDestroyedException exception) {
      throw new TransactionDataRebalancedException(DATA_MOVED_BY_REBALANCE, exception);
    }
    return br;
  }

  @Override
  public DistributedMember getOwnerForKey(KeyInfo key) {
    if (key == null) {
      return super.getOwnerForKey(null);
    }
    // TODO provide appropriate Operation and arg
    int bucketId = key.getBucketId();
    if (bucketId == KeyInfo.UNKNOWN_BUCKET) {
      bucketId = PartitionedRegionHelper.getHashKey(this, null, key.getKey(), key.getValue(),
          key.getCallbackArg());
      key.setBucketId(bucketId);
    }
    return createBucket(bucketId, 0, null);
  }

  @Override
  public KeyInfo getKeyInfo(Object key) {
    return getKeyInfo(key, null);
  }

  @Override
  public KeyInfo getKeyInfo(Object key, Object callbackArg) {
    return getKeyInfo(key, null, callbackArg);
  }

  @Override
  public KeyInfo getKeyInfo(Object key, Object value, Object callbackArg) {
    final int bucketId;
    if (key == null) {
      // key is null for putAll
      bucketId = KeyInfo.UNKNOWN_BUCKET;
    } else {
      bucketId = PartitionedRegionHelper.getHashKey(this, null, key, value, callbackArg);
    }
    return new KeyInfo(key, callbackArg, bucketId);
  }

  public static class SizeEntry implements Serializable {
    private final int size;
    private final boolean isPrimary;

    public SizeEntry(int size, boolean isPrimary) {
      this.size = size;
      this.isPrimary = isPrimary;
    }

    public int getSize() {
      return size;
    }

    public boolean isPrimary() {
      return isPrimary;
    }

    @Override
    public String toString() {
      return "SizeEntry(" + size + ", primary=" + isPrimary + ")";
    }
  }

  /**
   * Index Task used to create the index. This is used along with the FutureTask to take care of,
   * same index creation request from multiple threads. At any time only one thread succeeds and
   * other threads waits for the completion of the index creation. This avoids usage of
   * synchronization which could block any index creation.
   */
  public class IndexTask implements Callable<Index> {

    public String indexName;

    public boolean remotelyOriginated;

    private IndexType indexType;

    private String indexedExpression;

    private String fromClause;

    public String imports;

    public boolean loadEntries;

    IndexTask(boolean remotelyOriginated, IndexType indexType, String indexName,
        String indexedExpression, String fromClaus, String imports, boolean loadEntries) {
      this.indexName = indexName;
      this.remotelyOriginated = remotelyOriginated;
      this.indexType = indexType;
      this.indexName = indexName;
      this.indexedExpression = indexedExpression;
      fromClause = fromClaus;
      // this.p_list = p_list;
      this.imports = imports;
      this.loadEntries = loadEntries;

    }

    IndexTask(String indexName) {
      this.indexName = indexName;
    }

    @Override
    public boolean equals(Object other) {
      if (!(other instanceof IndexTask)) {
        return false;
      }
      IndexTask otherIndexTask = (IndexTask) other;
      return indexName.equals(otherIndexTask.indexName);
    }

    @Override
    public int hashCode() {
      return indexName.hashCode();
    }

    /**
     * This starts creating the index.
     */
    @Override
    public PartitionedIndex call() throws IndexCreationException, IndexNameConflictException,
        IndexExistsException, ForceReattemptException {
      PartitionedIndex prIndex;

      if (dataStore != null) {
        prIndex = createIndexOnPRBuckets();
      } else {
        if (getLocalMaxMemory() != 0) {
          throw new IndexCreationException(
              String.format("Data Store on this vm is null and the local max Memory is not zero %s",
                  (long) getLocalMaxMemory()));
        }
        logger.info("This is an accessor vm and doesnt contain data");

        prIndex = new PartitionedIndex(cache, indexType, indexName, PartitionedRegion.this,
            indexedExpression, fromClause, imports);
      }

      hasPartitionedIndex = true;
      return prIndex;
    }

    /**
     * This creates indexes on PR buckets.
     */
    private PartitionedIndex createIndexOnPRBuckets()
        throws IndexNameConflictException, IndexExistsException, IndexCreationException {

      Set localBuckets = getDataStore().getAllLocalBuckets();
      Iterator it = localBuckets.iterator();
      QCompiler compiler = new QCompiler();
      if (imports != null) {
        compiler.compileImports(imports);
      }

      // imports can be null
      PartitionedIndex parIndex = new PartitionedIndex(cache, indexType, indexName,
          PartitionedRegion.this, indexedExpression, fromClause, imports);

      // In cases where we have no data yet (creation from cache xml), it would leave the populated
      // flag to false Not really an issue as a put will trigger bucket index creation which should
      // set this the flag to true However if the region is empty, we should set this flag to true
      // so it will be reported as used even though there is no data in the region

      if (!it.hasNext()) {
        parIndex.setPopulated(true);
      }
      while (it.hasNext()) {
        Map.Entry entry = (Map.Entry) it.next();
        Region bucket = (Region) entry.getValue();

        if (bucket == null) {
          continue;
        }

        ExecutionContext externalContext = new ExecutionContext(null, cache);
        externalContext.setBucketRegion(PartitionedRegion.this, (BucketRegion) bucket);
        IndexManager indMng = IndexUtils.getIndexManager(cache, bucket, true);
        try {
          Index bucketIndex = indMng.createIndex(indexName, indexType, indexedExpression,
              fromClause, imports, externalContext, parIndex, loadEntries);
          // parIndex.addToBucketIndexes(bucketIndex);
        } catch (IndexNameConflictException ince) {
          if (!remotelyOriginated) {
            throw ince;
          }
        } catch (IndexExistsException iee) {
          if (!remotelyOriginated) {
            throw iee;
          }
        }
      } // End of bucket list
      parIndex.markValid(true);
      return parIndex;
    }
  }

  public List<FixedPartitionAttributesImpl> getFixedPartitionAttributesImpl() {
    return fixedPAttrs;
  }

  public List<FixedPartitionAttributesImpl> getPrimaryFixedPartitionAttributes_TestsOnly() {
    List<FixedPartitionAttributesImpl> primaryFixedPAttrs =
        new LinkedList<>();
    if (fixedPAttrs != null) {
      for (FixedPartitionAttributesImpl fpa : fixedPAttrs) {
        if (fpa.isPrimary()) {
          primaryFixedPAttrs.add(fpa);
        }
      }
    }
    return primaryFixedPAttrs;
  }

  public List<FixedPartitionAttributesImpl> getSecondaryFixedPartitionAttributes_TestsOnly() {
    List<FixedPartitionAttributesImpl> secondaryFixedPAttrs =
        new LinkedList<>();
    if (fixedPAttrs != null) {
      for (FixedPartitionAttributesImpl fpa : fixedPAttrs) {
        if (!fpa.isPrimary()) {
          secondaryFixedPAttrs.add(fpa);
        }
      }
    }
    return secondaryFixedPAttrs;
  }

  /**
   * For the very first member, FPR's first partition has starting bucket id as 0 and other
   * partitions have starting bucket id as the sum of previous partition's starting bucket id and
   * previous partition's num-buckets.
   *
   * For other members, all partitions defined previously with assigned starting bucket ids are
   * fetched from the metadata PartitionRegionConfig. Now for each partition defined for this
   * member, if this partition is already available in the list of the previously defined partitions
   * then starting bucket id is directly assigned from the same previously defined partition.
   *
   * And if the partition on this member is not available in the previously defined partitions then
   * new starting bucket id is calculated as the sum of the largest starting bucket id from
   * previously defined partitions and corresponding num-buckets of the partition.
   *
   * This data of the partitions (FixedPartitionAttributes with starting bucket id for the Fixed
   * Partitioned Region) is stored in metadata for each member.
   */
  private void calculateStartingBucketIDs(PartitionRegionConfig prConfig) {
    if (BEFORE_CALCULATE_STARTING_BUCKET_FLAG) {
      PartitionedRegionObserver pro = PartitionedRegionObserverHolder.getInstance();
      pro.beforeCalculatingStartingBucketId();
    }
    List<FixedPartitionAttributesImpl> fpaList = getFixedPartitionAttributesImpl();

    if (getColocatedWith() == null) {
      Set<FixedPartitionAttributesImpl> elderFPAs = prConfig.getElderFPAs();
      int startingBucketID = 0;
      if (elderFPAs != null && !elderFPAs.isEmpty()) {
        int largestStartBucId = -1;
        for (FixedPartitionAttributesImpl fpa : elderFPAs) {
          if (fpa.getStartingBucketID() > largestStartBucId) {
            largestStartBucId = fpa.getStartingBucketID();
            startingBucketID = largestStartBucId + fpa.getNumBuckets();
          }
        }
      }
      for (FixedPartitionAttributesImpl fpaImpl : fpaList) {
        if (elderFPAs != null && elderFPAs.contains(fpaImpl)) {
          for (FixedPartitionAttributesImpl remotefpa : elderFPAs) {
            if (remotefpa.equals(fpaImpl)) {
              fpaImpl.setStartingBucketID(remotefpa.getStartingBucketID());
            }
          }
        } else {
          fpaImpl.setStartingBucketID(startingBucketID);
          startingBucketID += fpaImpl.getNumBuckets();
        }
      }
    }
    prConfig.addFPAs(fpaList);
    for (FixedPartitionAttributesImpl fxPrAttr : fpaList) {
      partitionsMap.put(fxPrAttr.getPartitionName(),
          new Integer[] {fxPrAttr.getStartingBucketID(), fxPrAttr.getNumBuckets()});
    }
  }

  /**
   * Returns the local BucketRegion given the key. Returns null if no BucketRegion exists.
   *
   * @since GemFire 6.1.2.9
   */
  public BucketRegion getBucketRegion(Object key) {
    if (dataStore == null) {
      return null;
    }
    Integer bucketId = PartitionedRegionHelper.getHashKey(this, null, key, null, null);
    return dataStore.getLocalBucketById(bucketId);
  }

  /**
   * Returns the local BucketRegion given the key and value. Returns null if no BucketRegion exists.
   */
  public BucketRegion getBucketRegion(Object key, Object value) {
    if (dataStore == null) {
      return null;
    }
    final Integer bucketId = PartitionedRegionHelper.getHashKey(this, null, key, value, null);
    return dataStore.getLocalBucketById(bucketId);
  }

  /**
   * Test hook to return the per entry overhead for a bucket region. Returns -1 if no buckets exist
   * in this vm.
   *
   * @since GemFire 6.1.2.9
   */
  public int getPerEntryLRUOverhead() {
    if (dataStore == null) { // this is an accessor
      return -1;
    }
    try {
      return dataStore.getPerEntryLRUOverhead();
    } catch (NoSuchElementException ignore) { // no buckets available
      return -1;
    }
  }

  @Override
  boolean isEntryIdleExpiryPossible() {
    // false always as this is a partitionedRegion,
    // its the BucketRegion that does the expiry
    return false;
  }

  @Override
  public boolean hasSeenEvent(EntryEventImpl ev) {
    // [bruce] PRs don't track events - their buckets do that
    if (dataStore == null) {
      return false;
    }
    return dataStore.hasSeenEvent(ev);
  }

  public void enableConflation(boolean conflation) {
    enableConflation = conflation;
  }

  public boolean isConflationEnabled() {
    return enableConflation;
  }

  @Override
  public CachePerfStats getRegionPerfStats() {
    PartitionedRegionDataStore ds = getDataStore();
    CachePerfStats result = null;
    if (ds != null) {
      // If we don't have a data store (we are an accessor)
      // then we do not have per region stats.
      // This is not good. We should still have stats even for accessors.
      result = ds.getCachePerfStats(); // fixes 46692
    }
    return result;
  }

  public void updateEntryVersionInBucket(EntryEventImpl event) {
    final boolean isDebugEnabled = logger.isDebugEnabled();

    final int bucketId = event.getKeyInfo().getBucketId();
    assert bucketId != KeyInfo.UNKNOWN_BUCKET;
    final InternalDistributedMember targetNode = getOrCreateNodeForBucketWrite(bucketId, null);

    final int retryAttempts = calcRetry();
    int count = 0;
    RetryTimeKeeper retryTime = null;
    InternalDistributedMember retryNode = targetNode;
    while (count <= retryAttempts) {
      // It's possible this is a GemFire thread e.g. ServerConnection
      // which got to this point because of a distributed system shutdown or
      // region closure which uses interrupt to break any sleep() or wait()
      // calls
      // e.g. waitForPrimary or waitForBucketRecovery
      checkShutdown();

      if (retryNode == null) {
        checkReadiness();
        if (retryTime == null) {
          retryTime = new RetryTimeKeeper(retryTimeout);
        }
        try {
          retryNode = getOrCreateNodeForBucketWrite(bucketId, retryTime);
        } catch (TimeoutException ignore) {
          if (getRegionAdvisor().isStorageAssignedForBucket(bucketId)) {
            // bucket no longer exists
            throw new EntryNotFoundException(
                String.format("Entry not found for key %s",
                    event.getKey()));
          }
          break; // fall out to failed exception
        }

        if (retryNode == null) {
          checkEntryNotFound(event.getKey());
        }
        continue;
      }
      final boolean isLocal = (localMaxMemory > 0) && retryNode.equals(getMyId());
      try {
        if (isLocal) {
          dataStore.updateEntryVersionLocally(bucketId, event);
        } else {
          updateEntryVersionRemotely(retryNode, bucketId, event);
        }
        return;
      } catch (ConcurrentCacheModificationException e) {
        if (isDebugEnabled) {
          logger.debug("updateEntryVersionInBucket: caught concurrent cache modification exception",
              e);
        }
        event.isConcurrencyConflict(true);

        if (isDebugEnabled) {
          logger.debug(
              "ConcurrentCacheModificationException received for updateEntryVersionInBucket for bucketId: {}{}{} for event: {}  No reattampt is done, returning from here",
              getPRId(), BUCKET_ID_SEPARATOR, bucketId, event);
        }
        return;
      } catch (ForceReattemptException prce) {
        prce.checkKey(event.getKey());
        if (isDebugEnabled) {
          logger.debug("updateEntryVersionInBucket: retry attempt:{} of {}", count, retryAttempts,
              prce);
        }
        checkReadiness();

        InternalDistributedMember lastNode = retryNode;
        retryNode = getOrCreateNodeForBucketWrite(bucketId, retryTime);
        if (lastNode.equals(retryNode)) {
          if (retryTime == null) {
            retryTime = new RetryTimeKeeper(retryTimeout);
          }
          if (retryTime.overMaximum()) {
            break;
          }
          retryTime.waitToRetryNode();
        }
      } catch (PrimaryBucketException notPrimary) {
        if (isDebugEnabled) {
          logger.debug("updateEntryVersionInBucket {} on Node {} not primary",
              notPrimary.getLocalizedMessage(), retryNode);
        }
        getRegionAdvisor().notPrimary(bucketId, retryNode);
        retryNode = getOrCreateNodeForBucketWrite(bucketId, retryTime);
      }

      count++;

      if (isDebugEnabled) {
        logger.debug(
            "updateEntryVersionInBucket: Attempting to resend update version to node {} after {} failed attempts",
            retryNode, count);
      }
    } // while

    // No target was found
    PartitionedRegionDistributionException e = new PartitionedRegionDistributionException(
        String.format("No VM available for update-version in %s attempts.",
            count)); // Fix for bug 36014
    if (!isDebugEnabled) {
      logger.warn("No VM available for update-version in {} attempts.",
          count);
    } else {
      logger.warn(e.getMessage(), e);
    }
    throw e;
  }

  /**
   * Updates the entry version timestamp of the remote object with the given key.
   *
   * @param recipient the member id of the recipient of the operation
   * @param bucketId the id of the bucket the key hashed into
   * @throws EntryNotFoundException if the entry does not exist in this region
   * @throws PrimaryBucketException if the bucket on that node is not the primary copy
   * @throws ForceReattemptException if the peer is no longer available
   */
  private void updateEntryVersionRemotely(InternalDistributedMember recipient, Integer bucketId,
      EntryEventImpl event)
      throws EntryNotFoundException, PrimaryBucketException, ForceReattemptException {

    UpdateEntryVersionResponse response = PRUpdateEntryVersionMessage.send(recipient, this, event);
    if (response != null) {
      prStats.incPartitionMessagesSent();
      try {
        response.waitForResult();
        return;
      } catch (EntryNotFoundException ex) {
        throw ex;
      } catch (TransactionDataNotColocatedException ex) {
        throw ex;
      } catch (TransactionDataRebalancedException e) {
        throw e;
      } catch (CacheException ce) {
        throw new PartitionedRegionException(
            String.format("Update version of entry on %s failed.",
                recipient),
            ce);
      }
    }
  }

  public void shadowPRWaitForBucketRecovery() {
    assert isShadowPR();
    PartitionedRegion userPR = ColocationHelper.getLeaderRegion(this);
    boolean isAccessor = (userPR.getLocalMaxMemory() == 0);
    if (isAccessor) {
      return; // return from here if accessor node
    }

    // Before going ahead, make sure all the buckets of shadowPR are
    // loaded
    // and primary nodes have been decided.
    // This is required in case of persistent PR and sender.
    Set<Integer> allBuckets = userPR.getDataStore().getAllLocalBucketIds();
    Set<Integer> allBucketsClone = new HashSet<>(allBuckets);
    while (allBucketsClone.size() != 0) {
      logger.debug(
          "Need to wait until partitionedRegionQueue <<{}>> is loaded with all the buckets",
          getName());
      Iterator<Integer> itr = allBucketsClone.iterator();
      while (itr.hasNext()) {
        InternalDistributedMember node = getNodeForBucketWrite(itr.next(), null);
        if (node != null) {
          itr.remove();
        }
      }
      // after the iteration is over, sleep for sometime before trying
      // again
      try {
        Thread.sleep(ParallelGatewaySenderQueue.WAIT_CYCLE_SHADOW_BUCKET_LOAD);
      } catch (InterruptedException e) {
        logger.error(e.getMessage(), e);
      }
    }
  }

  @Override
  void preDestroyChecks() {
    try {
      // if there are colocated children throw an exception
      checkForColocatedChildren();
    } catch (CancelException ignore) {
      // If cache is being closed, ignore and go
      // ahead with the destroy
    }
  }

  @Override
  boolean hasStorage() {
    return getLocalMaxMemory() != 0;
  }

  @Override
  public EntryExpiryTask getEntryExpiryTask(Object key) {
    BucketRegion br = getDataStore().getLocalBucketByKey(key);
    if (br == null) {
      throw new EntryNotFoundException("Bucket for key " + key + " does not exist.");
    }
    return br.getEntryExpiryTask(key);
  }

  void updatePRNodeInformation() {
    updatePartitionRegionConfig(prConfig -> {
      CacheLoader cacheLoader = basicGetLoader();
      CacheWriter cacheWriter = basicGetWriter();
      if (prConfig != null) {

        for (Node node : prConfig.getNodes()) {

          if (node.getMemberId().equals(getMyId())) {
            node.setLoaderAndWriter(cacheLoader, cacheWriter);
          }
        }
      }
    });
  }

  public Logger getLogger() {
    return logger;
  }

  interface PartitionRegionConfigModifier {
    void modify(PartitionRegionConfig prConfig);
  }

  void updatePartitionRegionConfig(
      PartitionRegionConfigModifier partitionRegionConfigModifier) {
    RegionLock rl = getRegionLock();
    rl.lock();
    try {
      if (getPRRoot() == null) {
        if (logger.isDebugEnabled()) {
          logger.debug(PartitionedRegionHelper.PR_ROOT_REGION_NAME + " is null");
        }
        return;
      }
      PartitionRegionConfig prConfig = getPRRoot().get(getRegionIdentifier());
      partitionRegionConfigModifier.modify(prConfig);
      updatePRConfig(prConfig, false);
    } finally {
      rl.unlock();
    }
  }

  @VisibleForTesting
  public SenderIdMonitor getSenderIdMonitor() {
    return senderIdMonitor;
  }

  @Override
  public boolean isRegionCreateNotified() {
    return regionCreationNotified;
  }

  @Override
  public void setRegionCreateNotified(boolean notified) {
    regionCreationNotified = notified;
  }

  void notifyRegionCreated() {
    if (regionCreationNotified) {
      return;
    }
    getSystem().handleResourceEvent(ResourceEvent.REGION_CREATE, this);
    regionCreationNotified = true;
  }

  protected PartitionedRegionClear getPartitionedRegionClear() {
    return partitionedRegionClear;
  }

  @Override
  public void endClear(long startTime) {
    getCachePerfStats().endClear(startTime);
  }

  @Override
  public long startClear() {
    return getCachePerfStats().startClear();
  }

  @Override
  void cmnClearRegion(RegionEventImpl regionEvent, boolean cacheWrite, boolean useRVV) {
    // Synchronized to avoid other threads invoking clear on this vm/node.
    final long startTime = startClear();
    try {
      synchronized (clearLock) {
        partitionedRegionClear.doClear(regionEvent, cacheWrite);
      }
    } finally {
      endClear(startTime);
    }
  }

  boolean hasAnyClientsInterested() {
    // Check local filter
    if (getFilterProfile() != null && (getFilterProfile().hasInterest() || getFilterProfile()
        .hasCQs())) {
      return true;
    }
    // check peer server filters
    return (getRegionAdvisor().hasPRServerWithInterest()
        || getRegionAdvisor().hasPRServerWithCQs());
  }

  protected PartitionedRegionClear getPartitionedRegionClear() {
    return partitionedRegionClear;
  }

  @Override
  public void endClear(long startTime) {
    getCachePerfStats().endClear(startTime);
  }

  @Override
  public long startClear() {
    return getCachePerfStats().startClear();
  }

  @Override
  void cmnClearRegion(RegionEventImpl regionEvent, boolean cacheWrite, boolean useRVV) {
    // Synchronized to avoid other threads invoking clear on this vm/node.
    final long startTime = startClear();
    try {
      synchronized (clearLock) {
        partitionedRegionClear.doClear(regionEvent, cacheWrite);
      }
    } finally {
      endClear(startTime);
    }
  }

  boolean hasAnyClientsInterested() {
    // Check local filter
    if (getFilterProfile() != null && (getFilterProfile().hasInterest() || getFilterProfile()
        .hasCQs())) {
      return true;
    }
    // check peer server filters
    return (getRegionAdvisor().hasPRServerWithInterest()
        || getRegionAdvisor().hasPRServerWithCQs());
  }

  public boolean areRecoveriesInProgress() {
    return prStats.getRecoveriesInProgress() > 0;
  }
}<|MERGE_RESOLUTION|>--- conflicted
+++ resolved
@@ -4300,7 +4300,6 @@
       throws CacheWriterException, TimeoutException {
     if (event.getOperation().isDistributed()) {
       serverRegionDestroy(event);
-<<<<<<< HEAD
       CacheWriter localWriter = basicGetWriter();
       Set netWriteRecipients = localWriter == null ? distAdvisor.adviseNetWrite() : null;
 
@@ -4319,11 +4318,7 @@
         getCachePerfStats().endCacheWriterCall(start);
       }
       return true;
-=======
-      SearchLoadAndWriteProcessor processor = SearchLoadAndWriteProcessor.getProcessor();
-      return triggerWriter(event, processor, SearchLoadAndWriteProcessor.BEFOREREGIONDESTROY,
-          "preDestroyRegion");
->>>>>>> 6754d1a4
+
     }
     return false;
   }
@@ -8104,14 +8099,6 @@
       this.maxTimeInRetry = maxTime;
     }
 
-<<<<<<< HEAD
-=======
-    public RetryTimeKeeper(long maxTime) {
-      this.maxTimeInRetry = maxTime;
-    }
-
->>>>>>> 6754d1a4
-
     /**
      * wait for {@link PartitionedRegionHelper#DEFAULT_WAIT_PER_RETRY_ITERATION}, updating the total
      * wait time. Use this method when the same node has been selected for consecutive attempts with
