--- conflicted
+++ resolved
@@ -310,13 +310,8 @@
     if (!this.generateVersionTag) {
       return true;
     }
-<<<<<<< HEAD
-    return this.concurrencyChecksEnabled && (this.serverRegionProxy == null) && !isTX()
+    return this.getConcurrencyChecksEnabled() && (this.serverRegionProxy == null) && !isTX()
         && this.scope.isDistributed() && !this.getDataPolicy().withReplication();
-=======
-    return this.getConcurrencyChecksEnabled() && (this.serverRegionProxy == null) && !isTX()
-        && this.scope.isDistributed() && !this.dataPolicy.withReplication();
->>>>>>> ffee51a1
   }
 
 
@@ -551,15 +546,9 @@
     if (logger.isTraceEnabled()) {
       logger.trace(
           "shouldGenerateVersionTag this.generateVersionTag={} ccenabled={} dataPolicy={} event:{}",
-<<<<<<< HEAD
-          this.generateVersionTag, this.concurrencyChecksEnabled, this.getDataPolicy(), event);
-    }
-    if (!this.concurrencyChecksEnabled || this.getDataPolicy() == DataPolicy.EMPTY
-=======
-          this.generateVersionTag, this.getConcurrencyChecksEnabled(), this.dataPolicy, event);
-    }
-    if (!this.getConcurrencyChecksEnabled() || this.dataPolicy == DataPolicy.EMPTY
->>>>>>> ffee51a1
+          this.generateVersionTag, this.getConcurrencyChecksEnabled(), this.getDataPolicy(), event);
+    }
+    if (!this.getConcurrencyChecksEnabled() || this.getDataPolicy() == DataPolicy.EMPTY
         || !this.generateVersionTag) {
       return false;
     }
@@ -1872,11 +1861,7 @@
 
   @Override
   void basicClear(RegionEventImpl regionEvent, boolean cacheWrite) {
-<<<<<<< HEAD
-    if (this.concurrencyChecksEnabled && !this.getDataPolicy().withReplication()) {
-=======
-    if (this.getConcurrencyChecksEnabled() && !this.dataPolicy.withReplication()) {
->>>>>>> ffee51a1
+    if (this.getConcurrencyChecksEnabled() && !this.getDataPolicy().withReplication()) {
       boolean retry = false;
       do {
         // non-replicate regions must defer to a replicate for clear/invalidate of region
@@ -1904,13 +1889,8 @@
 
   @Override
   void cmnClearRegion(RegionEventImpl regionEvent, boolean cacheWrite, boolean useRVV) {
-<<<<<<< HEAD
     boolean enableRVV = useRVV && this.getDataPolicy().withReplication()
-        && this.concurrencyChecksEnabled && !getDistributionManager().isLoner();
-=======
-    boolean enableRVV = useRVV && this.dataPolicy.withReplication()
         && this.getConcurrencyChecksEnabled() && !getDistributionManager().isLoner();
->>>>>>> ffee51a1
 
     // Fix for 46338 - apparently multiple threads from the same VM are allowed
     // to suspend locking, which is what distributedLockForClear() does. We don't
