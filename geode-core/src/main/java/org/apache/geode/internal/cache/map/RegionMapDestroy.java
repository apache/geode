/*
 * Licensed to the Apache Software Foundation (ASF) under one or more contributor license
 * agreements. See the NOTICE file distributed with this work for additional information regarding
 * copyright ownership. The ASF licenses this file to You under the Apache License, Version 2.0 (the
 * "License"); you may not use this file except in compliance with the License. You may obtain a
 * copy of the License at
 *
 * http://www.apache.org/licenses/LICENSE-2.0
 *
 * Unless required by applicable law or agreed to in writing, software distributed under the License
 * is distributed on an "AS IS" BASIS, WITHOUT WARRANTIES OR CONDITIONS OF ANY KIND, either express
 * or implied. See the License for the specific language governing permissions and limitations under
 * the License.
 */
package org.apache.geode.internal.cache.map;

import org.apache.logging.log4j.Logger;

import org.apache.geode.cache.CacheWriterException;
import org.apache.geode.cache.EntryNotFoundException;
import org.apache.geode.cache.Operation;
import org.apache.geode.cache.TimeoutException;
import org.apache.geode.cache.query.internal.index.IndexManager;
import org.apache.geode.internal.cache.EntryEventImpl;
import org.apache.geode.internal.cache.InternalRegion;
import org.apache.geode.internal.cache.RegionClearedException;
import org.apache.geode.internal.cache.RegionEntry;
import org.apache.geode.internal.cache.RegionEntryFactory;
import org.apache.geode.internal.cache.Token;
import org.apache.geode.internal.cache.versions.ConcurrentCacheModificationException;
import org.apache.geode.internal.cache.versions.VersionStamp;
import org.apache.geode.internal.cache.versions.VersionTag;
import org.apache.geode.internal.logging.LogService;
import org.apache.geode.internal.sequencelog.EntryLogger;

/**
 * RegionMap Destroy operation.
 *
 * <p>
 * Extracted from AbstractRegionMap.
 */
public class RegionMapDestroy {

  private static final Logger logger = LogService.getLogger();

  static Runnable testHookRunnableForConcurrentOperation;

  private final InternalRegion internalRegion;
  private final FocusedRegionMap focusedRegionMap;
  private final RegionEntryFactory entryFactory;
  private final CacheModificationLock cacheModificationLock;

  private final EntryEventImpl event;
  private final boolean inTokenMode;
  private final boolean duringRI;
  private final boolean cacheWrite;
  private final boolean isEviction;
  private final Object expectedOldValue;
  private final boolean removeRecoveredEntry;

  private boolean retry;
  private boolean opCompleted;
  private boolean doPart3;
  private boolean retainForConcurrency;
  private boolean wasTombstone;

  public RegionMapDestroy(InternalRegion internalRegionArg, FocusedRegionMap focusedRegionMapArg,
      RegionEntryFactory entryFactoryArg, CacheModificationLock cacheModificationLockArg,
      final EntryEventImpl eventArg,
      final boolean inTokenModeArg,
      final boolean duringRIArg, final boolean cacheWriteArg, final boolean isEvictionArg,
      final Object expectedOldValueArg, final boolean removeRecoveredEntryArg) {
    internalRegion = internalRegionArg;
    focusedRegionMap = focusedRegionMapArg;
    entryFactory = entryFactoryArg;
    cacheModificationLock = cacheModificationLockArg;
    event = eventArg;
    inTokenMode = inTokenModeArg;
    duringRI = duringRIArg;
    cacheWrite = cacheWriteArg;
    isEviction = isEvictionArg;
    expectedOldValue = expectedOldValueArg;
    // for RI local-destroy we don't want to keep tombstones.
    // In order to simplify things we just set this recovery
    // flag to true to force the entry to be removed
    removeRecoveredEntry = removeRecoveredEntryArg || isFromRILocalDestroy();
  }

  public boolean destroy() {
    runWithCacheModificationLock(this::destroyWhileLocked);
    return opCompleted;
  }

<<<<<<< HEAD
  private void destroyWhileLocked() {
=======
    cacheModificationLock.lockForCacheModification(internalRegion, event);
    final boolean locked = internalRegion.lockWhenRegionIsInitializing();
>>>>>>> 52896076
    try {
      destroyWithRetry();
    } finally {
      afterDestroyActions();
    }
  }

  private void destroyWithRetry() {
    do {
      initializeState();
      RegionEntry existing = getEntry();
      invokeTestHookForConcurrentOperation();
      if (existing == null) {
        handleNullRegionEntry(null);
      } else {
        handleExistingRegionEntry(existing);
      }
    } while (retry);
  }

  private void handleExistingRegionEntry(RegionEntry existing) {
    synchronized (existing) {
      if (tombstoneShouldBeTreatedAsNullEntry(existing)) {
        wasTombstone = true;
        handleNullRegionEntry(existing);
      } else {
        destroyExistingWithIndexInUpdateMode(existing);
      }
    }
  }

  private void afterDestroyActions() {
    RegionEntry destroyedEntry = event.getRegionEntry();
    try {
      disablePart3IfGatewayConflict();
      triggerDistributionAndListenerNotification(destroyedEntry);
    } finally {
      afterDestroyCompletedActions(destroyedEntry);
    }
  }

  private void afterDestroyCompletedActions(RegionEntry destroyedEntry) {
    if (opCompleted) {
      EntryLogger.logDestroy(event);
      cancelExpiryTaskIfEntryWasDestroyed(destroyedEntry);
    }
  }

  private void runWithCacheModificationLock(Runnable r) {
    cacheModificationLock.lockForCacheModification(internalRegion, event);
    try {
      r.run();
    } finally {
      cacheModificationLock.releaseCacheModificationLock(internalRegion, event);
    }
  }

  private void initializeState() {
    retry = false;
    opCompleted = false;
    doPart3 = false;
    wasTombstone = false;
    retainForConcurrency = false;
    setRegionEntry(null);
  }

  private void handleNullRegionEntry(RegionEntry tombstone) {
    if (tombstone == null) {
      retainForConcurrency = isConcurrentFromRemoteOnReplicaOrFromServer();
    }
    if (inTokenMode || retainForConcurrency) {
      destroyExistingOrAddDestroyedEntryWithIndexInUpdateMode();
    } else {
      finishTombstoneOrEntryNotFound(tombstone);
    }
  }

  private boolean tombstoneShouldBeTreatedAsNullEntry(RegionEntry entry) {
    // the logic in this class is already very involved, and adding tombstone
    // permutations to (re != null) greatly complicates it. So, we check
    // for a tombstone here and, if found, pretend for a bit that the entry is null
    return isTombstone(entry) && !removeRecoveredEntry;
  }

  private boolean isConcurrentFromRemoteOnReplicaOrFromServer() {
    return hasConcurrencyChecks() && isRemote() && isReplicaOrFromServer();
  }

  private boolean isReplicaOrFromServer() {
    return isReplicate() || isFromServer();
  }

  private boolean isRemote() {
    return isOriginRemote() || isFromWANAndVersioned() || hasClientOrigin();
  }

<<<<<<< HEAD
  private void destroyExistingWithIndexInUpdateMode(RegionEntry existing) {
    runWithIndexInUpdateMode(() -> destroyExistingWhileInUpdateMode(existing));
    // No need to call do eviction since the only action
    // we may have taken was an entry destroy. This fixes bug 31759.
  }

  private void destroyExistingWhileInUpdateMode(RegionEntry existing) {
    checkRegionReadiness();
    if (isNotRemovedOrNeedTombstone(existing)) {
      destroyExistingFromGetEntry(existing);
    } else {
      handleEntryAlreadyRemoved(existing);
=======
    } finally {
      if (locked) {
        internalRegion.unlockWhenRegionIsInitializing();
      }
      cacheModificationLock.releaseCacheModificationLock(internalRegion, event);
>>>>>>> 52896076
    }
  }

  private void handleEntryAlreadyRemoved(RegionEntry entry) {
    if (isOldValueExpected()) {
      cancelDestroy();
      return;
    }
    if (inTokenMode) {
      return;
    }
    if (isEviction) {
      return;
    }
    throwEntryNotFound();
  }

  private boolean destroyShouldContinue(RegionEntry entry) {
    if (isRemovedPhase2(entry)) {
      cleanupRemovedPhase2(entry);
      retry = true;
      return false;
    }
    if (!isEntryReadyForExpiration(entry)) {
      cancelDestroy();
      return false;
    }
    if (!isEntryReadyForEviction(entry)) {
      cancelDestroy();
      return false;
    }
    return true;
  }

  private boolean isOldValueExpected() {
    return expectedOldValue != null;
  }

  private void handleConcurrentModificationException() {
    VersionTag<?> tag = getVersionTag();
    if (tag == null) {
      return;
    }
    if (!tag.isTimeStampUpdated()) {
      return;
    }
    notifyGateways();
  }

  private boolean isNotRemovedOrNeedTombstone(RegionEntry entry) {
    return !isRemoved(entry) || isNeedsTombstone();
  }

  private boolean isNeedsTombstone() {
    if (!hasConcurrencyChecks()) {
      return false;
    }
    return removeRecoveredEntry || isOriginRemote() || hasContext();
  }

  private void disablePart3IfGatewayConflict() {
    if (isConcurrencyConflict() && isGatewayTag()) {
      // If concurrency conflict is there and event contains gateway version tag then
      // do NOT distribute.
      doPart3 = false;
    }
  }

  private void cancelDestroy() {
    opCompleted = false;
    retry = false;
  }

  /**
   * @return false if op is an expiration of local origin and the entry is in use by a transaction;
   *         otherwise true
   */
  private boolean isEntryReadyForExpiration(RegionEntry entry) {
    return !isExpiration() || isOriginRemote() || !isInUseByTransaction(entry);
  }

  private void cleanupRemovedPhase2(RegionEntry entry) {
    removeEntry(entry);
    incrementRetryStatistic();
  }

  private void finishTombstoneOrEntryNotFound(RegionEntry tombstone) {
    if (isEviction) {
      return;
    }
    // The following ensures that there is not a concurrent operation
    // on the entry and leaves behind a tombstone if concurrencyChecksEnabled.
    // It fixes bug #32467 by propagating the destroy to the server even though
    // the entry isn't in the client
    if (tombstone != null) {
      finishTombstone(tombstone);
    } else {
      finishEntryNotFound();
    }
  }

  private void finishEntryNotFound() {
    RegionEntry newEntry = createNewRegionEntry();
    synchronized (newEntry) {
      if (getExistingOrAddEntry(newEntry) != null) {
        // concurrent change - try again
        retry = true;
        return;
      }
      try {
        handleEntryNotFound(newEntry);
      } finally {
        makeTombstoneOrRemove(newEntry);
      }
    }
  }

  private void finishTombstone(RegionEntry entry) {
    // tombstoneRegionEntry came from doing a get on the map.
    // So at this point we know it is still in the map.
    try {
      handleEntryNotFound(entry);
    } finally {
      handleTombstoneVersionTag(entry);
    }
  }

  private void handleTombstoneVersionTag(RegionEntry entry) {
    if (noVersionTag()) {
      setVersionTag(entry);
    } else {
      updateTombstoneVersionTag(entry);
    }
  }

  private void invokeTestHookForConcurrentOperation() {
    if (null != testHookRunnableForConcurrentOperation) {
      testHookRunnableForConcurrentOperation.run();
    }
  }

  private void destroyExistingFromGetEntry(RegionEntry existing) {
    if (!destroyShouldContinue(existing)) {
      return;
    }
    setRegionEntry(existing);
    try {
      opCompleted = destroyEntry(existing, false);
      if (opCompleted) {
        handleCompletedDestroy(existing);
      } else {
        handleIncompleteDestroy(existing);
      }
    } catch (RegionClearedException rce) {
      recordEvent();
      inhibitCacheListenerNotification();
      handleRegionClearedException(existing);
    } finally {
      cleanupNonTombstoneRemovedEntry(existing);
      checkRegionReadiness();
    }
  }

  private void cleanupNonTombstoneRemovedEntry(RegionEntry existing) {
    if (isNonTombstoneRemoved(existing)) {
      removeExistingFromMap(existing);
    }
  }

  private boolean isNonTombstoneRemoved(RegionEntry entry) {
    return isRemoved(entry) && !isTombstone(entry);
  }

  private void handleCompletedDestroy(RegionEntry existing) {
    // It is very, very important for Partitioned Regions to keep
    // the entry in the map until after distribution occurs so that other
    // threads performing a create on this entry wait until the destroy
    // distribution is finished.
    distributeBucketDestroy(existing);
    if (!inTokenMode) {
      if (!hasVersionStamp(existing)) {
        removePhase2(existing);
      }
    }
    inhibitCacheListenerNotification();
    doDestroyPart2(existing, false);
    entryDestroyed(existing);
  }

  private void handleIncompleteDestroy(RegionEntry entry) {
    if (inTokenMode) {
      return;
    }
    recordEvent();
    if (!hasVersionStamp(entry)) {
      removePhase2(entry);
    } else if (isRemoteDestroyOfTombstone(entry)) {
      rescheduleTombstoneUsingEntryTag(entry);
    }
    entryDestroyed(entry);
    opCompleted = true;
  }

  private boolean isRemoteDestroyOfTombstone(RegionEntry entry) {
    return isTombstone(entry) && isOriginRemote();
  }

  private void makeTombstoneOrRemove(RegionEntry entry) {
    if (destroyUsingTombstone()) {
      makeTombstone(entry);
    } else {
      remove(entry);
    }
  }

  private boolean destroyUsingTombstone() {
    return hasConcurrencyChecks() && !isOriginRemote() && !noVersionTag();
  }

  private void remove(RegionEntry entry) {
    setValue(entry, Token.REMOVED_PHASE2);
    removeFromMap(entry);
  }

  private void updateTombstoneVersionTag(RegionEntry entry) {
    processTombstoneVersionTag(entry);
    // This is not a conflict,
    // so we need to persist the tombstone again with the new version tag
    setValue(entry, Token.TOMBSTONE);
    rescheduleTombstone(entry);
    if (!doPart3) {
      // TODO is it correct that the following code always says "true" for conflictWithClear?
      // Seems like it should only be true if we caught RegionClearedException above.
      doDestroyPart2(entry, true);
      // TODO why no part3?
      doPart3 = false;
    }
    opCompleted = true;
  }

  private void makeTombstone(RegionEntry entry) {
    processTombstoneVersionTag(entry);
    makeTombstoneAndIgnoreClear(entry);
    opCompleted = true;
    // lruEntryCreate(entry);
  }

  private void processTombstoneVersionTag(RegionEntry entry) {
    processVersionTag(entry);
    if (doPart3) {
      generateAndSetVersionTag(entry);
    }
    recordEvent();
  }

  private void handleEntryNotFound(RegionEntry entryForDistribution) {
    boolean throwException = false;
    EntryNotFoundException entryNotFoundException = null;

    if (!cacheWrite) {
      throwException = true;
    } else if (!removeRecoveredEntry) {
      try {
        throwException = !bridgeWriteBeforeDestroy();
      } catch (EntryNotFoundException e) {
        throwException = true;
        entryNotFoundException = e;
      }
    }
    if (throwException) {
      if (isVersionedOpFromClientOrWAN()) {
        // we must distribute these since they will update the version information in peers
        if (logger.isDebugEnabled()) {
          logger.debug("ARM.destroy is allowing wan/client destroy of {} to continue", getKey());
        }
        throwException = false;
        setRedestroyedEntry();
        // Distribution of this op happens on regionEntry in part 3 so ensure it is not null
        setRegionEntry(entryForDistribution);
        doPart3 = true;
      }
    }
    if (throwException) {
      if (entryNotFoundException != null) {
        throw entryNotFoundException;
      }
      throwEntryNotFound();
    }
  }

  private boolean isVersionedOpFromClientOrWAN() {
    if (isOriginRemote() || isLocal()) {
      return false;
    }
    return isFromBridgeAndVersioned() || isFromWANAndVersioned();
  }

  private void runWithIndexInUpdateMode(Runnable r) {
    final IndexManager oqlIndexManager = getInitializedIndexManager();
    if (oqlIndexManager != null) {
      try {
        r.run();
      } finally {
        oqlIndexManager.countDownIndexUpdaters();
      }
    } else {
      r.run();
    }
  }

  private IndexManager getInitializedIndexManager() {
    final IndexManager oqlIndexManager = getIndexManager();
    if (oqlIndexManager != null) {
      oqlIndexManager.waitForIndexInit();
    }
    return oqlIndexManager;
  }

  private void destroyExistingOrAddDestroyedEntryWithIndexInUpdateMode() {
    runWithIndexInUpdateMode(this::destroyExistingOrAddDestroyedEntryWhileInIndexUpdateMode);
  }

  private void destroyExistingOrAddDestroyedEntryWhileInIndexUpdateMode() {
    RegionEntry newEntry = createNewRegionEntry();
    synchronized (newEntry) {
      if (destroyExistingOrAddNew(newEntry)) {
        return;
      }
      destroyNewEntry(newEntry);
    }
  }

  private void destroyNewEntry(RegionEntry newEntry) {
    setRegionEntry(newEntry);
    if (isEviction) {
      evictDestroy(newEntry);
    } else {
      normalDestroy(newEntry);
    }
  }

  private void evictDestroy(RegionEntry entry) {
    cancelDestroy();
    removeFromMap(entry);
  }

  private void normalDestroy(RegionEntry entry) {
    try {
      // if concurrency checks are enabled, destroy will set the version tag
      destroyEntryAndDoPart2(entry);
      // Note no need for LRU work since the entry is destroyed
      // and will be removed when gii completes
    } catch (RegionClearedException rce) {
      handleRegionClearedException(entry);
    } finally {
      cleanupAfterNormalDestroy(entry);
    }
  }

  private void cleanupAfterNormalDestroy(RegionEntry entry) {
    if (opCompleted) {
      return;
    }
    if (wasTombstone) {
      // TODO: why leave the newRegionEntry in the map
      // if we originally had a tombstone?
      // If we get this far with adding newRegionEntry
      // then the original tombstone we saw was gone
      // (because putIfAbsent did not find it in the map
      // if we get here). And since the op did not complete
      // we should then leave newRegionEntry in the map?
      // I think it would be better to just call
      // removeNewRegionEntryFromMap if !opCompleted.
      return;
    }
    removeFromMap(entry);
  }

  /**
   * @return true if existing entry destroyed; false if new entry added that caller should destroy
   */
  private boolean destroyExistingOrAddNew(RegionEntry newEntry) {
    RegionEntry existingEntry = getExistingOrAddEntry(newEntry);
    while (!opCompleted && existingEntry != null) {
      synchronized (existingEntry) {
        if (isRemovedPhase2(existingEntry)) {
          cleanupRemovedPhase2(existingEntry);
          existingEntry = getExistingOrAddEntry(newEntry);
        } else {
          if (!isEntryReadyForEviction(existingEntry)) {
            // An entry existed but could not be destroyed by eviction.
            // So return true to let caller know to do no further work.
            cancelDestroy();
            return true;
          }
          destroyExistingFromPutIfAbsent(existingEntry);
          opCompleted = true;
        }
      }
    } // while
    return opCompleted;
  }

  private void destroyExistingFromPutIfAbsent(RegionEntry existing) {
    boolean conflictWithClear = false;
    setRegionEntry(existing);
    try {
      // if concurrency checks are enabled, destroy will set the version tag
      if (!destroyEntry(existing, false)) {
        // TODO: is this correct? The caller will always set opCompleted to true
        // indicating that this destroy was done even though destroyEntry returned false.
        return;
      }
      if (retainForConcurrency) {
        // TODO this seems like a possible bug that would result in destroys
        // not happening on secondary buckets. It would only happen when an
        // existing entry is returned by putIfAbsent which is very rare.
        // In most cases the initial getEntry call would have found it.
        // But when this does happen on a bucket we need to make sure and
        // distribute that destroy to secondaries. I see no reason why we
        // test "retainForConcurrency".
        distributeBucketDestroy(existing);
      }
    } catch (RegionClearedException rce) {
      conflictWithClear = true;
    }
    doDestroyPart2(existing, conflictWithClear);
    if (!conflictWithClear) {
      entryDestroyed(existing);
    }
  }

  private void handleRegionClearedException(RegionEntry entry) {
    // Ignore. The exception will ensure that we do not update the LRU List
    opCompleted = true;
    doDestroyPart2(entry, true);
  }

  private void destroyEntryAndDoPart2(RegionEntry entry) throws RegionClearedException {
    opCompleted = destroyEntry(entry, true);
    if (!opCompleted) {
      return;
    }
    // This is a new entry that was created because we are in
    // token mode or are accepting a destroy operation by adding
    // a tombstone. There is no oldValue, so we don't need to
    // call updateSizeOnRemove
    setRedestroyedEntry(); // native clients need to know if the entry didn't exist
    doDestroyPart2(entry, false);
  }

  private boolean destroyEntry(RegionEntry entry, boolean forceDestroy)
      throws CacheWriterException, TimeoutException,
      EntryNotFoundException, RegionClearedException {
    processVersionTag(entry);
    final boolean wasAlreadyRemoved = isDestroyedOrRemoved(entry);
    final int oldSize = wasAlreadyRemoved ? 0 : calculateEntryValueSize(entry);
    if (destroyEntryHandleConflict(entry, forceDestroy)) {
      if (!wasAlreadyRemoved) {
        updateSizeOnRemove(oldSize);
      }
      return true;
    }
    return false;
  }

  private VersionTag<?> createVersionTagFromStamp(VersionStamp<?> stamp) {
    VersionTag<?> tag = VersionTag.create(stamp.getMemberID());
    tag.setEntryVersion(stamp.getEntryVersion());
    tag.setRegionVersion(stamp.getRegionVersion());
    tag.setVersionTimeStamp(stamp.getVersionTimeStamp());
    tag.setDistributedSystemId(stamp.getDistributedSystemId());
    return tag;
  }

  // methods that call internalRegion

  private boolean hasConcurrencyChecks() {
    return internalRegion.getConcurrencyChecksEnabled();
  }

  private boolean isReplicate() {
    return internalRegion.getDataPolicy().withReplication();
  }

  private void checkRegionReadiness() {
    internalRegion.checkReadiness();
  }

  private void throwEntryNotFound() {
    internalRegion.checkEntryNotFound(getKey());
  }

  private void notifyGateways() {
    // Notify gateways of new time-stamp.
    internalRegion.notifyTimestampsToGateways(event);
  }

  private void incrementRetryStatistic() {
    internalRegion.getCachePerfStats().incRetries();
  }

  private void recordEvent() {
    internalRegion.recordEvent(event);
  }

  private void distributeBucketDestroy(RegionEntry entry) {
    internalRegion.basicDestroyBeforeRemoval(entry, event);
  }

  private void rescheduleTombstone(RegionEntry entry) {
    internalRegion.rescheduleTombstone(entry, getVersionTag());
  }

  private void rescheduleTombstoneUsingEntryTag(RegionEntry entry) {
    // the entry is already a tombstone, but we're destroying it
    // again, so we need to reschedule the tombstone's expiration
    internalRegion.rescheduleTombstone(entry, getVersionTag(entry));
  }

  private void generateAndSetVersionTag(RegionEntry entry) {
    internalRegion.generateAndSetVersionTag(event, entry);
  }

  private boolean bridgeWriteBeforeDestroy() {
    return internalRegion.bridgeWriteBeforeDestroy(event, expectedOldValue);
  }

  private IndexManager getIndexManager() {
    return internalRegion.getIndexManager();
  }

  private void doDestroyPart2(RegionEntry entry, boolean regionCleared) {
    internalRegion.basicDestroyPart2(entry, event, inTokenMode, regionCleared, duringRI, true);
    doPart3 = true;
  }

  private int calculateEntryValueSize(RegionEntry entry) {
    return internalRegion.calculateRegionEntryValueSize(entry);
  }

  private void updateSizeOnRemove(final int oldSize) {
    internalRegion.updateSizeOnRemove(getKey(), oldSize);
  }

  private void cancelExpiryTaskIfEntryWasDestroyed(RegionEntry entry) {
    if (entry == null) {
      return;
    }
    internalRegion.cancelExpiryTask(entry);
  }

  private void triggerDistributionAndListenerNotification(RegionEntry entry) {
    if (doPart3) {
      // distribution and listener notification
      internalRegion.basicDestroyPart3(entry, event, inTokenMode, duringRI, true,
          expectedOldValue);
    }
  }

  // methods that call event

  private boolean isOriginRemote() {
    return event.isOriginRemote();
  }

  private Object getKey() {
    return event.getKey();
  }

  private Operation getOperation() {
    return event.getOperation();
  }

  private boolean isExpiration() {
    return getOperation().isExpiration();
  }

  private boolean isLocal() {
    return getOperation().isLocal();
  }

  private boolean isFromServer() {
    return event.isFromServer();
  }

  private boolean isFromWANAndVersioned() {
    return event.isFromWANAndVersioned();
  }

  private boolean isFromBridgeAndVersioned() {
    return event.isFromBridgeAndVersioned();
  }

  private boolean isFromRILocalDestroy() {
    return event.isFromRILocalDestroy();
  }

  private boolean isConcurrencyConflict() {
    return event.isConcurrencyConflict();
  }

  private boolean hasClientOrigin() {
    return event.hasClientOrigin();
  }

  private boolean hasContext() {
    return event.getContext() != null;
  }

  private boolean noVersionTag() {
    return getVersionTag() == null;
  }

  private boolean isGatewayTag() {
    VersionTag<?> versionTag = getVersionTag();
    return versionTag != null && versionTag.isGatewayTag();
  }

  private VersionTag<?> getVersionTag() {
    return event.getVersionTag();
  }

  private void setVersionTag(RegionEntry entry) {
    event.setVersionTag(createVersionTagFromStamp(getVersionStamp(entry)));
  }

  private void setRegionEntry(RegionEntry entry) {
    event.setRegionEntry(entry);
  }

  private void setRedestroyedEntry() {
    event.setIsRedestroyedEntry(true);
  }

  private void inhibitCacheListenerNotification() {
    if (!inTokenMode) {
      return;
    }
    if (duringRI) {
      return;
    }
    event.inhibitCacheListenerNotification(true);
  }

  // methods that call focusedRegionMap

  private RegionEntry getEntry() {
    return focusedRegionMap.getEntry(event);
  }

  private RegionEntry createNewRegionEntry() {
    return entryFactory.createEntry(internalRegion, getKey(), Token.REMOVED_PHASE1);
  }

  private boolean removeEntry(RegionEntry entry) {
    return focusedRegionMap.removeEntry(getKey(), entry);
  }

  private void removeExistingFromMap(RegionEntry entry) {
    focusedRegionMap.removeEntry(getKey(), entry, true, event, internalRegion);
  }

  private void removeFromMap(RegionEntry entry) {
    focusedRegionMap.removeEntry(getKey(), entry, false);
  }

  private void entryDestroyed(RegionEntry entry) {
    focusedRegionMap.entryDestroyed(entry);
  }

  /**
   * @return if an entry is already in the map return it; otherwise return null after adding
   *         "toAdd".
   */
  private RegionEntry getExistingOrAddEntry(RegionEntry toAdd) {
    return focusedRegionMap.putEntryIfAbsent(getKey(), toAdd);
  }

  private void processVersionTag(RegionEntry entry) {
    try {
      entry.checkForConcurrencyConflict(event);
    } catch (ConcurrentCacheModificationException e) {
      handleConcurrentModificationException();
      throw e;
    }
  }

  /**
   * @return false if op is an eviction and entry is not ready to be evicted; otherwise true
   */
  private boolean isEntryReadyForEviction(RegionEntry entry) {
    return entry.isReadyForDestroy();
  }

  // RegionEntry helper methods

  private boolean hasVersionStamp(RegionEntry entry) {
    return getVersionStamp(entry) != null;
  }

  private VersionStamp<?> getVersionStamp(RegionEntry entry) {
    return entry.getVersionStamp();
  }

  private boolean isTombstone(RegionEntry entry) {
    return entry.isTombstone();
  }

  private boolean isRemoved(RegionEntry entry) {
    return entry.isRemoved();
  }

  private boolean isRemovedPhase2(RegionEntry entry) {
    return entry.isRemovedPhase2();
  }

  private boolean isDestroyedOrRemoved(RegionEntry entry) {
    return entry.isDestroyedOrRemoved();
  }

  private boolean isInUseByTransaction(RegionEntry entry) {
    return entry.isInUseByTransaction();
  }

  private VersionTag<?> getVersionTag(RegionEntry entry) {
    return getVersionStamp(entry).asVersionTag();
  }

  private void removePhase2(RegionEntry entry) {
    entry.removePhase2();
  }

  private void makeTombstoneAndIgnoreClear(RegionEntry entry) {
    try {
      entry.makeTombstone(internalRegion, getVersionTag());
    } catch (RegionClearedException e) {
      // that's okay - when writing a tombstone into a disk, the
      // region has been cleared (including this tombstone)
    }
  }

  private void setValue(RegionEntry entry, Object value) {
    try {
      entry.setValue(internalRegion, value);
    } catch (RegionClearedException ignore) {
      // okay to ignore because:
      // 1. when writing a tombstone into a disk, the
      // region has been cleared (including this tombstone).
      // 2. when removing a new entry we just need to remove the new entry.
    }
  }

  private boolean destroyEntryHandleConflict(RegionEntry entry, boolean forceDestroy)
      throws CacheWriterException, TimeoutException,
      EntryNotFoundException, RegionClearedException {
    try {
      return entry.destroy(internalRegion, event, inTokenMode, cacheWrite,
          expectedOldValue, forceDestroy, removeRecoveredEntry);
    } catch (ConcurrentCacheModificationException e) {
      handleConcurrentModificationException();
      throw e;
    }
  }

}<|MERGE_RESOLUTION|>--- conflicted
+++ resolved
@@ -91,12 +91,7 @@
     return opCompleted;
   }
 
-<<<<<<< HEAD
   private void destroyWhileLocked() {
-=======
-    cacheModificationLock.lockForCacheModification(internalRegion, event);
-    final boolean locked = internalRegion.lockWhenRegionIsInitializing();
->>>>>>> 52896076
     try {
       destroyWithRetry();
     } finally {
@@ -147,9 +142,13 @@
 
   private void runWithCacheModificationLock(Runnable r) {
     cacheModificationLock.lockForCacheModification(internalRegion, event);
+    final boolean locked = internalRegion.lockWhenRegionIsInitializing();
     try {
       r.run();
     } finally {
+      if (locked) {
+        internalRegion.unlockWhenRegionIsInitializing();
+      }
       cacheModificationLock.releaseCacheModificationLock(internalRegion, event);
     }
   }
@@ -193,7 +192,6 @@
     return isOriginRemote() || isFromWANAndVersioned() || hasClientOrigin();
   }
 
-<<<<<<< HEAD
   private void destroyExistingWithIndexInUpdateMode(RegionEntry existing) {
     runWithIndexInUpdateMode(() -> destroyExistingWhileInUpdateMode(existing));
     // No need to call do eviction since the only action
@@ -206,13 +204,6 @@
       destroyExistingFromGetEntry(existing);
     } else {
       handleEntryAlreadyRemoved(existing);
-=======
-    } finally {
-      if (locked) {
-        internalRegion.unlockWhenRegionIsInitializing();
-      }
-      cacheModificationLock.releaseCacheModificationLock(internalRegion, event);
->>>>>>> 52896076
     }
   }
 
