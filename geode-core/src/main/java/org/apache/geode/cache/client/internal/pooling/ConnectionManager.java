--- conflicted
+++ resolved
@@ -120,24 +120,4 @@
   int getConnectionCount();
 
   void emergencyClose();
-<<<<<<< HEAD
-=======
-
-  /**
-   * Used to active a thread local connection
-   *
-   * @return true if connection activated, false if could not be activated because it is destroyed
-   * @throws InternalGemFireException when the connection is already active
-   */
-  boolean activate(Connection conn);
-
-  /**
-   * Used to passivate a thread local connection
-   *
-   * @throws InternalGemFireException when the connection is already passive
-   */
-  void passivate(Connection conn, boolean accessed);
-
-  Connection getConnection(Connection conn);
->>>>>>> a610ec82
 }