/*
 * Licensed to the Apache Software Foundation (ASF) under one or more contributor license
 * agreements. See the NOTICE file distributed with this work for additional information regarding
 * copyright ownership. The ASF licenses this file to You under the Apache License, Version 2.0 (the
 * "License"); you may not use this file except in compliance with the License. You may obtain a
 * copy of the License at
 *
 * http://www.apache.org/licenses/LICENSE-2.0
 *
 * Unless required by applicable law or agreed to in writing, software distributed under the License
 * is distributed on an "AS IS" BASIS, WITHOUT WARRANTIES OR CONDITIONS OF ANY KIND, either express
 * or implied. See the License for the specific language governing permissions and limitations under
 * the License.
 */
package org.apache.geode.cache.execute;

import java.util.Set;

import org.apache.geode.cache.DataPolicy;
import org.apache.geode.cache.LowMemoryException;

/**
 * Provides methods to build the context for the execution of a {@link Function} . A Context
 * describes the environment in which the {@link Execution} will take place.
 * <p>
 * This interface is implemented by GemFire. To obtain an instance of it use
 * {@link FunctionService}.
 *
 * @param <IN> The type of the argument passed into the function, if any
 * @param <OUT> The type of results sent by the function
 * @param <AGG> The type of the aggregated result returned by the ResultCollector
 *
 * @since GemFire 6.0
 * 
 * @see FunctionService
 * @see Function
 */
public interface Execution<IN, OUT, AGG> {

  /**
   * Specifies a data filter of routing objects for selecting the GemFire members to execute the
   * function on.
   * <p>
   * Applicable only for regions with {@link DataPolicy#PARTITION} DataPolicy. If the filter is
   * null, it will execute on all data of the region.
   * 
   * @param filter Set defining the data filter to be used for executing the function
   * @return an Execution with the filter
   * @throws IllegalArgumentException if filter passed is null.
   * @throws UnsupportedOperationException if not called after
   *         {@link FunctionService#onRegion(org.apache.geode.cache.Region)}
   * @since GemFire 6.0
   */
  Execution<IN, OUT, AGG> withFilter(Set<?> filter);

  /**
   * Specifies the user data passed to the function when it is executed. The function can retrieve
   * these arguments using {@link FunctionContext#getArguments()}
   * 
   * @param args user data passed to the function execution
   * @return an Execution with args
   * @throws IllegalArgumentException if the input parameter is null
   * @since Geode 1.2
   * 
   */
  Execution<IN, OUT, AGG> setArguments(IN args);

  /**
   * Specifies the user data passed to the function when it is executed. The function can retrieve
   * these arguments using {@link FunctionContext#getArguments()}
   *
   * @param args user data passed to the function execution
   * @return an Execution with args
   * @throws IllegalArgumentException if the input parameter is null
   * @since GemFire 6.0
   * @deprecated use {@link #setArguments(Object)} instead
   *
   */
  Execution<IN, OUT, AGG> withArgs(IN args);

  /**
   * Specifies the {@link ResultCollector} that will receive the results after the function has been
   * executed. Collector will receive results as they are sent from the
   * {@link Function#execute(FunctionContext)} using {@link ResultSender}.
   * 
   * @return an Execution with a collector
   * @throws IllegalArgumentException if {@link ResultCollector} is null
   * @see ResultCollector
   * @since GemFire 6.0
   */
  Execution<IN, OUT, AGG> withCollector(ResultCollector<OUT, AGG> rc);

  /**
   * Executes the function using its {@linkplain Function#getId() id}
   * <p>
   * {@link Function#execute(FunctionContext)} is called on the instance retrieved using
   * {@link FunctionService#getFunction(String)} on the executing member.
   *
   * @throws LowMemoryException if the {@link Function#optimizeForWrite()} returns true and there is
   *         a low memory condition
   * @return ResultCollector to retrieve the results received. This is different object than the
   *         ResultCollector provided in {@link Execution#withCollector(ResultCollector)}. User has
   *         to use this reference to retrieve results.
   * 
   * @since GemFire 6.0
   */
  ResultCollector<OUT, AGG> execute(String functionId) throws FunctionException;

  /**
   * Executes the function instance provided.
   * <p>
   * {@link Function#execute(FunctionContext)} is called on the de-serialized instance on the
   * executing member.
   * 
   * @param function instance to execute
   * @throws LowMemoryException if the {@link Function#optimizeForWrite()} returns true and there is
   *         a low memory condition
   * @return ResultCollector to retrieve the results received. This is different object than the
   *         ResultCollector provided in {@link Execution#withCollector(ResultCollector)}. User has
   *         to use this reference to retrieve results.
   * 
   * @since GemFire 6.0
   */
<<<<<<< HEAD
  ResultCollector<OUT, AGG> execute(Function function) throws FunctionException;

  /**
   * Executes the function using its {@linkplain Function#getId() id}
   * <p>
   * {@link Function#execute(FunctionContext)} is called on the de-serialized instance on the
   * executing member. Function should be registered on the executing member using
   * {@link FunctionService#registerFunction(Function)} method before calling this method.
   * 
   * As of 6.6, this is deprecated, since users can pass different value for the hasResult parameter
   * that than the boolean value returned from {@link Function#hasResult()}.
   * 
   * @param functionId the {@link Function#getId()} of the function
   * @param hasResult Whether the function returns any result
   * @throws LowMemoryException if the {@link Function#optimizeForWrite()} returns true and there is
   *         a low memory condition
   * @return ResultCollector to retrieve the results received. This is different object than the
   *         ResultCollector provided in {@link Execution#withCollector(ResultCollector)}. User has
   *         to use this reference to retrieve results.
   * 
   * @since GemFire 6.5
   * @deprecated as of 6.6, use {@link #execute(String)} instead
   */
  @Deprecated
  ResultCollector<?, ?> execute(String functionId, boolean hasResult) throws FunctionException;

  /**
   * Executes the function using its {@linkplain Function#getId() id}
   * <p>
   * {@link Function#execute(FunctionContext)} is called on the de-serialized instance on the
   * executing member.Function should be registered on the executing member using
   * {@link FunctionService#registerFunction(Function)} method before calling this method.
   * 
   * As of 6.6, this is deprecated, since users can pass different value for the hasResult, isHA
   * parameter that than the boolean values returned from {@link Function#hasResult()},
   * {@link Function#isHA()}.
   * 
   * @param functionId the {@link Function#getId()} of the function
   * @param hasResult Whether the function returns any result
   * @param isHA Whether the given function is HA
   * @throws LowMemoryException if the {@link Function#optimizeForWrite()} returns true and there is
   *         a low memory condition
   * @return ResultCollector to retrieve the results received. This is different object than the
   *         ResultCollector provided in {@link Execution#withCollector(ResultCollector)}. User has
   *         to use this reference to retrieve results.
   * 
   * @since GemFire 6.5
   * @deprecated as of 6.6, use {@link #execute(String)} instead
   */
  @Deprecated
  ResultCollector<?, ?> execute(String functionId, boolean hasResult, boolean isHA)
      throws FunctionException;

  /**
   * Executes the function using its {@linkplain Function#getId() id}
   * <p>
   * {@link Function#execute(FunctionContext)} is called on the de-serialized instance on the
   * executing member.Function should be registered on the executing member using
   * {@link FunctionService#registerFunction(Function)} method before calling this method.
   * 
   * As of 6.6, this is deprecated, since users can pass different value for the hasResult, isHA,
   * optimizeForWrite parameters that than the boolean values returned from
   * {@link Function#hasResult()}, {@link Function#isHA()}, {@link Function#optimizeForWrite()}.
   * 
   * @param functionId the {@link Function#getId()} of the function
   * @param hasResult Whether the function returns any result
   * @param isHA Whether the given function is HA
   * @param optimizeForWrite Whether the function should be optmized for write operations
   * @throws LowMemoryException if the {@link Function#optimizeForWrite()} returns true and there is
   *         a low memory condition
   * @return ResultCollector to retrieve the results received. This is different object than the
   *         ResultCollector provided in {@link Execution#withCollector(ResultCollector)}. User has
   *         to use this reference to retrieve results.
   * 
   * @since GemFire 6.5
   * @deprecated as of 6.6, use {@link #execute(String)} instead
   */
  @Deprecated
  ResultCollector<?, ?> execute(String functionId, boolean hasResult, boolean isHA,
      boolean optimizeForWrite) throws FunctionException;
=======
  public ResultCollector<OUT, AGG> execute(Function function) throws FunctionException;
>>>>>>> 78f08e8a
}<|MERGE_RESOLUTION|>--- conflicted
+++ resolved
@@ -51,7 +51,7 @@
    *         {@link FunctionService#onRegion(org.apache.geode.cache.Region)}
    * @since GemFire 6.0
    */
-  Execution<IN, OUT, AGG> withFilter(Set<?> filter);
+  public Execution<IN, OUT, AGG> withFilter(Set<?> filter);
 
   /**
    * Specifies the user data passed to the function when it is executed. The function can retrieve
@@ -63,7 +63,7 @@
    * @since Geode 1.2
    * 
    */
-  Execution<IN, OUT, AGG> setArguments(IN args);
+  public Execution<IN, OUT, AGG> setArguments(IN args);
 
   /**
    * Specifies the user data passed to the function when it is executed. The function can retrieve
@@ -76,7 +76,7 @@
    * @deprecated use {@link #setArguments(Object)} instead
    *
    */
-  Execution<IN, OUT, AGG> withArgs(IN args);
+  public Execution<IN, OUT, AGG> withArgs(IN args);
 
   /**
    * Specifies the {@link ResultCollector} that will receive the results after the function has been
@@ -88,7 +88,7 @@
    * @see ResultCollector
    * @since GemFire 6.0
    */
-  Execution<IN, OUT, AGG> withCollector(ResultCollector<OUT, AGG> rc);
+  public Execution<IN, OUT, AGG> withCollector(ResultCollector<OUT, AGG> rc);
 
   /**
    * Executes the function using its {@linkplain Function#getId() id}
@@ -104,7 +104,7 @@
    * 
    * @since GemFire 6.0
    */
-  ResultCollector<OUT, AGG> execute(String functionId) throws FunctionException;
+  public ResultCollector<OUT, AGG> execute(String functionId) throws FunctionException;
 
   /**
    * Executes the function instance provided.
@@ -121,88 +121,5 @@
    * 
    * @since GemFire 6.0
    */
-<<<<<<< HEAD
-  ResultCollector<OUT, AGG> execute(Function function) throws FunctionException;
-
-  /**
-   * Executes the function using its {@linkplain Function#getId() id}
-   * <p>
-   * {@link Function#execute(FunctionContext)} is called on the de-serialized instance on the
-   * executing member. Function should be registered on the executing member using
-   * {@link FunctionService#registerFunction(Function)} method before calling this method.
-   * 
-   * As of 6.6, this is deprecated, since users can pass different value for the hasResult parameter
-   * that than the boolean value returned from {@link Function#hasResult()}.
-   * 
-   * @param functionId the {@link Function#getId()} of the function
-   * @param hasResult Whether the function returns any result
-   * @throws LowMemoryException if the {@link Function#optimizeForWrite()} returns true and there is
-   *         a low memory condition
-   * @return ResultCollector to retrieve the results received. This is different object than the
-   *         ResultCollector provided in {@link Execution#withCollector(ResultCollector)}. User has
-   *         to use this reference to retrieve results.
-   * 
-   * @since GemFire 6.5
-   * @deprecated as of 6.6, use {@link #execute(String)} instead
-   */
-  @Deprecated
-  ResultCollector<?, ?> execute(String functionId, boolean hasResult) throws FunctionException;
-
-  /**
-   * Executes the function using its {@linkplain Function#getId() id}
-   * <p>
-   * {@link Function#execute(FunctionContext)} is called on the de-serialized instance on the
-   * executing member.Function should be registered on the executing member using
-   * {@link FunctionService#registerFunction(Function)} method before calling this method.
-   * 
-   * As of 6.6, this is deprecated, since users can pass different value for the hasResult, isHA
-   * parameter that than the boolean values returned from {@link Function#hasResult()},
-   * {@link Function#isHA()}.
-   * 
-   * @param functionId the {@link Function#getId()} of the function
-   * @param hasResult Whether the function returns any result
-   * @param isHA Whether the given function is HA
-   * @throws LowMemoryException if the {@link Function#optimizeForWrite()} returns true and there is
-   *         a low memory condition
-   * @return ResultCollector to retrieve the results received. This is different object than the
-   *         ResultCollector provided in {@link Execution#withCollector(ResultCollector)}. User has
-   *         to use this reference to retrieve results.
-   * 
-   * @since GemFire 6.5
-   * @deprecated as of 6.6, use {@link #execute(String)} instead
-   */
-  @Deprecated
-  ResultCollector<?, ?> execute(String functionId, boolean hasResult, boolean isHA)
-      throws FunctionException;
-
-  /**
-   * Executes the function using its {@linkplain Function#getId() id}
-   * <p>
-   * {@link Function#execute(FunctionContext)} is called on the de-serialized instance on the
-   * executing member.Function should be registered on the executing member using
-   * {@link FunctionService#registerFunction(Function)} method before calling this method.
-   * 
-   * As of 6.6, this is deprecated, since users can pass different value for the hasResult, isHA,
-   * optimizeForWrite parameters that than the boolean values returned from
-   * {@link Function#hasResult()}, {@link Function#isHA()}, {@link Function#optimizeForWrite()}.
-   * 
-   * @param functionId the {@link Function#getId()} of the function
-   * @param hasResult Whether the function returns any result
-   * @param isHA Whether the given function is HA
-   * @param optimizeForWrite Whether the function should be optmized for write operations
-   * @throws LowMemoryException if the {@link Function#optimizeForWrite()} returns true and there is
-   *         a low memory condition
-   * @return ResultCollector to retrieve the results received. This is different object than the
-   *         ResultCollector provided in {@link Execution#withCollector(ResultCollector)}. User has
-   *         to use this reference to retrieve results.
-   * 
-   * @since GemFire 6.5
-   * @deprecated as of 6.6, use {@link #execute(String)} instead
-   */
-  @Deprecated
-  ResultCollector<?, ?> execute(String functionId, boolean hasResult, boolean isHA,
-      boolean optimizeForWrite) throws FunctionException;
-=======
   public ResultCollector<OUT, AGG> execute(Function function) throws FunctionException;
->>>>>>> 78f08e8a
 }