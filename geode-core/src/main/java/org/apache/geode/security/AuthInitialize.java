/*
 * Licensed to the Apache Software Foundation (ASF) under one or more contributor license
 * agreements. See the NOTICE file distributed with this work for additional information regarding
 * copyright ownership. The ASF licenses this file to You under the Apache License, Version 2.0 (the
 * "License"); you may not use this file except in compliance with the License. You may obtain a
 * copy of the License at
 *
 * http://www.apache.org/licenses/LICENSE-2.0
 *
 * Unless required by applicable law or agreed to in writing, software distributed under the License
 * is distributed on an "AS IS" BASIS, WITHOUT WARRANTIES OR CONDITIONS OF ANY KIND, either express
 * or implied. See the License for the specific language governing permissions and limitations under
 * the License.
 */

package org.apache.geode.security;

import java.util.Properties;

import org.apache.geode.LogWriter;
import org.apache.geode.cache.CacheCallback;
import org.apache.geode.distributed.DistributedMember;
import org.apache.geode.distributed.DistributedSystem;
import org.apache.geode.internal.cache.GemFireCacheImpl;
import org.apache.geode.internal.cache.InternalCache;

// TODO Add example usage of this interface and configuration details
/**
 * Specifies the mechanism to obtain credentials for a client or peer. It is mandatory for clients
 * and peers when running in secure mode and an {@link Authenticator} has been configured on the
 * server/locator side respectively. Implementations should register name of the static creation
 * function (that returns an object of the class) as the <i>security-peer-auth-init</i> system
 * property on peers and as the <i>security-client-auth-init</i> system property on clients.
 *
 * @since GemFire 5.5
 */
public interface AuthInitialize extends CacheCallback {

  /**
   * Initialize the callback for a client/peer. This is invoked when a new connection from a
   * client/peer is created with the host.
   * 
   * @param systemLogger {@link LogWriter} for system logs
   * @param securityLogger {@link LogWriter} for security logs
   * 
   * @throws AuthenticationFailedException if some exception occurs during the initialization
   *
   * @deprecated since Geode 1.0, use init()
   */
  @Deprecated
  void init(LogWriter systemLogger, LogWriter securityLogger) throws AuthenticationFailedException;

  /**
   * @since Geode 1.0. implement this method instead of init with logwriters. Implementation should
   *        use log4j instead of these loggers.
   */
  default void init() {
    InternalCache cache = GemFireCacheImpl.getInstance();
    init(cache.getLogger(), cache.getSecurityLogger());
  }

  /**
   * Initialize with the given set of security properties and return the credentials for the
   * peer/client as properties.
   * 
   * This method can modify the given set of properties. For example it may invoke external agents
   * or even interact with the user.
   * 
   * Normally it is expected that implementations will filter out <i>security-*</i> properties that
   * are needed for credentials and return only those.
   * 
   * @param securityProps the security properties obtained using a call to
   *        {@link DistributedSystem#getSecurityProperties} that will be used for obtaining the
   *        credentials
   * @param server the {@link DistributedMember} object of the server/group-coordinator to which
   *        connection is being attempted
   * @param isPeer true when this is invoked for peer initialization and false when invoked for
   *        client initialization
   * 
   * @throws AuthenticationFailedException in case of failure to obtain the credentials
   * 
   * @return the credentials to be used for the given <code>server</code>
   *
   *         When using Integrated security, all members, peer/client will use the same credentials.
   *         but we still need to use these params to support the old authenticator
   */
<<<<<<< HEAD
  @Deprecated
=======
>>>>>>> 1efbf58f
  Properties getCredentials(Properties securityProps, DistributedMember server, boolean isPeer)
      throws AuthenticationFailedException;

  /**
   *
   * @param securityProps
   * @return the credentials to be used. It needs to contain "security-username" and
   *         "security-password"
   * @deprecated As of Geode 1.3, please implement getCredentials(Properties, DistributedMember,
   *             boolean)
   */
  default Properties getCredentials(Properties securityProps) {
    return getCredentials(securityProps, null, true);
  }
}<|MERGE_RESOLUTION|>--- conflicted
+++ resolved
@@ -84,10 +84,6 @@
    *         When using Integrated security, all members, peer/client will use the same credentials.
    *         but we still need to use these params to support the old authenticator
    */
-<<<<<<< HEAD
-  @Deprecated
-=======
->>>>>>> 1efbf58f
   Properties getCredentials(Properties securityProps, DistributedMember server, boolean isPeer)
       throws AuthenticationFailedException;
 
