--- conflicted
+++ resolved
@@ -274,14 +274,10 @@
   testRuntime('com.pholser:junit-quickcheck-generators:' + project.'junit-quickcheck.version')
 
 
-<<<<<<< HEAD
-  integrationTestCompile(project(":geode-junit")) {
-    exclude module: 'geode-core'
-  }
-  integrationTestCompile(project(":geode-dunit")) {
-=======
+  integrationTestCompile(project(':geode-junit')) {
+    exclude module: 'geode-core'
+  }
   integrationTestCompile(project(':geode-dunit')) {
->>>>>>> 898a06a4
     exclude module: 'geode-core'
   }
   integrationTestCompile(project(':geode-concurrency-test'))
@@ -297,22 +293,15 @@
   integrationTestRuntime('xerces:xercesImpl:' + project.'xercesImpl.version')
 
 
-<<<<<<< HEAD
-  distributedTestCompile(project(":geode-junit")) {
-    exclude module: 'geode-core'
-  }
-  distributedTestCompile(project(":geode-dunit")) {
-    exclude module: 'geode-core'
-  }
-  distributedTestCompile 'redis.clients:jedis:' + project.'jedis.version'
-  distributedTestCompile 'pl.pragmatists:JUnitParams:' + project.'JUnitParams.version'
-  distributedTestCompile 'com.jayway.jsonpath:json-path-assert:' + project.'json-path-assert.version'
-=======
-  distributedTestCompile(project(':geode-dunit'))
+  distributedTestCompile(project(':geode-junit')) {
+    exclude module: 'geode-core'
+  }
+  distributedTestCompile(project(':geode-dunit')) {
+    exclude module: 'geode-core'
+  }
   distributedTestCompile('redis.clients:jedis:' + project.'jedis.version')
   distributedTestCompile('pl.pragmatists:JUnitParams:' + project.'JUnitParams.version')
   distributedTestCompile('com.jayway.jsonpath:json-path-assert:' + project.'json-path-assert.version')
->>>>>>> 898a06a4
 
   distributedTestRuntime('org.apache.derby:derby:' + project.'derby.version')
 
@@ -322,123 +311,11 @@
   }
 
 
-<<<<<<< HEAD
-  performanceTestCompile project(":geode-junit")
-}
-
-def generatedResources = "$buildDir/generated-resources/main"
-
-sourceSets {
-  main {
-    output.dir(generatedResources, builtBy: 'createVersionPropertiesFile')
-  }
-  test {
-    output.dir(generatedResources, builtBy: 'createVersionPropertiesFile')
-  }
-}
-
-jmh {
-  include = project.hasProperty('include') ? project.getProperties().get('include') : '.*'
-  duplicateClassesStrategy = 'warn'
-}
-
-sourceSets {
-// This works around resource-look up between integrationTest and test source-sets.
-// See GEODE-5803 / GEODE-5882
-  test.resources.srcDirs.each { testResourceSrc ->
-    integrationTest.resources.srcDir {
-      testResourceSrc
-    }
-  }
-}
-
-// Creates the version properties file and writes it to the classes dir
-task createVersionPropertiesFile(dependsOn: ':writeBuildInfo') {
-
-  def propertiesFile = file(generatedResources + "/org/apache/geode/internal/GemFireVersion.properties")
-  def scmInfoFile = rootProject.tasks.writeBuildInfo.outputs.files
-
-  inputs.files {
-    scmInfoFile
-  }
-  outputs.files {
-    propertiesFile
-  }
-
-
-  doLast {
-    def scmInfo = new Properties()
-    new FileInputStream(scmInfoFile.singleFile).withStream { fis ->
-      scmInfo.load(fis)
-    }
-
-    def props = [
-        "Product-Name"      : productName,
-        "Product-Version"   : version,
-        "Build-Id"          : "${System.env.USER} ${buildId}".toString(),
-        "Build-Date"        : new Date().format('yyyy-MM-dd HH:mm:ss Z'),
-        "Build-Platform"    : "${System.properties['os.name']} ${System.properties['os.version']} ${System.properties['os.arch']}".toString(),
-        "Build-Java-Version": System.properties['java.version']
-    ] as Properties
-    props.putAll(scmInfo)
-
-    propertiesFile.getParentFile().mkdirs()
-    new FileOutputStream(propertiesFile).withStream { fos ->
-      props.store(fos, '')
-    }
-  }
-}
-
-jar {
-
-  from sourceSets.main.output
-  from sourceSets.jca.output
-
-  exclude 'org/apache/geode/management/internal/web/**'
-  exclude 'org/apache/geode/internal/i18n/StringIdResourceBundle_ja.txt'
-  exclude 'org/apache/geode/admin/doc-files/ds4_0.dtd'
-}
-
-jar.dependsOn(createVersionPropertiesFile)
-
-task webJar(type: Jar, dependsOn: classes) {
-  description 'Assembles the jar archive containing the gemfire management web classes.'
-  from sourceSets.main.output
-  baseName 'geode-web'
-  include 'org/apache/geode/management/internal/web/**'
-}
-
-task raJar(type: Jar, dependsOn: classes) {
-  description 'Assembles the jar archive that contains the JCA classes'
-  from sourceSets.jca.output
-  exclude 'org/apache/geode/ra/**'
-  archiveName 'ra.jar'
-}
-
-task jcaJar(type: Jar, dependsOn: raJar) {
-  description 'Assembles the jar archive that contains the JCA bundle'
-  baseName 'geode-jca'
-  extension 'rar'
-  metaInf { from 'src/jca/ra.xml' }
-  from raJar.archivePath
-}
-
-configurations {
-  classesOutput {
-    extendsFrom compile
-    description 'a dependency that exposes the compiled classes'
-  }
-}
-
-dependencies {
-  classesOutput sourceSets.main.output
-=======
   performanceTestCompile(project(':geode-junit'))
-  
+
   // Distributed Tests
   distributedTestCompile(sourceSets.test.output)            // To be removed by GEODE-5803
   distributedTestCompile(sourceSets.integrationTest.output) // To be removed by GEODE-5803
->>>>>>> 898a06a4
 }
 
 tasks.eclipse.dependsOn(generateGrammarSource)
