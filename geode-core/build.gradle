/*
 * Licensed to the Apache Software Foundation (ASF) under one or more
 * contributor license agreements.  See the NOTICE file distributed with
 * this work for additional information regarding copyright ownership.
 * The ASF licenses this file to You under the Apache License, Version 2.0
 * (the "License"); you may not use this file except in compliance with
 * the License.  You may obtain a copy of the License at
 *
 *      http://www.apache.org/licenses/LICENSE-2.0
 *
 * Unless required by applicable law or agreed to in writing, software
 * distributed under the License is distributed on an "AS IS" BASIS,
 * WITHOUT WARRANTIES OR CONDITIONS OF ANY KIND, either express or implied.
 * See the License for the specific language governing permissions and
 * limitations under the License.
 */


apply plugin: 'antlr'
apply plugin: 'me.champeau.gradle.jmh'

sourceSets {
  jca {
    compileClasspath += configurations.compileClasspath
    runtimeClasspath += configurations.runtimeClasspath
  }
}

idea {
  module {
    testSourceDirs += project.tasks.generateIntegrationTestGrammarSource.outputs.files
    testSourceDirs += project.tasks.generateDistributedTestGrammarSource.outputs.files
    testSourceDirs += project.tasks.generatePerformanceTestGrammarSource.outputs.files
    testSourceDirs += project.tasks.generateUpgradeTestGrammarSource.outputs.files
  }
}

configurations {
  //declaring new configuration that will be used to associate with artifacts
  archives
}

def generatedResources = "$buildDir/generated-resources/main"

sourceSets {
  main {
    output.dir(generatedResources, builtBy: 'createVersionPropertiesFile')
  }
  test {
    output.dir(generatedResources, builtBy: 'createVersionPropertiesFile')
  }
}

jmh {
  include = project.hasProperty('include') ? project.getProperties().get('include') : '.*'
  duplicateClassesStrategy = 'warn'
}

// Creates the version properties file and writes it to the classes dir
task createVersionPropertiesFile(dependsOn: ':writeBuildInfo') {

  def propertiesFile = file(generatedResources + "/org/apache/geode/internal/GemFireVersion.properties")
  def scmInfoFile = rootProject.tasks.writeBuildInfo.outputs.files

  inputs.files {
    scmInfoFile
  }
  outputs.files {
    propertiesFile
  }


  doLast {
    def scmInfo = new Properties()
    new FileInputStream(scmInfoFile.singleFile).withStream { fis ->
      scmInfo.load(fis)
    }

    def props = [
        "Product-Name"      : productName,
        "Product-Version"   : version,
        "Build-Id"          : "${System.env.USER} ${buildId}".toString(),
        "Build-Date"        : new Date().format('yyyy-MM-dd HH:mm:ss Z'),
        "Build-Platform"    : "${System.properties['os.name']} ${System.properties['os.version']} ${System.properties['os.arch']}".toString(),
        "Build-Java-Version": System.properties['java.version']
    ] as Properties
    props.putAll(scmInfo)

    propertiesFile.getParentFile().mkdirs()
    new FileOutputStream(propertiesFile).withStream { fos ->
      props.store(fos, '')
    }
  }
}

jar {

  from sourceSets.main.output
  from sourceSets.jca.output

  exclude 'org/apache/geode/management/internal/web/**'
  exclude 'org/apache/geode/internal/i18n/StringIdResourceBundle_ja.txt'
  exclude 'org/apache/geode/admin/doc-files/ds4_0.dtd'
}

jar.dependsOn(createVersionPropertiesFile)

task webJar(type: Jar, dependsOn: classes) {
  description 'Assembles the jar archive containing the gemfire management web classes.'
  from sourceSets.main.output
  baseName 'geode-web'
  include 'org/apache/geode/management/internal/web/**'
}

task raJar(type: Jar, dependsOn: classes) {
  description 'Assembles the jar archive that contains the JCA classes'
  from sourceSets.jca.output
  exclude 'org/apache/geode/ra/**'
  archiveName 'ra.jar'
}

task jcaJar(type: Jar, dependsOn: raJar) {
  description 'Assembles the jar archive that contains the JCA bundle'
  baseName 'geode-jca'
  extension 'rar'
  metaInf { from 'src/jca/ra.xml' }
  from raJar.archivePath
}

configurations {
  classesOutput {
    extendsFrom compile
    description 'a dependency that exposes the compiled classes'
  }
}

dependencies {
  classesOutput sourceSets.main.output


  // Source Dependencies
  antlr 'antlr:antlr:' + project.'antlr.version'

  // External
  compileOnly files("${System.getProperty('java.home')}/../lib/tools.jar")
  compile('com.github.stephenc.findbugs:findbugs-annotations:' + project.'stephenc-findbugs.version')
  compile('org.jgroups:jgroups:' + project.'jgroups.version')
  compile('antlr:antlr:' + project.'antlr.version')
  compile('com.fasterxml.jackson.core:jackson-annotations:' + project.'jackson.version')
  compile('com.fasterxml.jackson.core:jackson-databind:' + project.'jackson.version')
  compile('commons-io:commons-io:' + project.'commons-io.version')
  compile('commons-validator:commons-validator:' + project.'commons-validator.version')
  compile('commons-digester:commons-digester:' + project.'commons-digester.version')
  compile('javax.activation:activation:' + project.'javax-activation.version')
  compile('javax.xml.bind:jaxb-api:' + project.'jaxb.version')
  compile('com.sun.xml.bind:jaxb-core:' + project.'jaxb.version')
  compile('com.sun.xml.bind:jaxb-impl:' + project.'jaxb.version')

  compile('commons-lang:commons-lang:' + project.'commons-lang.version')
  compile('commons-modeler:commons-modeler:' + project.'commons-modeler.version') {
    exclude module: 'commons-digester'
    exclude module: 'commons-logging-api'
    exclude module: 'mx4j-jmx'
    exclude module: 'xml-apis'
    ext.optional = true
  }
  compile('io.netty:netty-all:' + project.'netty-all.version') {
    ext.optional = true
  }
  compile('it.unimi.dsi:fastutil:' + project.'fastutil.version')
  compile('javax.mail:javax.mail-api:' + project.'javax.mail-api.version') {
    ext.optional = true;
  }
  compile('javax.resource:javax.resource-api:' + project.'javax.resource-api.version')
  compile('mx4j:mx4j:' + project.'mx4j.version') {
    ext.optional = true;
  }
  compile('mx4j:mx4j-remote:' + project.'mx4j-remote.version') {
    ext.optional = true;
  }
  compile('mx4j:mx4j-tools:' + project.'mx4j-tools.version') {
    ext.optional = true;
  }
  compile('net.java.dev.jna:jna:' + project.'jna.version')

  compile('net.sf.jopt-simple:jopt-simple:' + project.'jopt-simple.version')

  compile('org.apache.logging.log4j:log4j-api:' + project.'log4j.version')
  compile('org.apache.logging.log4j:log4j-core:' + project.'log4j.version')

  runtimeOnly('org.fusesource.jansi:jansi:' + project.'jansi.version') {
    ext.optional = true
  }
  runtimeOnly('org.slf4j:slf4j-api:' + project.'slf4j-api.version')

  runtimeOnly('org.apache.logging.log4j:log4j-slf4j-impl:' + project.'log4j.version') {
    exclude module: 'slf4j-api'
    ext.optional = true
  }
  runtimeOnly('org.apache.logging.log4j:log4j-jcl:' + project.'log4j.version') {
    ext.optional = true
  }
  runtimeOnly('org.apache.logging.log4j:log4j-jul:' + project.'log4j.version') {
    ext.optional = true
  }
  compile('org.eclipse.jetty:jetty-webapp:' + project.'jetty.version') {
    ext.optional = true
  }
  compileOnly('org.springframework:spring-webmvc:' + project.'springframework.version') {
    exclude module: 'aopalliance'
    exclude module: 'spring-aop'
    ext.optional = true
  }
  testCompile('org.springframework:spring-webmvc:' + project.'springframework.version') {
    exclude module: 'aopalliance'
    exclude module: 'spring-aop'
    ext.optional = true
  }
  compile('org.springframework:spring-core:' + project.'springframework.version') {
    ext.optional = true
  }
  compile('org.springframework.shell:spring-shell:' + project.'spring-shell.version') {
    exclude module: 'aopalliance'
    exclude module: 'asm'
    exclude module: 'cglib'
    exclude module: 'guava'
    exclude module: 'spring-aop'
    exclude module: 'spring-context-support'
    ext.optional = true
  }
  compile('org.iq80.snappy:snappy:' + project.'snappy-java.version') {
    ext.optional = true
  }

  compile('org.apache.shiro:shiro-core:' + project.'shiro.version')

  compile('io.github.classgraph:classgraph:' + project.'classgraph.version')

  compile('com.healthmarketscience.rmiio:rmiio:' + project.'rmiio.version')

  compile(project(':geode-common'))
  compile(project(':geode-json'))


  jcaAnnotationProcessor 'org.apache.logging.log4j:log4j-core:' + project.'log4j.version'


  jcaCompile(sourceSets.main.output)


  testCompile(project(':geode-junit'))
  testCompile(project(':geode-concurrency-test'))
  testCompile('org.apache.bcel:bcel:' + project.'bcel.version')
  testCompile('org.mockito:mockito-core:' + project.'mockito-core.version')
  testCompile('org.springframework:spring-test:' + project.'springframework.version')
  testCompile('com.pholser:junit-quickcheck-core:' + project.'junit-quickcheck.version')
  testCompile files("${System.getProperty('java.home')}/../lib/tools.jar")

  testRuntime('commons-collections:commons-collections:' + project.'commons-collections.version')
  testRuntime('commons-configuration:commons-configuration:' + project.'commons-configuration.version')
  testRuntime('commons-io:commons-io:' + project.'commons-io.version')
  testRuntime('commons-validator:commons-validator:' + project.'commons-validator.version')
  testRuntime('com.pholser:junit-quickcheck-generators:' + project.'junit-quickcheck.version')


<<<<<<< HEAD
  integrationTestCompile(project(":geode-junit")) {
    exclude module: 'geode-core'
  }
  integrationTestCompile(project(":geode-dunit")) {
=======
  integrationTestCompile(project(':geode-dunit')) {
>>>>>>> 89105618
    exclude module: 'geode-core'
  }
  integrationTestCompile(project(':geode-concurrency-test'))
  integrationTestCompile('redis.clients:jedis:' + project.'jedis.version')
  integrationTestCompile('org.apache.bcel:bcel:' + project.'bcel.version')
  integrationTestCompile('org.apache.logging.log4j:log4j-core:' + project.'log4j.version' + ':tests')
  integrationTestCompile('org.apache.logging.log4j:log4j-core:' + project.'log4j.version' + ':test-sources')
  integrationTestCompile('org.springframework:spring-test:' + project.'springframework.version')
  integrationTestCompile('net.spy:spymemcached:' + project.'spymemcached.version')
  integrationTestCompile('pl.pragmatists:JUnitParams:' + project.'JUnitParams.version')

  integrationTestRuntime('org.apache.derby:derby:' + project.'derby.version')
  integrationTestRuntime('xerces:xercesImpl:' + project.'xercesImpl.version')


<<<<<<< HEAD
  distributedTestCompile(project(":geode-junit")) {
    exclude module: 'geode-core'
  }
  distributedTestCompile(project(":geode-dunit")) {
    exclude module: 'geode-core'
  }
  distributedTestCompile 'redis.clients:jedis:' + project.'jedis.version'
  distributedTestCompile 'pl.pragmatists:JUnitParams:' + project.'JUnitParams.version'
  distributedTestCompile 'com.jayway.jsonpath:json-path-assert:' + project.'json-path-assert.version'
=======
  distributedTestCompile(project(':geode-dunit'))
  distributedTestCompile('redis.clients:jedis:' + project.'jedis.version')
  distributedTestCompile('pl.pragmatists:JUnitParams:' + project.'JUnitParams.version')
  distributedTestCompile('com.jayway.jsonpath:json-path-assert:' + project.'json-path-assert.version')
>>>>>>> 89105618

  distributedTestRuntime('org.apache.derby:derby:' + project.'derby.version')


  upgradeTestCompile(project(':geode-dunit')) {
    exclude module: 'geode-core'
  }


<<<<<<< HEAD
  performanceTestCompile project(":geode-junit")
}

def generatedResources = "$buildDir/generated-resources/main"

sourceSets {
  main {
    output.dir(generatedResources, builtBy: 'createVersionPropertiesFile')
  }
  test {
    output.dir(generatedResources, builtBy: 'createVersionPropertiesFile')
  }
}

jmh {
  include = project.hasProperty('include') ? project.getProperties().get('include') : '.*'
  duplicateClassesStrategy = 'warn'
}

sourceSets {
// This works around resource-look up between integrationTest and test source-sets.
// See GEODE-5803 / GEODE-5882
  test.resources.srcDirs.each { testResourceSrc ->
    integrationTest.resources.srcDir {
      testResourceSrc
    }
  }
}

dependencies {
  // Distributed Tests
  distributedTestCompile sourceSets.test.output
  distributedTestCompile sourceSets.integrationTest.output
}

// Creates the version properties file and writes it to the classes dir
task createVersionPropertiesFile(dependsOn: ':writeBuildInfo') {

  def propertiesFile = file(generatedResources + "/org/apache/geode/internal/GemFireVersion.properties")
  def scmInfoFile = rootProject.tasks.writeBuildInfo.outputs.files

  inputs.files {
    scmInfoFile
  }
  outputs.files {
    propertiesFile
  }


  doLast {
    def scmInfo = new Properties()
    new FileInputStream(scmInfoFile.singleFile).withStream { fis ->
      scmInfo.load(fis)
    }

    def props = [
        "Product-Name"      : productName,
        "Product-Version"   : version,
        "Build-Id"          : "${System.env.USER} ${buildId}".toString(),
        "Build-Date"        : new Date().format('yyyy-MM-dd HH:mm:ss Z'),
        "Build-Platform"    : "${System.properties['os.name']} ${System.properties['os.version']} ${System.properties['os.arch']}".toString(),
        "Build-Java-Version": System.properties['java.version']
    ] as Properties
    props.putAll(scmInfo)
=======
  performanceTestCompile(project(':geode-junit'))
>>>>>>> 89105618

  integrationTestCompile(sourceSets.test.output)              // To be removed by GEODE-5803
  distributedTestCompile(sourceSets.integrationTest.output)   // To be removed by GEODE-5803
}

tasks.eclipse.dependsOn(generateGrammarSource)

distributedTest {
  // Some tests have inner tests that should be ignored
  exclude "**/*\$*.class"
}

rootProject.generate.dependsOn(generateGrammarSource)<|MERGE_RESOLUTION|>--- conflicted
+++ resolved
@@ -56,6 +56,17 @@
   duplicateClassesStrategy = 'warn'
 }
 
+sourceSets {
+// This works around resource-look up between integrationTest and test source-sets.
+// See GEODE-5803 / GEODE-5882
+  test.resources.srcDirs.each { testResourceSrc ->
+    integrationTest.resources.srcDir {
+      testResourceSrc
+    }
+  }
+}
+
+
 // Creates the version properties file and writes it to the classes dir
 task createVersionPropertiesFile(dependsOn: ':writeBuildInfo') {
 
@@ -263,14 +274,7 @@
   testRuntime('com.pholser:junit-quickcheck-generators:' + project.'junit-quickcheck.version')
 
 
-<<<<<<< HEAD
-  integrationTestCompile(project(":geode-junit")) {
-    exclude module: 'geode-core'
-  }
-  integrationTestCompile(project(":geode-dunit")) {
-=======
   integrationTestCompile(project(':geode-dunit')) {
->>>>>>> 89105618
     exclude module: 'geode-core'
   }
   integrationTestCompile(project(':geode-concurrency-test'))
@@ -286,22 +290,10 @@
   integrationTestRuntime('xerces:xercesImpl:' + project.'xercesImpl.version')
 
 
-<<<<<<< HEAD
-  distributedTestCompile(project(":geode-junit")) {
-    exclude module: 'geode-core'
-  }
-  distributedTestCompile(project(":geode-dunit")) {
-    exclude module: 'geode-core'
-  }
-  distributedTestCompile 'redis.clients:jedis:' + project.'jedis.version'
-  distributedTestCompile 'pl.pragmatists:JUnitParams:' + project.'JUnitParams.version'
-  distributedTestCompile 'com.jayway.jsonpath:json-path-assert:' + project.'json-path-assert.version'
-=======
   distributedTestCompile(project(':geode-dunit'))
   distributedTestCompile('redis.clients:jedis:' + project.'jedis.version')
   distributedTestCompile('pl.pragmatists:JUnitParams:' + project.'JUnitParams.version')
   distributedTestCompile('com.jayway.jsonpath:json-path-assert:' + project.'json-path-assert.version')
->>>>>>> 89105618
 
   distributedTestRuntime('org.apache.derby:derby:' + project.'derby.version')
 
@@ -311,77 +303,11 @@
   }
 
 
-<<<<<<< HEAD
-  performanceTestCompile project(":geode-junit")
-}
-
-def generatedResources = "$buildDir/generated-resources/main"
-
-sourceSets {
-  main {
-    output.dir(generatedResources, builtBy: 'createVersionPropertiesFile')
-  }
-  test {
-    output.dir(generatedResources, builtBy: 'createVersionPropertiesFile')
-  }
-}
-
-jmh {
-  include = project.hasProperty('include') ? project.getProperties().get('include') : '.*'
-  duplicateClassesStrategy = 'warn'
-}
-
-sourceSets {
-// This works around resource-look up between integrationTest and test source-sets.
-// See GEODE-5803 / GEODE-5882
-  test.resources.srcDirs.each { testResourceSrc ->
-    integrationTest.resources.srcDir {
-      testResourceSrc
-    }
-  }
-}
-
-dependencies {
+  performanceTestCompile(project(':geode-junit'))
+  
   // Distributed Tests
-  distributedTestCompile sourceSets.test.output
-  distributedTestCompile sourceSets.integrationTest.output
-}
-
-// Creates the version properties file and writes it to the classes dir
-task createVersionPropertiesFile(dependsOn: ':writeBuildInfo') {
-
-  def propertiesFile = file(generatedResources + "/org/apache/geode/internal/GemFireVersion.properties")
-  def scmInfoFile = rootProject.tasks.writeBuildInfo.outputs.files
-
-  inputs.files {
-    scmInfoFile
-  }
-  outputs.files {
-    propertiesFile
-  }
-
-
-  doLast {
-    def scmInfo = new Properties()
-    new FileInputStream(scmInfoFile.singleFile).withStream { fis ->
-      scmInfo.load(fis)
-    }
-
-    def props = [
-        "Product-Name"      : productName,
-        "Product-Version"   : version,
-        "Build-Id"          : "${System.env.USER} ${buildId}".toString(),
-        "Build-Date"        : new Date().format('yyyy-MM-dd HH:mm:ss Z'),
-        "Build-Platform"    : "${System.properties['os.name']} ${System.properties['os.version']} ${System.properties['os.arch']}".toString(),
-        "Build-Java-Version": System.properties['java.version']
-    ] as Properties
-    props.putAll(scmInfo)
-=======
-  performanceTestCompile(project(':geode-junit'))
->>>>>>> 89105618
-
-  integrationTestCompile(sourceSets.test.output)              // To be removed by GEODE-5803
-  distributedTestCompile(sourceSets.integrationTest.output)   // To be removed by GEODE-5803
+  distributedTestCompile(sourceSets.test.output)            // To be removed by GEODE-5803
+  distributedTestCompile(sourceSets.integrationTest.output) // To be removed by GEODE-5803
 }
 
 tasks.eclipse.dependsOn(generateGrammarSource)
