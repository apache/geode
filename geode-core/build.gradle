/*
 * Licensed to the Apache Software Foundation (ASF) under one or more
 * contributor license agreements.  See the NOTICE file distributed with
 * this work for additional information regarding copyright ownership.
 * The ASF licenses this file to You under the Apache License, Version 2.0
 * (the "License"); you may not use this file except in compliance with
 * the License.  You may obtain a copy of the License at
 *
 *      http://www.apache.org/licenses/LICENSE-2.0
 *
 * Unless required by applicable law or agreed to in writing, software
 * distributed under the License is distributed on an "AS IS" BASIS,
 * WITHOUT WARRANTIES OR CONDITIONS OF ANY KIND, either express or implied.
 * See the License for the specific language governing permissions and
 * limitations under the License.
 */


apply plugin: 'antlr'
apply plugin: 'me.champeau.gradle.jmh'

sourceSets {
  jca {
    compileClasspath += configurations.compileClasspath
    runtimeClasspath += configurations.runtimeClasspath
  }
}

idea {
  module {
    testSourceDirs += project.tasks.generateIntegrationTestGrammarSource.outputs.files
    testSourceDirs += project.tasks.generateDistributedTestGrammarSource.outputs.files
    testSourceDirs += project.tasks.generatePerformanceTestGrammarSource.outputs.files
    testSourceDirs += project.tasks.generateUpgradeTestGrammarSource.outputs.files
  }
}

configurations {
  //declaring new configuration that will be used to associate with artifacts
  archives
}

def generatedResources = "$buildDir/generated-resources/main"

sourceSets {
  main {
    output.dir(generatedResources, builtBy: 'createVersionPropertiesFile')
  }
  test {
    output.dir(generatedResources, builtBy: 'createVersionPropertiesFile')
  }
}

jmh {
  include = project.hasProperty('include') ? project.getProperties().get('include') : '.*'
  duplicateClassesStrategy = 'warn'
}

sourceSets {
// This works around resource-look up between integrationTest and test source-sets.
// See GEODE-5803 / GEODE-5882
  test.resources.srcDirs.each { testResourceSrc ->
    integrationTest.resources.srcDir {
      testResourceSrc
    }
  }
}


// Creates the version properties file and writes it to the classes dir
task createVersionPropertiesFile(dependsOn: ':writeBuildInfo') {

  def propertiesFile = file(generatedResources + "/org/apache/geode/internal/GemFireVersion.properties")
  def scmInfoFile = rootProject.tasks.writeBuildInfo.outputs.files

  inputs.files {
    scmInfoFile
  }
  outputs.files {
    propertiesFile
  }


  doLast {
    def scmInfo = new Properties()
    new FileInputStream(scmInfoFile.singleFile).withStream { fis ->
      scmInfo.load(fis)
    }

    def props = [
        "Product-Name"      : productName,
        "Product-Version"   : version,
        "Build-Id"          : "${System.env.USER} ${buildId}".toString(),
        "Build-Date"        : new Date().format('yyyy-MM-dd HH:mm:ss Z'),
        "Build-Platform"    : "${System.properties['os.name']} ${System.properties['os.version']} ${System.properties['os.arch']}".toString(),
        "Build-Java-Version": System.properties['java.version']
    ] as Properties
    props.putAll(scmInfo)

    propertiesFile.getParentFile().mkdirs()
    new FileOutputStream(propertiesFile).withStream { fos ->
      props.store(fos, '')
    }
  }
}

jar {

  from sourceSets.main.output
  from sourceSets.jca.output

  exclude 'org/apache/geode/management/internal/web/**'
  exclude 'org/apache/geode/internal/i18n/StringIdResourceBundle_ja.txt'
  exclude 'org/apache/geode/admin/doc-files/ds4_0.dtd'
}

jar.dependsOn(createVersionPropertiesFile)

task webJar(type: Jar, dependsOn: classes) {
  description 'Assembles the jar archive containing the gemfire management web classes.'
  from sourceSets.main.output
  baseName 'geode-web'
  include 'org/apache/geode/management/internal/web/**'
}

task raJar(type: Jar, dependsOn: classes) {
  description 'Assembles the jar archive that contains the JCA classes'
  from sourceSets.jca.output
  exclude 'org/apache/geode/ra/**'
  archiveName 'ra.jar'
}

task jcaJar(type: Jar, dependsOn: raJar) {
  description 'Assembles the jar archive that contains the JCA bundle'
  baseName 'geode-jca'
  extension 'rar'
  metaInf { from 'src/jca/ra.xml' }
  from raJar.archivePath
}

configurations {
  classesOutput {
    extendsFrom compile
    description 'a dependency that exposes the compiled classes'
  }
}

dependencies {
  classesOutput sourceSets.main.output


  // Source Dependencies
  antlr 'antlr:antlr:' + project.'antlr.version'

  // External
  compileOnly files("${System.getProperty('java.home')}/../lib/tools.jar")
  compile('com.github.stephenc.findbugs:findbugs-annotations:' + project.'stephenc-findbugs.version')
  compile('org.jgroups:jgroups:' + project.'jgroups.version')
  compile('antlr:antlr:' + project.'antlr.version')
  compile('com.fasterxml.jackson.core:jackson-annotations:' + project.'jackson.version')
  compile('com.fasterxml.jackson.core:jackson-databind:' + project.'jackson.version')
  compile('commons-io:commons-io:' + project.'commons-io.version')
  compile('commons-validator:commons-validator:' + project.'commons-validator.version')
  compile('commons-digester:commons-digester:' + project.'commons-digester.version')
  compile('javax.activation:activation:' + project.'javax-activation.version')
  compile('javax.xml.bind:jaxb-api:' + project.'jaxb.version')
  compile('com.sun.xml.bind:jaxb-core:' + project.'jaxb.version')
  compile('com.sun.xml.bind:jaxb-impl:' + project.'jaxb.version')

  compile('commons-lang:commons-lang:' + project.'commons-lang.version')
  compile('commons-modeler:commons-modeler:' + project.'commons-modeler.version') {
    exclude module: 'commons-digester'
    exclude module: 'commons-logging-api'
    exclude module: 'mx4j-jmx'
    exclude module: 'xml-apis'
    ext.optional = true
  }
  compile('io.netty:netty-all:' + project.'netty-all.version') {
    ext.optional = true
  }
  compile('it.unimi.dsi:fastutil:' + project.'fastutil.version')
  compile('javax.mail:javax.mail-api:' + project.'javax.mail-api.version') {
    ext.optional = true;
  }
  compile('javax.resource:javax.resource-api:' + project.'javax.resource-api.version')
  compile('mx4j:mx4j:' + project.'mx4j.version') {
    ext.optional = true;
  }
  compile('mx4j:mx4j-remote:' + project.'mx4j-remote.version') {
    ext.optional = true;
  }
  compile('mx4j:mx4j-tools:' + project.'mx4j-tools.version') {
    ext.optional = true;
  }
  compile('net.java.dev.jna:jna:' + project.'jna.version')

  compile('net.sf.jopt-simple:jopt-simple:' + project.'jopt-simple.version')

  compile('org.apache.logging.log4j:log4j-api:' + project.'log4j.version')
  compile('org.apache.logging.log4j:log4j-core:' + project.'log4j.version')

  runtimeOnly('org.fusesource.jansi:jansi:' + project.'jansi.version') {
    ext.optional = true
  }
  runtimeOnly('org.slf4j:slf4j-api:' + project.'slf4j-api.version')

  runtimeOnly('org.apache.logging.log4j:log4j-slf4j-impl:' + project.'log4j.version') {
    exclude module: 'slf4j-api'
    ext.optional = true
  }
  runtimeOnly('org.apache.logging.log4j:log4j-jcl:' + project.'log4j.version') {
    ext.optional = true
  }
  runtimeOnly('org.apache.logging.log4j:log4j-jul:' + project.'log4j.version') {
    ext.optional = true
  }
  compile('org.eclipse.jetty:jetty-webapp:' + project.'jetty.version') {
    ext.optional = true
  }
  compileOnly('org.springframework:spring-webmvc:' + project.'springframework.version') {
    exclude module: 'aopalliance'
    exclude module: 'spring-aop'
    ext.optional = true
  }
  testCompile('org.springframework:spring-webmvc:' + project.'springframework.version') {
    exclude module: 'aopalliance'
    exclude module: 'spring-aop'
    ext.optional = true
  }
  compile('org.springframework:spring-core:' + project.'springframework.version') {
    ext.optional = true
  }
  compile('org.springframework.shell:spring-shell:' + project.'spring-shell.version') {
    exclude module: 'aopalliance'
    exclude module: 'asm'
    exclude module: 'cglib'
    exclude module: 'guava'
    exclude module: 'spring-aop'
    exclude module: 'spring-context-support'
    ext.optional = true
  }
  compile('org.iq80.snappy:snappy:' + project.'snappy-java.version') {
    ext.optional = true
  }

  compile('org.apache.shiro:shiro-core:' + project.'shiro.version')

  compile('io.github.classgraph:classgraph:' + project.'classgraph.version')

  compile('com.healthmarketscience.rmiio:rmiio:' + project.'rmiio.version')

  compile(project(':geode-common'))
  compile(project(':geode-json'))


  jcaAnnotationProcessor 'org.apache.logging.log4j:log4j-core:' + project.'log4j.version'


  jcaCompile(sourceSets.main.output)


<<<<<<< HEAD
  testCompile(project(':geode-junit')) {
    exclude module: 'geode-core'
  }
=======
  testCompile(project(':geode-junit'))
>>>>>>> 29efe6ec
  testCompile(project(':geode-concurrency-test'))
  testCompile('org.apache.bcel:bcel:' + project.'bcel.version')
  testCompile('org.mockito:mockito-core:' + project.'mockito-core.version')
  testCompile('org.springframework:spring-test:' + project.'springframework.version')
  testCompile('com.pholser:junit-quickcheck-core:' + project.'junit-quickcheck.version')
  testCompile files("${System.getProperty('java.home')}/../lib/tools.jar")

  testRuntime('commons-collections:commons-collections:' + project.'commons-collections.version')
  testRuntime('commons-configuration:commons-configuration:' + project.'commons-configuration.version')
  testRuntime('commons-io:commons-io:' + project.'commons-io.version')
  testRuntime('commons-validator:commons-validator:' + project.'commons-validator.version')
  testRuntime('com.pholser:junit-quickcheck-generators:' + project.'junit-quickcheck.version')


<<<<<<< HEAD
  integrationTestCompile(project(':geode-dunit')) {
    exclude module: 'geode-core'
  }
=======
  integrationTestCompile(project(':geode-junit')) {
    exclude module: 'geode-core'
  }
  integrationTestCompile(project(':geode-dunit')) {
    exclude module: 'geode-core'
  }
>>>>>>> 29efe6ec
  integrationTestCompile(project(':geode-concurrency-test'))
  integrationTestCompile('redis.clients:jedis:' + project.'jedis.version')
  integrationTestCompile('org.apache.bcel:bcel:' + project.'bcel.version')
  integrationTestCompile('org.apache.logging.log4j:log4j-core:' + project.'log4j.version' + ':tests')
  integrationTestCompile('org.apache.logging.log4j:log4j-core:' + project.'log4j.version' + ':test-sources')
  integrationTestCompile('org.springframework:spring-test:' + project.'springframework.version')
  integrationTestCompile('net.spy:spymemcached:' + project.'spymemcached.version')
  integrationTestCompile('pl.pragmatists:JUnitParams:' + project.'JUnitParams.version')

  integrationTestRuntime('org.apache.derby:derby:' + project.'derby.version')
  integrationTestRuntime('xerces:xercesImpl:' + project.'xercesImpl.version')


<<<<<<< HEAD
=======
  distributedTestCompile(project(':geode-junit')) {
    exclude module: 'geode-core'
  }
>>>>>>> 29efe6ec
  distributedTestCompile(project(':geode-dunit')) {
    exclude module: 'geode-core'
  }
  distributedTestCompile('redis.clients:jedis:' + project.'jedis.version')
  distributedTestCompile('pl.pragmatists:JUnitParams:' + project.'JUnitParams.version')
  distributedTestCompile('com.jayway.jsonpath:json-path-assert:' + project.'json-path-assert.version')

  distributedTestRuntime('org.apache.derby:derby:' + project.'derby.version')


  upgradeTestCompile(project(':geode-dunit')) {
    exclude module: 'geode-core'
  }


<<<<<<< HEAD
  performanceTestCompile(project(':geode-junit')) {
    exclude module: 'geode-core'
  }
  integrationTestCompile(sourceSets.test.output)              // To be removed by GEODE-5803
  distributedTestCompile(sourceSets.integrationTest.output)   // To be removed by GEODE-5803
=======
  performanceTestCompile(project(':geode-junit'))

  // Distributed Tests
  distributedTestCompile(sourceSets.test.output)            // To be removed by GEODE-5803
  distributedTestCompile(sourceSets.integrationTest.output) // To be removed by GEODE-5803
>>>>>>> 29efe6ec
}

tasks.eclipse.dependsOn(generateGrammarSource)

distributedTest {
  // Some tests have inner tests that should be ignored
  exclude "**/*\$*.class"
}

rootProject.generate.dependsOn(generateGrammarSource)<|MERGE_RESOLUTION|>--- conflicted
+++ resolved
@@ -259,13 +259,9 @@
   jcaCompile(sourceSets.main.output)
 
 
-<<<<<<< HEAD
   testCompile(project(':geode-junit')) {
-    exclude module: 'geode-core'
-  }
-=======
-  testCompile(project(':geode-junit'))
->>>>>>> 29efe6ec
+    module exclude: 'geode-core'
+  }
   testCompile(project(':geode-concurrency-test'))
   testCompile('org.apache.bcel:bcel:' + project.'bcel.version')
   testCompile('org.mockito:mockito-core:' + project.'mockito-core.version')
@@ -280,18 +276,12 @@
   testRuntime('com.pholser:junit-quickcheck-generators:' + project.'junit-quickcheck.version')
 
 
-<<<<<<< HEAD
+  integrationTestCompile(project(':geode-junit')) {
+    exclude module: 'geode-core'
+  }
   integrationTestCompile(project(':geode-dunit')) {
     exclude module: 'geode-core'
   }
-=======
-  integrationTestCompile(project(':geode-junit')) {
-    exclude module: 'geode-core'
-  }
-  integrationTestCompile(project(':geode-dunit')) {
-    exclude module: 'geode-core'
-  }
->>>>>>> 29efe6ec
   integrationTestCompile(project(':geode-concurrency-test'))
   integrationTestCompile('redis.clients:jedis:' + project.'jedis.version')
   integrationTestCompile('org.apache.bcel:bcel:' + project.'bcel.version')
@@ -305,12 +295,9 @@
   integrationTestRuntime('xerces:xercesImpl:' + project.'xercesImpl.version')
 
 
-<<<<<<< HEAD
-=======
   distributedTestCompile(project(':geode-junit')) {
     exclude module: 'geode-core'
   }
->>>>>>> 29efe6ec
   distributedTestCompile(project(':geode-dunit')) {
     exclude module: 'geode-core'
   }
@@ -326,19 +313,13 @@
   }
 
 
-<<<<<<< HEAD
   performanceTestCompile(project(':geode-junit')) {
-    exclude module: 'geode-core'
-  }
-  integrationTestCompile(sourceSets.test.output)              // To be removed by GEODE-5803
-  distributedTestCompile(sourceSets.integrationTest.output)   // To be removed by GEODE-5803
-=======
-  performanceTestCompile(project(':geode-junit'))
+    module exclude: 'geode-core'
+  }
 
   // Distributed Tests
   distributedTestCompile(sourceSets.test.output)            // To be removed by GEODE-5803
   distributedTestCompile(sourceSets.integrationTest.output) // To be removed by GEODE-5803
->>>>>>> 29efe6ec
 }
 
 tasks.eclipse.dependsOn(generateGrammarSource)
