--- conflicted
+++ resolved
@@ -84,12 +84,9 @@
       "TYPE",
       "UNSUBSCRIBE",
       "ZADD",
-      "ZSCORE",
-<<<<<<< HEAD
-      "ZREM"
-=======
-      "ZCARD"
->>>>>>> 92e8f788
+      "ZCARD",
+      "ZREM",
+      "ZSCORE"
   };
 
   private final String[] unSupportedCommands = new String[] {
