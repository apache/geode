/*
 * Licensed to the Apache Software Foundation (ASF) under one or more contributor license
 * agreements. See the NOTICE file distributed with this work for additional information regarding
 * copyright ownership. The ASF licenses this file to You under the Apache License, Version 2.0 (the
 * "License"); you may not use this file except in compliance with the License. You may obtain a
 * copy of the License at
 *
 * http://www.apache.org/licenses/LICENSE-2.0
 *
 * Unless required by applicable law or agreed to in writing, software distributed under the License
 * is distributed on an "AS IS" BASIS, WITHOUT WARRANTIES OR CONDITIONS OF ANY KIND, either express
 * or implied. See the License for the specific language governing permissions and limitations under
 * the License.
 *
 */

package org.apache.geode.redis.internal.executor;

import java.math.BigDecimal;
import java.math.BigInteger;
import java.util.List;
import java.util.regex.Pattern;

import org.apache.geode.cache.Region;
import org.apache.geode.cache.execute.FunctionException;
import org.apache.geode.cache.execute.FunctionService;
import org.apache.geode.redis.internal.RedisCommandType;
import org.apache.geode.redis.internal.data.CommandHelper;
import org.apache.geode.redis.internal.data.RedisData;
import org.apache.geode.redis.internal.data.RedisHashCommandsFunctionExecutor;
import org.apache.geode.redis.internal.data.RedisKey;
import org.apache.geode.redis.internal.data.RedisKeyCommandsFunctionExecutor;
import org.apache.geode.redis.internal.data.RedisSetCommandsFunctionExecutor;
import org.apache.geode.redis.internal.data.RedisSortedSetCommandsFunctionExecutor;
import org.apache.geode.redis.internal.data.RedisStringCommandsFunctionExecutor;
import org.apache.geode.redis.internal.executor.sortedset.ZAddOptions;
import org.apache.geode.redis.internal.executor.string.SetOptions;
import org.apache.geode.redis.internal.statistics.RedisStats;

public class CommandFunction extends SingleResultRedisFunction {

  public static final String ID = "REDIS_COMMAND_FUNCTION";
  private static final long serialVersionUID = -1302506316316454732L;

  private final transient RedisKeyCommandsFunctionExecutor keyCommands;
  private final transient RedisHashCommandsFunctionExecutor hashCommands;
  private final transient RedisSetCommandsFunctionExecutor setCommands;
  private final transient RedisStringCommandsFunctionExecutor stringCommands;
  private final transient RedisSortedSetCommandsFunctionExecutor sortedSetCommands;

  public static void register(Region<RedisKey, RedisData> dataRegion,
      StripedExecutor stripedExecutor,
      RedisStats redisStats) {
    FunctionService.registerFunction(new CommandFunction(dataRegion, stripedExecutor, redisStats));
  }

  public static Throwable getInitialCause(FunctionException ex) {
    Throwable result = ex.getCause();
    while (result != null && result.getCause() != null) {
      result = result.getCause();
    }
    if (result == null) {
      if (!ex.getExceptions().isEmpty()) {
        result = ex.getExceptions().get(0);
      }
    }
    return result;
  }

  public CommandFunction(Region<RedisKey, RedisData> dataRegion,
      StripedExecutor stripedExecutor,
      RedisStats redisStats) {
    super(dataRegion);
    CommandHelper helper = new CommandHelper(dataRegion, redisStats, stripedExecutor);
    keyCommands = new RedisKeyCommandsFunctionExecutor(helper);
    hashCommands = new RedisHashCommandsFunctionExecutor(helper);
    setCommands = new RedisSetCommandsFunctionExecutor(helper);
    stringCommands = new RedisStringCommandsFunctionExecutor(helper);
    sortedSetCommands = new RedisSortedSetCommandsFunctionExecutor(helper);
  }

  @Override
  public String getId() {
    return ID;
  }

  @Override
  @SuppressWarnings("unchecked")
  protected Object compute(RedisKey key, Object[] args) {
    RedisCommandType command = (RedisCommandType) args[0];
    switch (command) {
      case DEL:
        return keyCommands.del(key);
      case EXISTS:
        return keyCommands.exists(key);
      case TYPE:
        return keyCommands.type(key);
      case INTERNALTYPE:
        return keyCommands.internalType(key);
      case PEXPIREAT: {
        long timestamp = (long) args[1];
        return keyCommands.pexpireat(key, timestamp);
      }
      case PERSIST:
        return keyCommands.persist(key);
      case PTTL:
        return keyCommands.pttl(key);
      case INTERNALPTTL:
        return keyCommands.internalPttl(key);
      case APPEND: {
        byte[] valueToAdd = (byte[]) args[1];
        return stringCommands.append(key, valueToAdd);
      }
      case GET:
        return stringCommands.get(key);
      case MGET:
        return stringCommands.mget(key);
      case STRLEN:
        return stringCommands.strlen(key);
      case SET: {
        byte[] value = (byte[]) args[1];
        SetOptions options = (SetOptions) args[2];
        return stringCommands.set(key, value, options);
      }
      case GETSET: {
        byte[] value = (byte[]) args[1];
        return stringCommands.getset(key, value);
      }
      case GETRANGE: {
        long start = (long) args[1];
        long end = (long) args[2];
        return stringCommands.getrange(key, start, end);
      }
      case SETRANGE: {
        int offset = (int) args[1];
        byte[] value = (byte[]) args[2];
        return stringCommands.setrange(key, offset, value);
      }
      case BITCOUNT: {
        if (args.length == 1) {
          return stringCommands.bitcount(key);
        } else {
          int start = (int) args[1];
          int end = (int) args[2];
          return stringCommands.bitcount(key, start, end);
        }
      }
      case BITPOS: {
        int bit = (int) args[1];
        int start = (int) args[2];
        Integer end = (Integer) args[3];
        return stringCommands.bitpos(key, bit, start, end);
      }
      case GETBIT: {
        int offset = (int) args[1];
        return stringCommands.getbit(key, offset);
      }
      case SETBIT: {
        long offset = (long) args[1];
        int value = (int) args[2];
        return stringCommands.setbit(key, offset, value);
      }
      case BITOP: {
        String operation = (String) args[1];
        List<RedisKey> sources = (List<RedisKey>) args[2];
        return stringCommands.bitop(operation, key, sources);
      }
      case INCR:
        return stringCommands.incr(key);
      case DECR:
        return stringCommands.decr(key);
      case INCRBY: {
        long increment = (long) args[1];
        return stringCommands.incrby(key, increment);
      }
      case INCRBYFLOAT: {
        BigDecimal increment = (BigDecimal) args[1];
        return stringCommands.incrbyfloat(key, increment);
      }
      case DECRBY: {
        long decrement = (long) args[1];
        return stringCommands.decrby(key, decrement);
      }
      case SADD: {
        List<byte[]> membersToAdd = (List<byte[]>) args[1];
        return setCommands.sadd(key, membersToAdd);
      }
      case SREM: {
        List<byte[]> membersToRemove = (List<byte[]>) args[1];
        return setCommands.srem(key, membersToRemove);
      }
      case SMEMBERS:
        return setCommands.smembers(key);
      case INTERNALSMEMBERS:
        return setCommands.internalsmembers(key);
      case SCARD:
        return setCommands.scard(key);
      case SISMEMBER: {
        byte[] member = (byte[]) args[1];
        return setCommands.sismember(key, member);
      }
      case SRANDMEMBER: {
        int count = (int) args[1];
        return setCommands.srandmember(key, count);
      }
      case SPOP: {
        int popCount = (int) args[1];
        return setCommands.spop(key, popCount);
      }
      case SSCAN: {
        Pattern matchPattern = (Pattern) args[1];
        int count = (int) args[2];
        BigInteger cursor = (BigInteger) args[3];
        return setCommands.sscan(key, matchPattern, count, cursor);
      }
      case SUNIONSTORE: {
        List<RedisKey> setKeys = (List<RedisKey>) args[1];
        return setCommands.sunionstore(key, setKeys);
      }
      case SINTERSTORE: {
        List<RedisKey> setKeys = (List<RedisKey>) args[1];
        return setCommands.sinterstore(key, setKeys);
      }
      case SDIFFSTORE: {
        List<RedisKey> setKeys = (List<RedisKey>) args[1];
        return setCommands.sdiffstore(key, setKeys);
      }
      case HSET: {
        List<byte[]> fieldsToSet = (List<byte[]>) args[1];
        boolean NX = (boolean) args[2];
        return hashCommands.hset(key, fieldsToSet, NX);
      }
      case HDEL: {
        List<byte[]> fieldsToRemove = (List<byte[]>) args[1];
        return hashCommands.hdel(key, fieldsToRemove);
      }
      case HGETALL:
        return hashCommands.hgetall(key);
      case HEXISTS: {
        byte[] field = (byte[]) args[1];
        return hashCommands.hexists(key, field);
      }
      case HGET: {
        byte[] field = (byte[]) args[1];
        return hashCommands.hget(key, field);
      }
      case HLEN:
        return hashCommands.hlen(key);
      case HSTRLEN: {
        byte[] field = (byte[]) args[1];
        return hashCommands.hstrlen(key, field);
      }
      case HMGET: {
        List<byte[]> fields = (List<byte[]>) args[1];
        return hashCommands.hmget(key, fields);
      }
      case HVALS:
        return hashCommands.hvals(key);
      case HKEYS:
        return hashCommands.hkeys(key);
      case HSCAN: {
        Pattern pattern = (Pattern) args[1];
        int count = (int) args[2];
        int cursor = (int) args[3];
        return hashCommands.hscan(key, pattern, count, cursor);
      }
      case HINCRBY: {
        byte[] field = (byte[]) args[1];
        long increment = (long) args[2];
        return hashCommands.hincrby(key, field, increment);
      }
      case HINCRBYFLOAT: {
        byte[] field = (byte[]) args[1];
        BigDecimal increment = (BigDecimal) args[2];
        return hashCommands.hincrbyfloat(key, field, increment);
      }
      case ZADD: {
        List<byte[]> scoresAndMembersToAdd = (List<byte[]>) args[1];
        return sortedSetCommands.zadd(key, scoresAndMembersToAdd, (ZAddOptions) args[2]);
      }
      case ZSCORE: {
        byte[] member = (byte[]) args[1];
        return sortedSetCommands.zscore(key, member);
      }
<<<<<<< HEAD
      case ZREM: {
        List<byte[]> membersToRemove = (List<byte[]>) args[1];
        return sortedSetCommands.zrem(key, membersToRemove);
=======
      case ZCARD: {
        return sortedSetCommands.zcard(key);
>>>>>>> 92e8f788
      }
      default:
        throw new UnsupportedOperationException(ID + " does not yet support " + command);
    }
  }

}<|MERGE_RESOLUTION|>--- conflicted
+++ resolved
@@ -282,14 +282,14 @@
         byte[] member = (byte[]) args[1];
         return sortedSetCommands.zscore(key, member);
       }
-<<<<<<< HEAD
+
       case ZREM: {
         List<byte[]> membersToRemove = (List<byte[]>) args[1];
         return sortedSetCommands.zrem(key, membersToRemove);
-=======
+      }
       case ZCARD: {
         return sortedSetCommands.zcard(key);
->>>>>>> 92e8f788
+
       }
       default:
         throw new UnsupportedOperationException(ID + " does not yet support " + command);
