--- conflicted
+++ resolved
@@ -49,8 +49,6 @@
     <dependency>
       <groupId>org.apache.geode</groupId>
       <artifactId>geode-logging</artifactId>
-<<<<<<< HEAD
-=======
       <scope>runtime</scope>
     </dependency>
     <dependency>
@@ -61,7 +59,6 @@
     <dependency>
       <groupId>org.apache.httpcomponents</groupId>
       <artifactId>httpclient</artifactId>
->>>>>>> 35514909
       <scope>runtime</scope>
     </dependency>
     <dependency>
