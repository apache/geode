/*
 * Licensed to the Apache Software Foundation (ASF) under one or more contributor license
 * agreements. See the NOTICE file distributed with this work for additional information regarding
 * copyright ownership. The ASF licenses this file to You under the Apache License, Version 2.0 (the
 * "License"); you may not use this file except in compliance with the License. You may obtain a
 * copy of the License at
 *
 * http://www.apache.org/licenses/LICENSE-2.0
 *
 * Unless required by applicable law or agreed to in writing, software distributed under the License
 * is distributed on an "AS IS" BASIS, WITHOUT WARRANTIES OR CONDITIONS OF ANY KIND, either express
 * or implied. See the License for the specific language governing permissions and limitations under
 * the License.
 *
 */

package org.apache.geode.management.internal.cli.commands;

import static org.apache.commons.lang3.JavaVersion.JAVA_11;
import static org.apache.commons.lang3.JavaVersion.JAVA_13;
import static org.apache.commons.lang3.SystemUtils.isJavaVersionAtLeast;
import static org.apache.commons.lang3.SystemUtils.isJavaVersionAtMost;

import java.util.ArrayList;
import java.util.Arrays;
import java.util.Collections;
import java.util.List;

import org.apache.geode.distributed.internal.deadlock.UnsafeThreadLocal;
<<<<<<< HEAD
import org.apache.geode.internal.offheap.AddressableMemoryManager;
=======
import org.apache.geode.internal.stats50.VMStats50;
>>>>>>> 05104a97
import org.apache.geode.unsafe.internal.com.sun.jmx.remote.security.MBeanServerAccessController;

public class MemberJvmOptions {
  static final int CMS_INITIAL_OCCUPANCY_FRACTION = 60;
  /**
   * export needed by {@link MBeanServerAccessController}
   */
  private static final String COM_SUN_JMX_REMOTE_SECURITY_EXPORT =
      "--add-exports=java.management/com.sun.jmx.remote.security=ALL-UNNAMED";
  /**
   * open needed by {@link UnsafeThreadLocal}
   */
  private static final String JAVA_LANG_OPEN = "--add-opens=java.base/java.lang=ALL-UNNAMED";
  /**
<<<<<<< HEAD
   * open needed by {@link AddressableMemoryManager}
   */
  private static final String JAVA_NIO_OPEN = "--add-opens=java.base/java.nio=ALL-UNNAMED";

  static final List<String> JAVA_11_OPTIONS = Arrays.asList(
      COM_SUN_JMX_REMOTE_SECURITY_EXPORT,
      SUN_NIO_CH_EXPORT,
      JAVA_LANG_OPEN,
      JAVA_NIO_OPEN);
=======
   * open needed by {@link VMStats50}
   */
  private static final String COM_SUN_MANAGEMENT_INTERNAL_OPEN =
      "--add-opens=jdk.management/com.sun.management.internal=ALL-UNNAMED";

  static final List<String> JAVA_11_OPTIONS = Arrays.asList(
      COM_SUN_JMX_REMOTE_SECURITY_EXPORT,
      COM_SUN_MANAGEMENT_INTERNAL_OPEN,
      JAVA_LANG_OPEN);
>>>>>>> 05104a97

  public static List<String> getMemberJvmOptions() {
    if (isJavaVersionAtLeast(JAVA_11)) {
      return JAVA_11_OPTIONS;
    }
    return Collections.emptyList();
  }

  public static List<String> getGcJvmOptions(List<String> commandLine) {
    if (isJavaVersionAtMost(JAVA_13)) {
      List<String> cmsOptions = new ArrayList<>();
      String collectorKey = "-XX:+UseConcMarkSweepGC";
      if (!commandLine.contains(collectorKey)) {
        cmsOptions.add(collectorKey);
      }
      String occupancyFractionKey = "-XX:CMSInitiatingOccupancyFraction=";
      if (commandLine.stream().noneMatch(s -> s.contains(occupancyFractionKey))) {
        cmsOptions.add(occupancyFractionKey + CMS_INITIAL_OCCUPANCY_FRACTION);
      }
      return cmsOptions;
    } else {
      // TODO: configure ZGC?
      return Collections.emptyList();
    }
  }
}<|MERGE_RESOLUTION|>--- conflicted
+++ resolved
@@ -27,11 +27,7 @@
 import java.util.List;
 
 import org.apache.geode.distributed.internal.deadlock.UnsafeThreadLocal;
-<<<<<<< HEAD
 import org.apache.geode.internal.offheap.AddressableMemoryManager;
-=======
-import org.apache.geode.internal.stats50.VMStats50;
->>>>>>> 05104a97
 import org.apache.geode.unsafe.internal.com.sun.jmx.remote.security.MBeanServerAccessController;
 
 public class MemberJvmOptions {
@@ -46,7 +42,6 @@
    */
   private static final String JAVA_LANG_OPEN = "--add-opens=java.base/java.lang=ALL-UNNAMED";
   /**
-<<<<<<< HEAD
    * open needed by {@link AddressableMemoryManager}
    */
   private static final String JAVA_NIO_OPEN = "--add-opens=java.base/java.nio=ALL-UNNAMED";
@@ -56,17 +51,6 @@
       SUN_NIO_CH_EXPORT,
       JAVA_LANG_OPEN,
       JAVA_NIO_OPEN);
-=======
-   * open needed by {@link VMStats50}
-   */
-  private static final String COM_SUN_MANAGEMENT_INTERNAL_OPEN =
-      "--add-opens=jdk.management/com.sun.management.internal=ALL-UNNAMED";
-
-  static final List<String> JAVA_11_OPTIONS = Arrays.asList(
-      COM_SUN_JMX_REMOTE_SECURITY_EXPORT,
-      COM_SUN_MANAGEMENT_INTERNAL_OPEN,
-      JAVA_LANG_OPEN);
->>>>>>> 05104a97
 
   public static List<String> getMemberJvmOptions() {
     if (isJavaVersionAtLeast(JAVA_11)) {
