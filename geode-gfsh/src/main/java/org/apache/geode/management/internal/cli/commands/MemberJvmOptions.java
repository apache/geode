/*
 * Licensed to the Apache Software Foundation (ASF) under one or more contributor license
 * agreements. See the NOTICE file distributed with this work for additional information regarding
 * copyright ownership. The ASF licenses this file to You under the Apache License, Version 2.0 (the
 * "License"); you may not use this file except in compliance with the License. You may obtain a
 * copy of the License at
 *
 * http://www.apache.org/licenses/LICENSE-2.0
 *
 * Unless required by applicable law or agreed to in writing, software distributed under the License
 * is distributed on an "AS IS" BASIS, WITHOUT WARRANTIES OR CONDITIONS OF ANY KIND, either express
 * or implied. See the License for the specific language governing permissions and limitations under
 * the License.
 *
 */

package org.apache.geode.management.internal.cli.commands;

import static org.apache.commons.lang3.JavaVersion.JAVA_11;
import static org.apache.commons.lang3.JavaVersion.JAVA_13;
import static org.apache.commons.lang3.SystemUtils.isJavaVersionAtLeast;
import static org.apache.commons.lang3.SystemUtils.isJavaVersionAtMost;

import java.util.ArrayList;
import java.util.Arrays;
import java.util.Collections;
import java.util.List;

<<<<<<< HEAD
import org.apache.geode.internal.offheap.AddressableMemoryManager;
=======
import org.apache.geode.distributed.internal.deadlock.UnsafeThreadLocal;
>>>>>>> 98c2ec69
import org.apache.geode.internal.stats50.VMStats50;
import org.apache.geode.unsafe.internal.com.sun.jmx.remote.security.MBeanServerAccessController;

public class MemberJvmOptions {
  static final int CMS_INITIAL_OCCUPANCY_FRACTION = 60;
  /**
   * export needed by {@link MBeanServerAccessController}
   */
  private static final String COM_SUN_JMX_REMOTE_SECURITY_EXPORT =
      "--add-exports=java.management/com.sun.jmx.remote.security=ALL-UNNAMED";
  /**
<<<<<<< HEAD
   * open needed by {@link AddressableMemoryManager}
   */
  private static final String JAVA_NIO_OPEN = "--add-opens=java.base/java.nio=ALL-UNNAMED";
=======
   * open needed by {@link UnsafeThreadLocal}
   */
  private static final String JAVA_LANG_OPEN = "--add-opens=java.base/java.lang=ALL-UNNAMED";
>>>>>>> 98c2ec69
  /**
   * open needed by {@link VMStats50}
   */
  private static final String COM_SUN_MANAGEMENT_INTERNAL_OPEN =
      "--add-opens=jdk.management/com.sun.management.internal=ALL-UNNAMED";

  static final List<String> JAVA_11_OPTIONS = Arrays.asList(
      COM_SUN_JMX_REMOTE_SECURITY_EXPORT,
      COM_SUN_MANAGEMENT_INTERNAL_OPEN,
<<<<<<< HEAD
      JAVA_NIO_OPEN);
=======
      JAVA_LANG_OPEN);
>>>>>>> 98c2ec69

  public static List<String> getMemberJvmOptions() {
    if (isJavaVersionAtLeast(JAVA_11)) {
      return JAVA_11_OPTIONS;
    }
    return Collections.emptyList();
  }

  public static List<String> getGcJvmOptions(List<String> commandLine) {
    if (isJavaVersionAtMost(JAVA_13)) {
      List<String> cmsOptions = new ArrayList<>();
      String collectorKey = "-XX:+UseConcMarkSweepGC";
      if (!commandLine.contains(collectorKey)) {
        cmsOptions.add(collectorKey);
      }
      String occupancyFractionKey = "-XX:CMSInitiatingOccupancyFraction=";
      if (commandLine.stream().noneMatch(s -> s.contains(occupancyFractionKey))) {
        cmsOptions.add(occupancyFractionKey + CMS_INITIAL_OCCUPANCY_FRACTION);
      }
      return cmsOptions;
    } else {
      // TODO: configure ZGC?
      return Collections.emptyList();
    }
  }
}<|MERGE_RESOLUTION|>--- conflicted
+++ resolved
@@ -26,11 +26,7 @@
 import java.util.Collections;
 import java.util.List;
 
-<<<<<<< HEAD
 import org.apache.geode.internal.offheap.AddressableMemoryManager;
-=======
-import org.apache.geode.distributed.internal.deadlock.UnsafeThreadLocal;
->>>>>>> 98c2ec69
 import org.apache.geode.internal.stats50.VMStats50;
 import org.apache.geode.unsafe.internal.com.sun.jmx.remote.security.MBeanServerAccessController;
 
@@ -42,15 +38,9 @@
   private static final String COM_SUN_JMX_REMOTE_SECURITY_EXPORT =
       "--add-exports=java.management/com.sun.jmx.remote.security=ALL-UNNAMED";
   /**
-<<<<<<< HEAD
    * open needed by {@link AddressableMemoryManager}
    */
   private static final String JAVA_NIO_OPEN = "--add-opens=java.base/java.nio=ALL-UNNAMED";
-=======
-   * open needed by {@link UnsafeThreadLocal}
-   */
-  private static final String JAVA_LANG_OPEN = "--add-opens=java.base/java.lang=ALL-UNNAMED";
->>>>>>> 98c2ec69
   /**
    * open needed by {@link VMStats50}
    */
@@ -60,11 +50,7 @@
   static final List<String> JAVA_11_OPTIONS = Arrays.asList(
       COM_SUN_JMX_REMOTE_SECURITY_EXPORT,
       COM_SUN_MANAGEMENT_INTERNAL_OPEN,
-<<<<<<< HEAD
       JAVA_NIO_OPEN);
-=======
-      JAVA_LANG_OPEN);
->>>>>>> 98c2ec69
 
   public static List<String> getMemberJvmOptions() {
     if (isJavaVersionAtLeast(JAVA_11)) {
