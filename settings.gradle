--- conflicted
+++ resolved
@@ -19,12 +19,17 @@
 
 pluginManagement {
   includeBuild("buildSrc2")
-  includeBuild("buildSrc3")
-<<<<<<< HEAD
+  includeBuild("buildSrc3") {
+    dependencySubstitution {
+      substitute module('org.apache.geode.gradle:geode-japicmp') using project(':')
+    }
+  }
   includeBuild('buildScripts')
-=======
-  includeBuild("buildSrc4")
->>>>>>> 2dcd2c47
+  includeBuild("buildSrc4") {
+    dependencySubstitution {
+      substitute module('org.apache.geode.gradle:geode-repeat-test') using project(':')
+    }
+  }
 }
 
 rootProject.name = 'geode'
