--- conflicted
+++ resolved
@@ -38,14 +38,9 @@
   public City(int i) {
     String[] arr1 = {"MUMBAI", "PUNE", "GANDHINAGAR", "CHANDIGARH"};
     /* this is for the test to have 50% of the objects belonging to one city */
-<<<<<<< HEAD
     name = arr1[i % 2];
     zip = 425125 + i;
-=======
-    this.name = arr1[i % 2];
-    this.zip = ZIP_START + i;
-    this.id = i;
->>>>>>> 6754d1a4
+
   }// end of constructor 2
 
   ////////////////////////////
