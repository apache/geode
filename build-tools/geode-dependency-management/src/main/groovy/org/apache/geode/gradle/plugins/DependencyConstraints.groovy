--- conflicted
+++ resolved
@@ -121,13 +121,8 @@
         api(group: 'io.github.resilience4j', name: 'resilience4j-retry', version: '1.7.1')
         api(group: 'io.lettuce', name: 'lettuce-core', version: '6.1.8.RELEASE')
         api(group: 'io.micrometer', name: 'micrometer-core', version: get('micrometer.version'))
-<<<<<<< HEAD
-        api(group: 'io.swagger.core.v3', name: 'swagger-annotations', version: '2.2.1')
+        api(group: 'io.swagger.core.v3', name: 'swagger-annotations', version: '2.2.22')
         api(group: 'org.hdrhistogram', name: 'HdrHistogram', version: '2.2.2')
-=======
-        api(group: 'io.swagger.core.v3', name: 'swagger-annotations', version: '2.2.22')
-        api(group: 'org.hdrhistogram', name: 'HdrHistogram', version: '2.1.12')
->>>>>>> bbc19247
         api(group: 'it.unimi.dsi', name: 'fastutil', version: get('fastutil.version'))
         api(group: 'javax.annotation', name: 'javax.annotation-api', version: '1.3.2')
         api(group: 'javax.annotation', name: 'jsr250-api', version: '1.0')
